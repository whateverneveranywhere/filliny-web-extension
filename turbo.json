{
  "$schema": "https://turbo.build/schema.json",
  "ui": "tui",
<<<<<<< HEAD
  "globalEnv": ["__FIREFOX__", "VITE_WEBAPP_ENV"],
=======
  "globalEnv": ["CEB_*", "CLI_CEB_*"],
  "globalDependencies": [".env"],
>>>>>>> 8e197ba1
  "daemon": false,
  "tasks": {
    "ready": {
      "dependsOn": ["^ready"],
      "outputs": ["../../dist/**", "dist/**"],
      "cache": false
    },
    "dev": {
      "dependsOn": ["ready"],
      "outputs": ["../../dist/**", "dist/**"],
      "cache": false,
      "persistent": true
    },
    "build": {
      "dependsOn": ["ready", "^build"],
      "outputs": ["../../dist/**", "dist/**"],
      "cache": false
    },
    "e2e": {
      "cache": false
    },
    "type-check": {
      "cache": false
    },
    "lint": {
      "cache": false
    },
    "lint:fix": {
      "cache": false
    },
    "prettier": {
      "cache": false
    },
    "clean:node_modules": {
      "dependsOn": ["^clean:node_modules"],
      "cache": false
    },
    "clean:turbo": {
      "dependsOn": ["^clean:turbo"],
      "cache": false
    },
    "clean:bundle": {
      "dependsOn": ["^clean:bundle"],
      "cache": false
    },
    "clean": {
      "dependsOn": ["^clean"],
      "cache": false
    }
  }
}<|MERGE_RESOLUTION|>--- conflicted
+++ resolved
@@ -1,12 +1,8 @@
 {
   "$schema": "https://turbo.build/schema.json",
   "ui": "tui",
-<<<<<<< HEAD
-  "globalEnv": ["__FIREFOX__", "VITE_WEBAPP_ENV"],
-=======
-  "globalEnv": ["CEB_*", "CLI_CEB_*"],
+  "globalEnv": ["CEB_*", "CLI_CEB_*", "__FIREFOX__", "VITE_WEBAPP_ENV"],
   "globalDependencies": [".env"],
->>>>>>> 8e197ba1
   "daemon": false,
   "tasks": {
     "ready": {
