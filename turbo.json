--- conflicted
+++ resolved
@@ -7,11 +7,7 @@
   "tasks": {
     "ready": {
       "dependsOn": ["^ready"],
-<<<<<<< HEAD
-      "outputs": ["dist/**", "build/**"],
-=======
       "outputs": ["../../dist/**", "dist/**"],
->>>>>>> 2e637d81
       "cache": false
     },
     "dev": {
