--- conflicted
+++ resolved
@@ -1,13 +1,7 @@
 {
-<<<<<<< HEAD
   "name": "filliny",
-  "version": "0.3.4",
+  "version": "0.3.5",
   "description": "Filliny - AI-powered form filling assistant that makes completing online forms effortless and intelligent",
-=======
-  "name": "chrome-extension-boilerplate-react-vite",
-  "version": "0.3.5",
-  "description": "chrome extension boilerplate",
->>>>>>> 3fb2f179
   "license": "MIT",
   "repository": {
     "type": "git",
@@ -15,15 +9,9 @@
   },
   "type": "module",
   "scripts": {
-<<<<<<< HEAD
-    "clean:bundle": "rimraf dist && rimraf dist-zip && turbo clean:bundle",
-    "clean:node_modules": "pnpx rimraf node_modules && pnpx turbo clean:node_modules",
-    "clean:turbo": "turbo daemon stop && rimraf .turbo && turbo clean:turbo",
-=======
     "clean:bundle": "rimraf dist && turbo clean:bundle",
     "clean:node_modules": "pnpx rimraf node_modules && pnpx turbo clean:node_modules",
     "clean:turbo": "rimraf .turbo && turbo clean:turbo",
->>>>>>> 3fb2f179
     "clean": "pnpm clean:bundle && pnpm clean:turbo && pnpm clean:node_modules",
     "clean:install": "pnpm clean:node_modules && pnpm install --frozen-lockfile",
     "build": "pnpm clean:bundle && turbo ready && turbo build",
