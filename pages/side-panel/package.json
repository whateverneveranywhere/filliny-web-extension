{
  "name": "@extension/sidepanel",
  "version": "0.4.3",
  "description": "chrome extension - side panel",
  "type": "module",
  "private": true,
  "sideEffects": true,
  "files": [
    "dist/**"
  ],
  "scripts": {
    "clean:node_modules": "pnpx rimraf node_modules",
    "clean:turbo": "rimraf .turbo",
    "clean": "pnpm clean:turbo && pnpm clean:node_modules",
    "build": "vite build",
    "dev": "vite build --mode development",
    "lint": "eslint .",
    "lint:fix": "pnpm lint --fix",
    "prettier": "prettier . --write --ignore-path ../../.prettierignore",
    "type-check": "tsc --noEmit"
  },
  "dependencies": {
    "@extension/shared": "workspace:*",
    "@extension/storage": "workspace:*",
<<<<<<< HEAD
    "@extension/ui": "workspace:*",
    "@tanstack/react-query": "^5.59.15"
=======
    "@extension/i18n": "workspace:*",
    "@extension/ui": "workspace:*"
>>>>>>> 8e197ba1
  },
  "devDependencies": {
    "@extension/tailwindcss-config": "workspace:*",
    "@extension/tsconfig": "workspace:*",
<<<<<<< HEAD
    "@extension/vite-config": "workspace:*",
    "postcss-load-config": "^6.0.1",
    "cross-env": "^7.0.3",
    "@tanstack/eslint-plugin-query": "^5.59.7"
=======
    "@extension/vite-config": "workspace:*"
>>>>>>> 8e197ba1
  },
  "postcss": {
    "plugins": {
      "tailwindcss": {},
      "autoprefixer": {}
    }
  }
}<|MERGE_RESOLUTION|>--- conflicted
+++ resolved
@@ -22,25 +22,17 @@
   "dependencies": {
     "@extension/shared": "workspace:*",
     "@extension/storage": "workspace:*",
-<<<<<<< HEAD
+    "@extension/i18n": "workspace:*",
     "@extension/ui": "workspace:*",
     "@tanstack/react-query": "^5.59.15"
-=======
-    "@extension/i18n": "workspace:*",
-    "@extension/ui": "workspace:*"
->>>>>>> 8e197ba1
   },
   "devDependencies": {
     "@extension/tailwindcss-config": "workspace:*",
     "@extension/tsconfig": "workspace:*",
-<<<<<<< HEAD
     "@extension/vite-config": "workspace:*",
     "postcss-load-config": "^6.0.1",
     "cross-env": "^7.0.3",
     "@tanstack/eslint-plugin-query": "^5.59.7"
-=======
-    "@extension/vite-config": "workspace:*"
->>>>>>> 8e197ba1
   },
   "postcss": {
     "plugins": {
