import '@src/Popup.css';
import { useStorage, withErrorBoundary, withSuspense } from '@extension/shared';
import { exampleThemeStorage } from '@extension/storage';
<<<<<<< HEAD
import type { ComponentPropsWithoutRef } from 'react';
import { Button } from '@extension/ui';
=======
import { t } from '@extension/i18n';
import { ToggleButton } from '@extension/ui';
>>>>>>> 8e197ba1

const notificationOptions = {
  type: 'basic',
  iconUrl: chrome.runtime.getURL('icon-34.png'),
  title: 'Injecting content script error',
  message: 'You cannot inject script here!',
} as const;

const Popup = () => {
  const theme = useStorage(exampleThemeStorage);
  const isLight = theme === 'light';
  const logo = 'popup/logo.svg';
  const goGithubSite = () =>
    chrome.tabs.create({ url: 'https://github.com/Jonghakseo/chrome-extension-boilerplate-react-vite' });

  const injectContentScript = async () => {
    const [tab] = await chrome.tabs.query({ currentWindow: true, active: true });

    if (tab.url!.startsWith('about:') || tab.url!.startsWith('chrome:')) {
      chrome.notifications.create('inject-error', notificationOptions);
    }

    await chrome.scripting
      .executeScript({
        target: { tabId: tab.id! },
        files: ['/content-runtime/index.iife.js'],
      })
      .catch(err => {
        // Handling errors related to other paths
        if (err.message.includes('Cannot access a chrome:// URL')) {
          chrome.notifications.create('inject-error', notificationOptions);
        }
      });
  };

  return (
    <div className={`App ${isLight ? 'filliny-bg-slate-50' : 'filliny-bg-gray-800'}`}>
      <header className={`App-header ${isLight ? 'filliny-text-gray-900' : 'filliny-text-gray-100'}`}>
        <button onClick={goGithubSite}>
          <img src={chrome.runtime.getURL(logo)} className="App-logo" alt="logo" />
        </button>
        <p>
          Edit <code>pages/popup/src/Popup.tsx</code>
        </p>
        <button
          className={
            'font-bold mt-4 py-1 px-4 rounded shadow hover:scale-105 ' +
            (isLight ? 'filliny-bg-blue-200 filliny-text-black' : 'filliny-bg-gray-700 filliny-text-white')
          }
          onClick={injectContentScript}>
          Click to inject Content Script
        </button>
        <ToggleButton>{t('toggleTheme')}</ToggleButton>
      </header>
    </div>
  );
};

<<<<<<< HEAD
const ToggleButton = (props: ComponentPropsWithoutRef<'button'>) => {
  // const theme = useStorage(exampleThemeStorage);
  return (
    <Button variant={'default'} className="bg-slate-50" onClick={exampleThemeStorage.toggle}>
      {props.children}
    </Button>
  );
};

=======
>>>>>>> 8e197ba1
export default withErrorBoundary(withSuspense(Popup, <div> Loading ... </div>), <div> Error Occur </div>);<|MERGE_RESOLUTION|>--- conflicted
+++ resolved
@@ -1,13 +1,9 @@
 import '@src/Popup.css';
 import { useStorage, withErrorBoundary, withSuspense } from '@extension/shared';
 import { exampleThemeStorage } from '@extension/storage';
-<<<<<<< HEAD
 import type { ComponentPropsWithoutRef } from 'react';
 import { Button } from '@extension/ui';
-=======
 import { t } from '@extension/i18n';
-import { ToggleButton } from '@extension/ui';
->>>>>>> 8e197ba1
 
 const notificationOptions = {
   type: 'basic',
@@ -66,7 +62,6 @@
   );
 };
 
-<<<<<<< HEAD
 const ToggleButton = (props: ComponentPropsWithoutRef<'button'>) => {
   // const theme = useStorage(exampleThemeStorage);
   return (
@@ -76,6 +71,4 @@
   );
 };
 
-=======
->>>>>>> 8e197ba1
 export default withErrorBoundary(withSuspense(Popup, <div> Loading ... </div>), <div> Error Occur </div>);