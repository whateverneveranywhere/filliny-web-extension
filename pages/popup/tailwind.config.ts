--- conflicted
+++ resolved
@@ -1,10 +1,6 @@
 import baseConfig from '@extension/tailwindcss-config';
-<<<<<<< HEAD
 import { withUI } from '@extension/ui';
-import type { Config } from 'tailwindcss/types/config';
-=======
 import type { Config } from 'tailwindcss';
->>>>>>> 8e197ba1
 
 export default withUI({
   ...baseConfig,
