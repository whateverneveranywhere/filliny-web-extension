import '@src/NewTab.css';
import '@src/NewTab.scss';
import { useStorage, withErrorBoundary, withSuspense } from '@extension/shared';
import { exampleThemeStorage } from '@extension/storage';
<<<<<<< HEAD
import { TailwindButton } from '@extension/ui';
=======
import { ToggleButton } from '@extension/ui';
>>>>>>> 8e197ba1
import { t } from '@extension/i18n';

const NewTab = () => {
  const theme = useStorage(exampleThemeStorage);
  const isLight = theme === 'light';
  const logo = isLight ? 'new-tab/logo_horizontal.svg' : 'new-tab/logo_horizontal_dark.svg';
  const goGithubSite = () =>
    chrome.tabs.create({ url: 'https://github.com/Jonghakseo/chrome-extension-boilerplate-react-vite' });

  console.log(t('hello', 'World'));
  return (
    <div className={`App ${isLight ? 'filliny-bg-slate-50' : 'filliny-bg-gray-800'}`}>
      <header className={`App-header ${isLight ? 'filliny-text-gray-900' : 'filliny-text-gray-100'}`}>
        <button onClick={goGithubSite}>
          <img src={chrome.runtime.getURL(logo)} className="App-logo" alt="logo" />
        </button>
        <p>
          Edit <code>pages/new-tab/src/NewTab.tsx</code>
        </p>
        <h6>The color of this paragraph is defined using SASS.</h6>
<<<<<<< HEAD
        <TailwindButton className="mt-4" onClick={exampleThemeStorage.toggle} theme={theme}>
          {t('toggleTheme')}
        </TailwindButton>
=======
        <ToggleButton onClick={exampleThemeStorage.toggle}>{t('toggleTheme')}</ToggleButton>
>>>>>>> 8e197ba1
      </header>
    </div>
  );
};

export default withErrorBoundary(withSuspense(NewTab, <div>{t('loading')}</div>), <div> Error Occur </div>);<|MERGE_RESOLUTION|>--- conflicted
+++ resolved
@@ -2,11 +2,7 @@
 import '@src/NewTab.scss';
 import { useStorage, withErrorBoundary, withSuspense } from '@extension/shared';
 import { exampleThemeStorage } from '@extension/storage';
-<<<<<<< HEAD
-import { TailwindButton } from '@extension/ui';
-=======
 import { ToggleButton } from '@extension/ui';
->>>>>>> 8e197ba1
 import { t } from '@extension/i18n';
 
 const NewTab = () => {
@@ -27,13 +23,7 @@
           Edit <code>pages/new-tab/src/NewTab.tsx</code>
         </p>
         <h6>The color of this paragraph is defined using SASS.</h6>
-<<<<<<< HEAD
-        <TailwindButton className="mt-4" onClick={exampleThemeStorage.toggle} theme={theme}>
-          {t('toggleTheme')}
-        </TailwindButton>
-=======
         <ToggleButton onClick={exampleThemeStorage.toggle}>{t('toggleTheme')}</ToggleButton>
->>>>>>> 8e197ba1
       </header>
     </div>
   );
