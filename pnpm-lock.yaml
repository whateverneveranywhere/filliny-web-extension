--- conflicted
+++ resolved
@@ -1147,7 +1147,6 @@
       '@types/react-dom':
         optional: true
 
-<<<<<<< HEAD
   '@radix-ui/react-arrow@1.1.0':
     resolution: {integrity: sha512-FmlW1rCg7hBpEBwFbjHwCW6AmWLQM6g/v0Sn8XbP9NvmSZ2San1FpQeyPtufzOMSIx7Y4dzjlHoifhp+7NkZhw==}
     peerDependencies:
@@ -1331,87 +1330,6 @@
         optional: true
       '@types/react-dom':
         optional: true
-=======
-  '@rollup/rollup-android-arm-eabi@4.24.0':
-    resolution: {integrity: sha512-Q6HJd7Y6xdB48x8ZNVDOqsbh2uByBhgK8PiQgPhwkIw/HC/YX5Ghq2mQY5sRMZWHb3VsFkWooUVOZHKr7DmDIA==}
-    cpu: [arm]
-    os: [android]
-
-  '@rollup/rollup-android-arm64@4.24.0':
-    resolution: {integrity: sha512-ijLnS1qFId8xhKjT81uBHuuJp2lU4x2yxa4ctFPtG+MqEE6+C5f/+X/bStmxapgmwLwiL3ih122xv8kVARNAZA==}
-    cpu: [arm64]
-    os: [android]
-
-  '@rollup/rollup-darwin-arm64@4.24.0':
-    resolution: {integrity: sha512-bIv+X9xeSs1XCk6DVvkO+S/z8/2AMt/2lMqdQbMrmVpgFvXlmde9mLcbQpztXm1tajC3raFDqegsH18HQPMYtA==}
-    cpu: [arm64]
-    os: [darwin]
-
-  '@rollup/rollup-darwin-x64@4.24.0':
-    resolution: {integrity: sha512-X6/nOwoFN7RT2svEQWUsW/5C/fYMBe4fnLK9DQk4SX4mgVBiTA9h64kjUYPvGQ0F/9xwJ5U5UfTbl6BEjaQdBQ==}
-    cpu: [x64]
-    os: [darwin]
-
-  '@rollup/rollup-linux-arm-gnueabihf@4.24.0':
-    resolution: {integrity: sha512-0KXvIJQMOImLCVCz9uvvdPgfyWo93aHHp8ui3FrtOP57svqrF/roSSR5pjqL2hcMp0ljeGlU4q9o/rQaAQ3AYA==}
-    cpu: [arm]
-    os: [linux]
-
-  '@rollup/rollup-linux-arm-musleabihf@4.24.0':
-    resolution: {integrity: sha512-it2BW6kKFVh8xk/BnHfakEeoLPv8STIISekpoF+nBgWM4d55CZKc7T4Dx1pEbTnYm/xEKMgy1MNtYuoA8RFIWw==}
-    cpu: [arm]
-    os: [linux]
-
-  '@rollup/rollup-linux-arm64-gnu@4.24.0':
-    resolution: {integrity: sha512-i0xTLXjqap2eRfulFVlSnM5dEbTVque/3Pi4g2y7cxrs7+a9De42z4XxKLYJ7+OhE3IgxvfQM7vQc43bwTgPwA==}
-    cpu: [arm64]
-    os: [linux]
-
-  '@rollup/rollup-linux-arm64-musl@4.24.0':
-    resolution: {integrity: sha512-9E6MKUJhDuDh604Qco5yP/3qn3y7SLXYuiC0Rpr89aMScS2UAmK1wHP2b7KAa1nSjWJc/f/Lc0Wl1L47qjiyQw==}
-    cpu: [arm64]
-    os: [linux]
-
-  '@rollup/rollup-linux-powerpc64le-gnu@4.24.0':
-    resolution: {integrity: sha512-2XFFPJ2XMEiF5Zi2EBf4h73oR1V/lycirxZxHZNc93SqDN/IWhYYSYj8I9381ikUFXZrz2v7r2tOVk2NBwxrWw==}
-    cpu: [ppc64]
-    os: [linux]
-
-  '@rollup/rollup-linux-riscv64-gnu@4.24.0':
-    resolution: {integrity: sha512-M3Dg4hlwuntUCdzU7KjYqbbd+BLq3JMAOhCKdBE3TcMGMZbKkDdJ5ivNdehOssMCIokNHFOsv7DO4rlEOfyKpg==}
-    cpu: [riscv64]
-    os: [linux]
-
-  '@rollup/rollup-linux-s390x-gnu@4.24.0':
-    resolution: {integrity: sha512-mjBaoo4ocxJppTorZVKWFpy1bfFj9FeCMJqzlMQGjpNPY9JwQi7OuS1axzNIk0nMX6jSgy6ZURDZ2w0QW6D56g==}
-    cpu: [s390x]
-    os: [linux]
-
-  '@rollup/rollup-linux-x64-gnu@4.24.0':
-    resolution: {integrity: sha512-ZXFk7M72R0YYFN5q13niV0B7G8/5dcQ9JDp8keJSfr3GoZeXEoMHP/HlvqROA3OMbMdfr19IjCeNAnPUG93b6A==}
-    cpu: [x64]
-    os: [linux]
-
-  '@rollup/rollup-linux-x64-musl@4.24.0':
-    resolution: {integrity: sha512-w1i+L7kAXZNdYl+vFvzSZy8Y1arS7vMgIy8wusXJzRrPyof5LAb02KGr1PD2EkRcl73kHulIID0M501lN+vobQ==}
-    cpu: [x64]
-    os: [linux]
-
-  '@rollup/rollup-win32-arm64-msvc@4.24.0':
-    resolution: {integrity: sha512-VXBrnPWgBpVDCVY6XF3LEW0pOU51KbaHhccHw6AS6vBWIC60eqsH19DAeeObl+g8nKAz04QFdl/Cefta0xQtUQ==}
-    cpu: [arm64]
-    os: [win32]
-
-  '@rollup/rollup-win32-ia32-msvc@4.24.0':
-    resolution: {integrity: sha512-xrNcGDU0OxVcPTH/8n/ShH4UevZxKIO6HJFK0e15XItZP2UcaiLFd5kiX7hJnqCbSztUF8Qot+JWBC/QXRPYWQ==}
-    cpu: [ia32]
-    os: [win32]
-
-  '@rollup/rollup-win32-x64-msvc@4.24.0':
-    resolution: {integrity: sha512-fbMkAF7fufku0N2dE5TBXcNlg0pt0cJue4xBRE2Qc5Vqikxr4VCgKj/ht6SMdFcOacVA9rqF70APJ8RN/4vMJw==}
-    cpu: [x64]
-    os: [win32]
->>>>>>> 5cfbee24
 
   '@radix-ui/react-focus-guards@1.0.1':
     resolution: {integrity: sha512-Rect2dWbQ8waGzhMavsIbmSVCgYxkXLxxR3ZvCX79JOglzdEy4JXMb98lq4hPxUbLr77nP0UOGf4rcMU+s1pUA==}
@@ -1890,83 +1808,83 @@
       rollup:
         optional: true
 
-  '@rollup/rollup-android-arm-eabi@4.21.2':
-    resolution: {integrity: sha512-fSuPrt0ZO8uXeS+xP3b+yYTCBUd05MoSp2N/MFOgjhhUhMmchXlpTQrTpI8T+YAwAQuK7MafsCOxW7VrPMrJcg==}
+  '@rollup/rollup-android-arm-eabi@4.24.0':
+    resolution: {integrity: sha512-Q6HJd7Y6xdB48x8ZNVDOqsbh2uByBhgK8PiQgPhwkIw/HC/YX5Ghq2mQY5sRMZWHb3VsFkWooUVOZHKr7DmDIA==}
     cpu: [arm]
     os: [android]
 
-  '@rollup/rollup-android-arm64@4.21.2':
-    resolution: {integrity: sha512-xGU5ZQmPlsjQS6tzTTGwMsnKUtu0WVbl0hYpTPauvbRAnmIvpInhJtgjj3mcuJpEiuUw4v1s4BimkdfDWlh7gA==}
+  '@rollup/rollup-android-arm64@4.24.0':
+    resolution: {integrity: sha512-ijLnS1qFId8xhKjT81uBHuuJp2lU4x2yxa4ctFPtG+MqEE6+C5f/+X/bStmxapgmwLwiL3ih122xv8kVARNAZA==}
     cpu: [arm64]
     os: [android]
 
-  '@rollup/rollup-darwin-arm64@4.21.2':
-    resolution: {integrity: sha512-99AhQ3/ZMxU7jw34Sq8brzXqWH/bMnf7ZVhvLk9QU2cOepbQSVTns6qoErJmSiAvU3InRqC2RRZ5ovh1KN0d0Q==}
+  '@rollup/rollup-darwin-arm64@4.24.0':
+    resolution: {integrity: sha512-bIv+X9xeSs1XCk6DVvkO+S/z8/2AMt/2lMqdQbMrmVpgFvXlmde9mLcbQpztXm1tajC3raFDqegsH18HQPMYtA==}
     cpu: [arm64]
     os: [darwin]
 
-  '@rollup/rollup-darwin-x64@4.21.2':
-    resolution: {integrity: sha512-ZbRaUvw2iN/y37x6dY50D8m2BnDbBjlnMPotDi/qITMJ4sIxNY33HArjikDyakhSv0+ybdUxhWxE6kTI4oX26w==}
+  '@rollup/rollup-darwin-x64@4.24.0':
+    resolution: {integrity: sha512-X6/nOwoFN7RT2svEQWUsW/5C/fYMBe4fnLK9DQk4SX4mgVBiTA9h64kjUYPvGQ0F/9xwJ5U5UfTbl6BEjaQdBQ==}
     cpu: [x64]
     os: [darwin]
 
-  '@rollup/rollup-linux-arm-gnueabihf@4.21.2':
-    resolution: {integrity: sha512-ztRJJMiE8nnU1YFcdbd9BcH6bGWG1z+jP+IPW2oDUAPxPjo9dverIOyXz76m6IPA6udEL12reYeLojzW2cYL7w==}
+  '@rollup/rollup-linux-arm-gnueabihf@4.24.0':
+    resolution: {integrity: sha512-0KXvIJQMOImLCVCz9uvvdPgfyWo93aHHp8ui3FrtOP57svqrF/roSSR5pjqL2hcMp0ljeGlU4q9o/rQaAQ3AYA==}
     cpu: [arm]
     os: [linux]
 
-  '@rollup/rollup-linux-arm-musleabihf@4.21.2':
-    resolution: {integrity: sha512-flOcGHDZajGKYpLV0JNc0VFH361M7rnV1ee+NTeC/BQQ1/0pllYcFmxpagltANYt8FYf9+kL6RSk80Ziwyhr7w==}
+  '@rollup/rollup-linux-arm-musleabihf@4.24.0':
+    resolution: {integrity: sha512-it2BW6kKFVh8xk/BnHfakEeoLPv8STIISekpoF+nBgWM4d55CZKc7T4Dx1pEbTnYm/xEKMgy1MNtYuoA8RFIWw==}
     cpu: [arm]
     os: [linux]
 
-  '@rollup/rollup-linux-arm64-gnu@4.21.2':
-    resolution: {integrity: sha512-69CF19Kp3TdMopyteO/LJbWufOzqqXzkrv4L2sP8kfMaAQ6iwky7NoXTp7bD6/irKgknDKM0P9E/1l5XxVQAhw==}
+  '@rollup/rollup-linux-arm64-gnu@4.24.0':
+    resolution: {integrity: sha512-i0xTLXjqap2eRfulFVlSnM5dEbTVque/3Pi4g2y7cxrs7+a9De42z4XxKLYJ7+OhE3IgxvfQM7vQc43bwTgPwA==}
     cpu: [arm64]
     os: [linux]
 
-  '@rollup/rollup-linux-arm64-musl@4.21.2':
-    resolution: {integrity: sha512-48pD/fJkTiHAZTnZwR0VzHrao70/4MlzJrq0ZsILjLW/Ab/1XlVUStYyGt7tdyIiVSlGZbnliqmult/QGA2O2w==}
+  '@rollup/rollup-linux-arm64-musl@4.24.0':
+    resolution: {integrity: sha512-9E6MKUJhDuDh604Qco5yP/3qn3y7SLXYuiC0Rpr89aMScS2UAmK1wHP2b7KAa1nSjWJc/f/Lc0Wl1L47qjiyQw==}
     cpu: [arm64]
     os: [linux]
 
-  '@rollup/rollup-linux-powerpc64le-gnu@4.21.2':
-    resolution: {integrity: sha512-cZdyuInj0ofc7mAQpKcPR2a2iu4YM4FQfuUzCVA2u4HI95lCwzjoPtdWjdpDKyHxI0UO82bLDoOaLfpZ/wviyQ==}
+  '@rollup/rollup-linux-powerpc64le-gnu@4.24.0':
+    resolution: {integrity: sha512-2XFFPJ2XMEiF5Zi2EBf4h73oR1V/lycirxZxHZNc93SqDN/IWhYYSYj8I9381ikUFXZrz2v7r2tOVk2NBwxrWw==}
     cpu: [ppc64]
     os: [linux]
 
-  '@rollup/rollup-linux-riscv64-gnu@4.21.2':
-    resolution: {integrity: sha512-RL56JMT6NwQ0lXIQmMIWr1SW28z4E4pOhRRNqwWZeXpRlykRIlEpSWdsgNWJbYBEWD84eocjSGDu/XxbYeCmwg==}
+  '@rollup/rollup-linux-riscv64-gnu@4.24.0':
+    resolution: {integrity: sha512-M3Dg4hlwuntUCdzU7KjYqbbd+BLq3JMAOhCKdBE3TcMGMZbKkDdJ5ivNdehOssMCIokNHFOsv7DO4rlEOfyKpg==}
     cpu: [riscv64]
     os: [linux]
 
-  '@rollup/rollup-linux-s390x-gnu@4.21.2':
-    resolution: {integrity: sha512-PMxkrWS9z38bCr3rWvDFVGD6sFeZJw4iQlhrup7ReGmfn7Oukrr/zweLhYX6v2/8J6Cep9IEA/SmjXjCmSbrMQ==}
+  '@rollup/rollup-linux-s390x-gnu@4.24.0':
+    resolution: {integrity: sha512-mjBaoo4ocxJppTorZVKWFpy1bfFj9FeCMJqzlMQGjpNPY9JwQi7OuS1axzNIk0nMX6jSgy6ZURDZ2w0QW6D56g==}
     cpu: [s390x]
     os: [linux]
 
-  '@rollup/rollup-linux-x64-gnu@4.21.2':
-    resolution: {integrity: sha512-B90tYAUoLhU22olrafY3JQCFLnT3NglazdwkHyxNDYF/zAxJt5fJUB/yBoWFoIQ7SQj+KLe3iL4BhOMa9fzgpw==}
+  '@rollup/rollup-linux-x64-gnu@4.24.0':
+    resolution: {integrity: sha512-ZXFk7M72R0YYFN5q13niV0B7G8/5dcQ9JDp8keJSfr3GoZeXEoMHP/HlvqROA3OMbMdfr19IjCeNAnPUG93b6A==}
     cpu: [x64]
     os: [linux]
 
-  '@rollup/rollup-linux-x64-musl@4.21.2':
-    resolution: {integrity: sha512-7twFizNXudESmC9oneLGIUmoHiiLppz/Xs5uJQ4ShvE6234K0VB1/aJYU3f/4g7PhssLGKBVCC37uRkkOi8wjg==}
+  '@rollup/rollup-linux-x64-musl@4.24.0':
+    resolution: {integrity: sha512-w1i+L7kAXZNdYl+vFvzSZy8Y1arS7vMgIy8wusXJzRrPyof5LAb02KGr1PD2EkRcl73kHulIID0M501lN+vobQ==}
     cpu: [x64]
     os: [linux]
 
-  '@rollup/rollup-win32-arm64-msvc@4.21.2':
-    resolution: {integrity: sha512-9rRero0E7qTeYf6+rFh3AErTNU1VCQg2mn7CQcI44vNUWM9Ze7MSRS/9RFuSsox+vstRt97+x3sOhEey024FRQ==}
+  '@rollup/rollup-win32-arm64-msvc@4.24.0':
+    resolution: {integrity: sha512-VXBrnPWgBpVDCVY6XF3LEW0pOU51KbaHhccHw6AS6vBWIC60eqsH19DAeeObl+g8nKAz04QFdl/Cefta0xQtUQ==}
     cpu: [arm64]
     os: [win32]
 
-  '@rollup/rollup-win32-ia32-msvc@4.21.2':
-    resolution: {integrity: sha512-5rA4vjlqgrpbFVVHX3qkrCo/fZTj1q0Xxpg+Z7yIo3J2AilW7t2+n6Q8Jrx+4MrYpAnjttTYF8rr7bP46BPzRw==}
+  '@rollup/rollup-win32-ia32-msvc@4.24.0':
+    resolution: {integrity: sha512-xrNcGDU0OxVcPTH/8n/ShH4UevZxKIO6HJFK0e15XItZP2UcaiLFd5kiX7hJnqCbSztUF8Qot+JWBC/QXRPYWQ==}
     cpu: [ia32]
     os: [win32]
 
-  '@rollup/rollup-win32-x64-msvc@4.21.2':
-    resolution: {integrity: sha512-6UUxd0+SKomjdzuAcp+HAmxw1FlGBnl1v2yEPSabtx4lBfdXHDVsW7+lQkgz9cNFJGY3AWR7+V8P5BqkD9L9nA==}
+  '@rollup/rollup-win32-x64-msvc@4.24.0':
+    resolution: {integrity: sha512-fbMkAF7fufku0N2dE5TBXcNlg0pt0cJue4xBRE2Qc5Vqikxr4VCgKj/ht6SMdFcOacVA9rqF70APJ8RN/4vMJw==}
     cpu: [x64]
     os: [win32]
 
@@ -2836,16 +2754,6 @@
     resolution: {integrity: sha512-t/Ygsytq+R995EJ5PZlD4Cu56sWa8InXySaViRzw9apusqsOO2bQP+SbYzAhR0pFKoB+43lYy8rWban9JSuXnA==}
     engines: {node: '>= 0.4'}
 
-<<<<<<< HEAD
-  date-fns@2.30.0:
-    resolution: {integrity: sha512-fnULvOpxnC5/Vg3NCiWelDsLiUc9bRwAPs/+LfTLNvetFCtCTN+yQz15C/fs4AwX1R9K5GLtLfn8QW+dWisaAw==}
-    engines: {node: '>=0.11'}
-
-  date-fns@4.1.0:
-    resolution: {integrity: sha512-Ukq0owbQXxa/U3EGtsdVBkR1w7KOQ5gIBqdH2hkvknzZPYvBxb/aa6E8L7tmjFtkwZBu3UXBbjIgPo/Ez4xaNg==}
-
-=======
->>>>>>> 5cfbee24
   debug@3.2.7:
     resolution: {integrity: sha512-CFjzYYAi4ThfiQvizrFQevTTXHtnCqWfe7x1AhgEscTz6ZbLbfoLRLPugTQyBth6f8ZERVUSyWHFD/7Wu4t1XQ==}
     peerDependencies:
@@ -5119,19 +5027,8 @@
   validate-npm-package-license@3.0.4:
     resolution: {integrity: sha512-DpKm2Ui/xN7/HQKCtpZxoRWBhZ9Z0kqtygG8XCgNQ8ZlDnxuQmWhj566j8fN4Cu3/JmbhsDo7fcAJq4s9h27Ew==}
 
-<<<<<<< HEAD
-  vaul@1.1.0:
-    resolution: {integrity: sha512-YhO/bikcauk48hzhMhvIvT+U87cuCbNbKk9fF4Ou5UkI9t2KkBMernmdP37pCzF15hrv55fcny1YhexK8h6GVQ==}
-    peerDependencies:
-      react: ^16.8 || ^17.0 || ^18.0
-      react-dom: ^16.8 || ^17.0 || ^18.0
-
-  vite@5.4.3:
-    resolution: {integrity: sha512-IH+nl64eq9lJjFqU+/yrRnrHPVTlgy42/+IzbOdaFDVlyLgI/wDlf+FCobXLX1cT0X5+7LMyH1mIy2xJdLfo8Q==}
-=======
   vite@5.4.9:
     resolution: {integrity: sha512-20OVpJHh0PAM0oSOELa5GaZNWeDjcAvQjGXy2Uyr+Tp+/D2/Hdz6NLgpJLsarPTA2QJ6v8mX2P1ZfbsSKvdMkg==}
->>>>>>> 5cfbee24
     engines: {node: ^18.0.0 || >=20.0.0}
     hasBin: true
     peerDependencies:
@@ -5354,11 +5251,6 @@
       chalk: 2.4.2
       js-tokens: 4.0.0
       picocolors: 1.1.0
-
-<<<<<<< HEAD
-  '@babel/runtime@7.25.6':
-    dependencies:
-      regenerator-runtime: 0.14.1
 
   '@cspotcode/source-map-support@0.8.1':
     dependencies:
@@ -5529,9 +5421,6 @@
   '@eslint/js@8.57.0': {}
 
   '@floating-ui/core@1.6.8':
-=======
-  '@cspotcode/source-map-support@0.8.1':
->>>>>>> 5cfbee24
     dependencies:
       '@floating-ui/utils': 0.2.8
 
@@ -5713,13 +5602,13 @@
       '@jridgewell/resolve-uri': 3.1.2
       '@jridgewell/sourcemap-codec': 1.5.0
 
-  '@laynezh/vite-plugin-lib-assets@0.5.24(vite@5.4.3(@types/node@22.7.4)(sass@1.79.4)(terser@5.34.1))':
+  '@laynezh/vite-plugin-lib-assets@0.5.24(vite@5.4.9(@types/node@22.7.4)(sass@1.79.4)(terser@5.34.1))':
     dependencies:
       escape-string-regexp: 4.0.0
       loader-utils: 3.3.1
       mrmime: 1.0.1
       semver: 7.6.3
-      vite: 5.4.3(@types/node@22.7.4)(sass@1.79.4)(terser@5.34.1)
+      vite: 5.4.9(@types/node@22.7.4)(sass@1.79.4)(terser@5.34.1)
 
   '@nodelib/fs.scandir@2.1.5':
     dependencies:
@@ -5754,719 +5643,6 @@
       yargs: 17.7.2
     transitivePeerDependencies:
       - supports-color
-
-  '@radix-ui/number@1.1.0': {}
-
-  '@radix-ui/primitive@1.0.1':
-    dependencies:
-      '@babel/runtime': 7.25.6
-
-  '@radix-ui/primitive@1.1.0': {}
-
-  '@radix-ui/react-accordion@1.2.1(@types/react-dom@18.3.0)(@types/react@18.3.5)(react-dom@18.3.1(react@18.3.1))(react@18.3.1)':
-    dependencies:
-      '@radix-ui/primitive': 1.1.0
-      '@radix-ui/react-collapsible': 1.1.1(@types/react-dom@18.3.0)(@types/react@18.3.5)(react-dom@18.3.1(react@18.3.1))(react@18.3.1)
-      '@radix-ui/react-collection': 1.1.0(@types/react-dom@18.3.0)(@types/react@18.3.5)(react-dom@18.3.1(react@18.3.1))(react@18.3.1)
-      '@radix-ui/react-compose-refs': 1.1.0(@types/react@18.3.5)(react@18.3.1)
-      '@radix-ui/react-context': 1.1.1(@types/react@18.3.5)(react@18.3.1)
-      '@radix-ui/react-direction': 1.1.0(@types/react@18.3.5)(react@18.3.1)
-      '@radix-ui/react-id': 1.1.0(@types/react@18.3.5)(react@18.3.1)
-      '@radix-ui/react-primitive': 2.0.0(@types/react-dom@18.3.0)(@types/react@18.3.5)(react-dom@18.3.1(react@18.3.1))(react@18.3.1)
-      '@radix-ui/react-use-controllable-state': 1.1.0(@types/react@18.3.5)(react@18.3.1)
-      react: 18.3.1
-      react-dom: 18.3.1(react@18.3.1)
-    optionalDependencies:
-      '@types/react': 18.3.5
-      '@types/react-dom': 18.3.0
-
-  '@radix-ui/react-alert-dialog@1.1.2(@types/react-dom@18.3.0)(@types/react@18.3.5)(react-dom@18.3.1(react@18.3.1))(react@18.3.1)':
-    dependencies:
-      '@radix-ui/primitive': 1.1.0
-      '@radix-ui/react-compose-refs': 1.1.0(@types/react@18.3.5)(react@18.3.1)
-      '@radix-ui/react-context': 1.1.1(@types/react@18.3.5)(react@18.3.1)
-      '@radix-ui/react-dialog': 1.1.2(@types/react-dom@18.3.0)(@types/react@18.3.5)(react-dom@18.3.1(react@18.3.1))(react@18.3.1)
-      '@radix-ui/react-primitive': 2.0.0(@types/react-dom@18.3.0)(@types/react@18.3.5)(react-dom@18.3.1(react@18.3.1))(react@18.3.1)
-      '@radix-ui/react-slot': 1.1.0(@types/react@18.3.5)(react@18.3.1)
-      react: 18.3.1
-      react-dom: 18.3.1(react@18.3.1)
-    optionalDependencies:
-      '@types/react': 18.3.5
-      '@types/react-dom': 18.3.0
-
-  '@radix-ui/react-arrow@1.1.0(@types/react-dom@18.3.0)(@types/react@18.3.5)(react-dom@18.3.1(react@18.3.1))(react@18.3.1)':
-    dependencies:
-      '@radix-ui/react-primitive': 2.0.0(@types/react-dom@18.3.0)(@types/react@18.3.5)(react-dom@18.3.1(react@18.3.1))(react@18.3.1)
-      react: 18.3.1
-      react-dom: 18.3.1(react@18.3.1)
-    optionalDependencies:
-      '@types/react': 18.3.5
-      '@types/react-dom': 18.3.0
-
-  '@radix-ui/react-avatar@1.1.1(@types/react-dom@18.3.0)(@types/react@18.3.5)(react-dom@18.3.1(react@18.3.1))(react@18.3.1)':
-    dependencies:
-      '@radix-ui/react-context': 1.1.1(@types/react@18.3.5)(react@18.3.1)
-      '@radix-ui/react-primitive': 2.0.0(@types/react-dom@18.3.0)(@types/react@18.3.5)(react-dom@18.3.1(react@18.3.1))(react@18.3.1)
-      '@radix-ui/react-use-callback-ref': 1.1.0(@types/react@18.3.5)(react@18.3.1)
-      '@radix-ui/react-use-layout-effect': 1.1.0(@types/react@18.3.5)(react@18.3.1)
-      react: 18.3.1
-      react-dom: 18.3.1(react@18.3.1)
-    optionalDependencies:
-      '@types/react': 18.3.5
-      '@types/react-dom': 18.3.0
-
-  '@radix-ui/react-checkbox@1.1.2(@types/react-dom@18.3.0)(@types/react@18.3.5)(react-dom@18.3.1(react@18.3.1))(react@18.3.1)':
-    dependencies:
-      '@radix-ui/primitive': 1.1.0
-      '@radix-ui/react-compose-refs': 1.1.0(@types/react@18.3.5)(react@18.3.1)
-      '@radix-ui/react-context': 1.1.1(@types/react@18.3.5)(react@18.3.1)
-      '@radix-ui/react-presence': 1.1.1(@types/react-dom@18.3.0)(@types/react@18.3.5)(react-dom@18.3.1(react@18.3.1))(react@18.3.1)
-      '@radix-ui/react-primitive': 2.0.0(@types/react-dom@18.3.0)(@types/react@18.3.5)(react-dom@18.3.1(react@18.3.1))(react@18.3.1)
-      '@radix-ui/react-use-controllable-state': 1.1.0(@types/react@18.3.5)(react@18.3.1)
-      '@radix-ui/react-use-previous': 1.1.0(@types/react@18.3.5)(react@18.3.1)
-      '@radix-ui/react-use-size': 1.1.0(@types/react@18.3.5)(react@18.3.1)
-      react: 18.3.1
-      react-dom: 18.3.1(react@18.3.1)
-    optionalDependencies:
-      '@types/react': 18.3.5
-      '@types/react-dom': 18.3.0
-
-  '@radix-ui/react-collapsible@1.1.1(@types/react-dom@18.3.0)(@types/react@18.3.5)(react-dom@18.3.1(react@18.3.1))(react@18.3.1)':
-    dependencies:
-      '@radix-ui/primitive': 1.1.0
-      '@radix-ui/react-compose-refs': 1.1.0(@types/react@18.3.5)(react@18.3.1)
-      '@radix-ui/react-context': 1.1.1(@types/react@18.3.5)(react@18.3.1)
-      '@radix-ui/react-id': 1.1.0(@types/react@18.3.5)(react@18.3.1)
-      '@radix-ui/react-presence': 1.1.1(@types/react-dom@18.3.0)(@types/react@18.3.5)(react-dom@18.3.1(react@18.3.1))(react@18.3.1)
-      '@radix-ui/react-primitive': 2.0.0(@types/react-dom@18.3.0)(@types/react@18.3.5)(react-dom@18.3.1(react@18.3.1))(react@18.3.1)
-      '@radix-ui/react-use-controllable-state': 1.1.0(@types/react@18.3.5)(react@18.3.1)
-      '@radix-ui/react-use-layout-effect': 1.1.0(@types/react@18.3.5)(react@18.3.1)
-      react: 18.3.1
-      react-dom: 18.3.1(react@18.3.1)
-    optionalDependencies:
-      '@types/react': 18.3.5
-      '@types/react-dom': 18.3.0
-
-  '@radix-ui/react-collection@1.1.0(@types/react-dom@18.3.0)(@types/react@18.3.5)(react-dom@18.3.1(react@18.3.1))(react@18.3.1)':
-    dependencies:
-      '@radix-ui/react-compose-refs': 1.1.0(@types/react@18.3.5)(react@18.3.1)
-      '@radix-ui/react-context': 1.1.0(@types/react@18.3.5)(react@18.3.1)
-      '@radix-ui/react-primitive': 2.0.0(@types/react-dom@18.3.0)(@types/react@18.3.5)(react-dom@18.3.1(react@18.3.1))(react@18.3.1)
-      '@radix-ui/react-slot': 1.1.0(@types/react@18.3.5)(react@18.3.1)
-      react: 18.3.1
-      react-dom: 18.3.1(react@18.3.1)
-    optionalDependencies:
-      '@types/react': 18.3.5
-      '@types/react-dom': 18.3.0
-
-  '@radix-ui/react-compose-refs@1.0.1(@types/react@18.3.5)(react@18.3.1)':
-    dependencies:
-      '@babel/runtime': 7.25.6
-      react: 18.3.1
-    optionalDependencies:
-      '@types/react': 18.3.5
-
-  '@radix-ui/react-compose-refs@1.1.0(@types/react@18.3.5)(react@18.3.1)':
-    dependencies:
-      react: 18.3.1
-    optionalDependencies:
-      '@types/react': 18.3.5
-
-  '@radix-ui/react-context@1.0.1(@types/react@18.3.5)(react@18.3.1)':
-    dependencies:
-      '@babel/runtime': 7.25.6
-      react: 18.3.1
-    optionalDependencies:
-      '@types/react': 18.3.5
-
-  '@radix-ui/react-context@1.1.0(@types/react@18.3.5)(react@18.3.1)':
-    dependencies:
-      react: 18.3.1
-    optionalDependencies:
-      '@types/react': 18.3.5
-
-  '@radix-ui/react-context@1.1.1(@types/react@18.3.5)(react@18.3.1)':
-    dependencies:
-      react: 18.3.1
-    optionalDependencies:
-      '@types/react': 18.3.5
-
-  '@radix-ui/react-dialog@1.0.5(@types/react-dom@18.3.0)(@types/react@18.3.5)(react-dom@18.3.1(react@18.3.1))(react@18.3.1)':
-    dependencies:
-      '@babel/runtime': 7.25.6
-      '@radix-ui/primitive': 1.0.1
-      '@radix-ui/react-compose-refs': 1.0.1(@types/react@18.3.5)(react@18.3.1)
-      '@radix-ui/react-context': 1.0.1(@types/react@18.3.5)(react@18.3.1)
-      '@radix-ui/react-dismissable-layer': 1.0.5(@types/react-dom@18.3.0)(@types/react@18.3.5)(react-dom@18.3.1(react@18.3.1))(react@18.3.1)
-      '@radix-ui/react-focus-guards': 1.0.1(@types/react@18.3.5)(react@18.3.1)
-      '@radix-ui/react-focus-scope': 1.0.4(@types/react-dom@18.3.0)(@types/react@18.3.5)(react-dom@18.3.1(react@18.3.1))(react@18.3.1)
-      '@radix-ui/react-id': 1.0.1(@types/react@18.3.5)(react@18.3.1)
-      '@radix-ui/react-portal': 1.0.4(@types/react-dom@18.3.0)(@types/react@18.3.5)(react-dom@18.3.1(react@18.3.1))(react@18.3.1)
-      '@radix-ui/react-presence': 1.0.1(@types/react-dom@18.3.0)(@types/react@18.3.5)(react-dom@18.3.1(react@18.3.1))(react@18.3.1)
-      '@radix-ui/react-primitive': 1.0.3(@types/react-dom@18.3.0)(@types/react@18.3.5)(react-dom@18.3.1(react@18.3.1))(react@18.3.1)
-      '@radix-ui/react-slot': 1.0.2(@types/react@18.3.5)(react@18.3.1)
-      '@radix-ui/react-use-controllable-state': 1.0.1(@types/react@18.3.5)(react@18.3.1)
-      aria-hidden: 1.2.4
-      react: 18.3.1
-      react-dom: 18.3.1(react@18.3.1)
-      react-remove-scroll: 2.5.5(@types/react@18.3.5)(react@18.3.1)
-    optionalDependencies:
-      '@types/react': 18.3.5
-      '@types/react-dom': 18.3.0
-
-  '@radix-ui/react-dialog@1.1.2(@types/react-dom@18.3.0)(@types/react@18.3.5)(react-dom@18.3.1(react@18.3.1))(react@18.3.1)':
-    dependencies:
-      '@radix-ui/primitive': 1.1.0
-      '@radix-ui/react-compose-refs': 1.1.0(@types/react@18.3.5)(react@18.3.1)
-      '@radix-ui/react-context': 1.1.1(@types/react@18.3.5)(react@18.3.1)
-      '@radix-ui/react-dismissable-layer': 1.1.1(@types/react-dom@18.3.0)(@types/react@18.3.5)(react-dom@18.3.1(react@18.3.1))(react@18.3.1)
-      '@radix-ui/react-focus-guards': 1.1.1(@types/react@18.3.5)(react@18.3.1)
-      '@radix-ui/react-focus-scope': 1.1.0(@types/react-dom@18.3.0)(@types/react@18.3.5)(react-dom@18.3.1(react@18.3.1))(react@18.3.1)
-      '@radix-ui/react-id': 1.1.0(@types/react@18.3.5)(react@18.3.1)
-      '@radix-ui/react-portal': 1.1.2(@types/react-dom@18.3.0)(@types/react@18.3.5)(react-dom@18.3.1(react@18.3.1))(react@18.3.1)
-      '@radix-ui/react-presence': 1.1.1(@types/react-dom@18.3.0)(@types/react@18.3.5)(react-dom@18.3.1(react@18.3.1))(react@18.3.1)
-      '@radix-ui/react-primitive': 2.0.0(@types/react-dom@18.3.0)(@types/react@18.3.5)(react-dom@18.3.1(react@18.3.1))(react@18.3.1)
-      '@radix-ui/react-slot': 1.1.0(@types/react@18.3.5)(react@18.3.1)
-      '@radix-ui/react-use-controllable-state': 1.1.0(@types/react@18.3.5)(react@18.3.1)
-      aria-hidden: 1.2.4
-      react: 18.3.1
-      react-dom: 18.3.1(react@18.3.1)
-      react-remove-scroll: 2.6.0(@types/react@18.3.5)(react@18.3.1)
-    optionalDependencies:
-      '@types/react': 18.3.5
-      '@types/react-dom': 18.3.0
-
-  '@radix-ui/react-direction@1.1.0(@types/react@18.3.5)(react@18.3.1)':
-    dependencies:
-      react: 18.3.1
-    optionalDependencies:
-      '@types/react': 18.3.5
-
-  '@radix-ui/react-dismissable-layer@1.0.5(@types/react-dom@18.3.0)(@types/react@18.3.5)(react-dom@18.3.1(react@18.3.1))(react@18.3.1)':
-    dependencies:
-      '@babel/runtime': 7.25.6
-      '@radix-ui/primitive': 1.0.1
-      '@radix-ui/react-compose-refs': 1.0.1(@types/react@18.3.5)(react@18.3.1)
-      '@radix-ui/react-primitive': 1.0.3(@types/react-dom@18.3.0)(@types/react@18.3.5)(react-dom@18.3.1(react@18.3.1))(react@18.3.1)
-      '@radix-ui/react-use-callback-ref': 1.0.1(@types/react@18.3.5)(react@18.3.1)
-      '@radix-ui/react-use-escape-keydown': 1.0.3(@types/react@18.3.5)(react@18.3.1)
-      react: 18.3.1
-      react-dom: 18.3.1(react@18.3.1)
-    optionalDependencies:
-      '@types/react': 18.3.5
-      '@types/react-dom': 18.3.0
-
-  '@radix-ui/react-dismissable-layer@1.1.1(@types/react-dom@18.3.0)(@types/react@18.3.5)(react-dom@18.3.1(react@18.3.1))(react@18.3.1)':
-    dependencies:
-      '@radix-ui/primitive': 1.1.0
-      '@radix-ui/react-compose-refs': 1.1.0(@types/react@18.3.5)(react@18.3.1)
-      '@radix-ui/react-primitive': 2.0.0(@types/react-dom@18.3.0)(@types/react@18.3.5)(react-dom@18.3.1(react@18.3.1))(react@18.3.1)
-      '@radix-ui/react-use-callback-ref': 1.1.0(@types/react@18.3.5)(react@18.3.1)
-      '@radix-ui/react-use-escape-keydown': 1.1.0(@types/react@18.3.5)(react@18.3.1)
-      react: 18.3.1
-      react-dom: 18.3.1(react@18.3.1)
-    optionalDependencies:
-      '@types/react': 18.3.5
-      '@types/react-dom': 18.3.0
-
-  '@radix-ui/react-dropdown-menu@2.1.2(@types/react-dom@18.3.0)(@types/react@18.3.5)(react-dom@18.3.1(react@18.3.1))(react@18.3.1)':
-    dependencies:
-      '@radix-ui/primitive': 1.1.0
-      '@radix-ui/react-compose-refs': 1.1.0(@types/react@18.3.5)(react@18.3.1)
-      '@radix-ui/react-context': 1.1.1(@types/react@18.3.5)(react@18.3.1)
-      '@radix-ui/react-id': 1.1.0(@types/react@18.3.5)(react@18.3.1)
-      '@radix-ui/react-menu': 2.1.2(@types/react-dom@18.3.0)(@types/react@18.3.5)(react-dom@18.3.1(react@18.3.1))(react@18.3.1)
-      '@radix-ui/react-primitive': 2.0.0(@types/react-dom@18.3.0)(@types/react@18.3.5)(react-dom@18.3.1(react@18.3.1))(react@18.3.1)
-      '@radix-ui/react-use-controllable-state': 1.1.0(@types/react@18.3.5)(react@18.3.1)
-      react: 18.3.1
-      react-dom: 18.3.1(react@18.3.1)
-    optionalDependencies:
-      '@types/react': 18.3.5
-      '@types/react-dom': 18.3.0
-
-  '@radix-ui/react-focus-guards@1.0.1(@types/react@18.3.5)(react@18.3.1)':
-    dependencies:
-      '@babel/runtime': 7.25.6
-      react: 18.3.1
-    optionalDependencies:
-      '@types/react': 18.3.5
-
-  '@radix-ui/react-focus-guards@1.1.1(@types/react@18.3.5)(react@18.3.1)':
-    dependencies:
-      react: 18.3.1
-    optionalDependencies:
-      '@types/react': 18.3.5
-
-  '@radix-ui/react-focus-scope@1.0.4(@types/react-dom@18.3.0)(@types/react@18.3.5)(react-dom@18.3.1(react@18.3.1))(react@18.3.1)':
-    dependencies:
-      '@babel/runtime': 7.25.6
-      '@radix-ui/react-compose-refs': 1.0.1(@types/react@18.3.5)(react@18.3.1)
-      '@radix-ui/react-primitive': 1.0.3(@types/react-dom@18.3.0)(@types/react@18.3.5)(react-dom@18.3.1(react@18.3.1))(react@18.3.1)
-      '@radix-ui/react-use-callback-ref': 1.0.1(@types/react@18.3.5)(react@18.3.1)
-      react: 18.3.1
-      react-dom: 18.3.1(react@18.3.1)
-    optionalDependencies:
-      '@types/react': 18.3.5
-      '@types/react-dom': 18.3.0
-
-  '@radix-ui/react-focus-scope@1.1.0(@types/react-dom@18.3.0)(@types/react@18.3.5)(react-dom@18.3.1(react@18.3.1))(react@18.3.1)':
-    dependencies:
-      '@radix-ui/react-compose-refs': 1.1.0(@types/react@18.3.5)(react@18.3.1)
-      '@radix-ui/react-primitive': 2.0.0(@types/react-dom@18.3.0)(@types/react@18.3.5)(react-dom@18.3.1(react@18.3.1))(react@18.3.1)
-      '@radix-ui/react-use-callback-ref': 1.1.0(@types/react@18.3.5)(react@18.3.1)
-      react: 18.3.1
-      react-dom: 18.3.1(react@18.3.1)
-    optionalDependencies:
-      '@types/react': 18.3.5
-      '@types/react-dom': 18.3.0
-
-  '@radix-ui/react-id@1.0.1(@types/react@18.3.5)(react@18.3.1)':
-    dependencies:
-      '@babel/runtime': 7.25.6
-      '@radix-ui/react-use-layout-effect': 1.0.1(@types/react@18.3.5)(react@18.3.1)
-      react: 18.3.1
-    optionalDependencies:
-      '@types/react': 18.3.5
-
-  '@radix-ui/react-id@1.1.0(@types/react@18.3.5)(react@18.3.1)':
-    dependencies:
-      '@radix-ui/react-use-layout-effect': 1.1.0(@types/react@18.3.5)(react@18.3.1)
-      react: 18.3.1
-    optionalDependencies:
-      '@types/react': 18.3.5
-
-  '@radix-ui/react-label@2.1.0(@types/react-dom@18.3.0)(@types/react@18.3.5)(react-dom@18.3.1(react@18.3.1))(react@18.3.1)':
-    dependencies:
-      '@radix-ui/react-primitive': 2.0.0(@types/react-dom@18.3.0)(@types/react@18.3.5)(react-dom@18.3.1(react@18.3.1))(react@18.3.1)
-      react: 18.3.1
-      react-dom: 18.3.1(react@18.3.1)
-    optionalDependencies:
-      '@types/react': 18.3.5
-      '@types/react-dom': 18.3.0
-
-  '@radix-ui/react-menu@2.1.2(@types/react-dom@18.3.0)(@types/react@18.3.5)(react-dom@18.3.1(react@18.3.1))(react@18.3.1)':
-    dependencies:
-      '@radix-ui/primitive': 1.1.0
-      '@radix-ui/react-collection': 1.1.0(@types/react-dom@18.3.0)(@types/react@18.3.5)(react-dom@18.3.1(react@18.3.1))(react@18.3.1)
-      '@radix-ui/react-compose-refs': 1.1.0(@types/react@18.3.5)(react@18.3.1)
-      '@radix-ui/react-context': 1.1.1(@types/react@18.3.5)(react@18.3.1)
-      '@radix-ui/react-direction': 1.1.0(@types/react@18.3.5)(react@18.3.1)
-      '@radix-ui/react-dismissable-layer': 1.1.1(@types/react-dom@18.3.0)(@types/react@18.3.5)(react-dom@18.3.1(react@18.3.1))(react@18.3.1)
-      '@radix-ui/react-focus-guards': 1.1.1(@types/react@18.3.5)(react@18.3.1)
-      '@radix-ui/react-focus-scope': 1.1.0(@types/react-dom@18.3.0)(@types/react@18.3.5)(react-dom@18.3.1(react@18.3.1))(react@18.3.1)
-      '@radix-ui/react-id': 1.1.0(@types/react@18.3.5)(react@18.3.1)
-      '@radix-ui/react-popper': 1.2.0(@types/react-dom@18.3.0)(@types/react@18.3.5)(react-dom@18.3.1(react@18.3.1))(react@18.3.1)
-      '@radix-ui/react-portal': 1.1.2(@types/react-dom@18.3.0)(@types/react@18.3.5)(react-dom@18.3.1(react@18.3.1))(react@18.3.1)
-      '@radix-ui/react-presence': 1.1.1(@types/react-dom@18.3.0)(@types/react@18.3.5)(react-dom@18.3.1(react@18.3.1))(react@18.3.1)
-      '@radix-ui/react-primitive': 2.0.0(@types/react-dom@18.3.0)(@types/react@18.3.5)(react-dom@18.3.1(react@18.3.1))(react@18.3.1)
-      '@radix-ui/react-roving-focus': 1.1.0(@types/react-dom@18.3.0)(@types/react@18.3.5)(react-dom@18.3.1(react@18.3.1))(react@18.3.1)
-      '@radix-ui/react-slot': 1.1.0(@types/react@18.3.5)(react@18.3.1)
-      '@radix-ui/react-use-callback-ref': 1.1.0(@types/react@18.3.5)(react@18.3.1)
-      aria-hidden: 1.2.4
-      react: 18.3.1
-      react-dom: 18.3.1(react@18.3.1)
-      react-remove-scroll: 2.6.0(@types/react@18.3.5)(react@18.3.1)
-    optionalDependencies:
-      '@types/react': 18.3.5
-      '@types/react-dom': 18.3.0
-
-  '@radix-ui/react-navigation-menu@1.2.1(@types/react-dom@18.3.0)(@types/react@18.3.5)(react-dom@18.3.1(react@18.3.1))(react@18.3.1)':
-    dependencies:
-      '@radix-ui/primitive': 1.1.0
-      '@radix-ui/react-collection': 1.1.0(@types/react-dom@18.3.0)(@types/react@18.3.5)(react-dom@18.3.1(react@18.3.1))(react@18.3.1)
-      '@radix-ui/react-compose-refs': 1.1.0(@types/react@18.3.5)(react@18.3.1)
-      '@radix-ui/react-context': 1.1.1(@types/react@18.3.5)(react@18.3.1)
-      '@radix-ui/react-direction': 1.1.0(@types/react@18.3.5)(react@18.3.1)
-      '@radix-ui/react-dismissable-layer': 1.1.1(@types/react-dom@18.3.0)(@types/react@18.3.5)(react-dom@18.3.1(react@18.3.1))(react@18.3.1)
-      '@radix-ui/react-id': 1.1.0(@types/react@18.3.5)(react@18.3.1)
-      '@radix-ui/react-presence': 1.1.1(@types/react-dom@18.3.0)(@types/react@18.3.5)(react-dom@18.3.1(react@18.3.1))(react@18.3.1)
-      '@radix-ui/react-primitive': 2.0.0(@types/react-dom@18.3.0)(@types/react@18.3.5)(react-dom@18.3.1(react@18.3.1))(react@18.3.1)
-      '@radix-ui/react-use-callback-ref': 1.1.0(@types/react@18.3.5)(react@18.3.1)
-      '@radix-ui/react-use-controllable-state': 1.1.0(@types/react@18.3.5)(react@18.3.1)
-      '@radix-ui/react-use-layout-effect': 1.1.0(@types/react@18.3.5)(react@18.3.1)
-      '@radix-ui/react-use-previous': 1.1.0(@types/react@18.3.5)(react@18.3.1)
-      '@radix-ui/react-visually-hidden': 1.1.0(@types/react-dom@18.3.0)(@types/react@18.3.5)(react-dom@18.3.1(react@18.3.1))(react@18.3.1)
-      react: 18.3.1
-      react-dom: 18.3.1(react@18.3.1)
-    optionalDependencies:
-      '@types/react': 18.3.5
-      '@types/react-dom': 18.3.0
-
-  '@radix-ui/react-popover@1.1.2(@types/react-dom@18.3.0)(@types/react@18.3.5)(react-dom@18.3.1(react@18.3.1))(react@18.3.1)':
-    dependencies:
-      '@radix-ui/primitive': 1.1.0
-      '@radix-ui/react-compose-refs': 1.1.0(@types/react@18.3.5)(react@18.3.1)
-      '@radix-ui/react-context': 1.1.1(@types/react@18.3.5)(react@18.3.1)
-      '@radix-ui/react-dismissable-layer': 1.1.1(@types/react-dom@18.3.0)(@types/react@18.3.5)(react-dom@18.3.1(react@18.3.1))(react@18.3.1)
-      '@radix-ui/react-focus-guards': 1.1.1(@types/react@18.3.5)(react@18.3.1)
-      '@radix-ui/react-focus-scope': 1.1.0(@types/react-dom@18.3.0)(@types/react@18.3.5)(react-dom@18.3.1(react@18.3.1))(react@18.3.1)
-      '@radix-ui/react-id': 1.1.0(@types/react@18.3.5)(react@18.3.1)
-      '@radix-ui/react-popper': 1.2.0(@types/react-dom@18.3.0)(@types/react@18.3.5)(react-dom@18.3.1(react@18.3.1))(react@18.3.1)
-      '@radix-ui/react-portal': 1.1.2(@types/react-dom@18.3.0)(@types/react@18.3.5)(react-dom@18.3.1(react@18.3.1))(react@18.3.1)
-      '@radix-ui/react-presence': 1.1.1(@types/react-dom@18.3.0)(@types/react@18.3.5)(react-dom@18.3.1(react@18.3.1))(react@18.3.1)
-      '@radix-ui/react-primitive': 2.0.0(@types/react-dom@18.3.0)(@types/react@18.3.5)(react-dom@18.3.1(react@18.3.1))(react@18.3.1)
-      '@radix-ui/react-slot': 1.1.0(@types/react@18.3.5)(react@18.3.1)
-      '@radix-ui/react-use-controllable-state': 1.1.0(@types/react@18.3.5)(react@18.3.1)
-      aria-hidden: 1.2.4
-      react: 18.3.1
-      react-dom: 18.3.1(react@18.3.1)
-      react-remove-scroll: 2.6.0(@types/react@18.3.5)(react@18.3.1)
-    optionalDependencies:
-      '@types/react': 18.3.5
-      '@types/react-dom': 18.3.0
-
-  '@radix-ui/react-popper@1.2.0(@types/react-dom@18.3.0)(@types/react@18.3.5)(react-dom@18.3.1(react@18.3.1))(react@18.3.1)':
-    dependencies:
-      '@floating-ui/react-dom': 2.1.2(react-dom@18.3.1(react@18.3.1))(react@18.3.1)
-      '@radix-ui/react-arrow': 1.1.0(@types/react-dom@18.3.0)(@types/react@18.3.5)(react-dom@18.3.1(react@18.3.1))(react@18.3.1)
-      '@radix-ui/react-compose-refs': 1.1.0(@types/react@18.3.5)(react@18.3.1)
-      '@radix-ui/react-context': 1.1.0(@types/react@18.3.5)(react@18.3.1)
-      '@radix-ui/react-primitive': 2.0.0(@types/react-dom@18.3.0)(@types/react@18.3.5)(react-dom@18.3.1(react@18.3.1))(react@18.3.1)
-      '@radix-ui/react-use-callback-ref': 1.1.0(@types/react@18.3.5)(react@18.3.1)
-      '@radix-ui/react-use-layout-effect': 1.1.0(@types/react@18.3.5)(react@18.3.1)
-      '@radix-ui/react-use-rect': 1.1.0(@types/react@18.3.5)(react@18.3.1)
-      '@radix-ui/react-use-size': 1.1.0(@types/react@18.3.5)(react@18.3.1)
-      '@radix-ui/rect': 1.1.0
-      react: 18.3.1
-      react-dom: 18.3.1(react@18.3.1)
-    optionalDependencies:
-      '@types/react': 18.3.5
-      '@types/react-dom': 18.3.0
-
-  '@radix-ui/react-portal@1.0.4(@types/react-dom@18.3.0)(@types/react@18.3.5)(react-dom@18.3.1(react@18.3.1))(react@18.3.1)':
-    dependencies:
-      '@babel/runtime': 7.25.6
-      '@radix-ui/react-primitive': 1.0.3(@types/react-dom@18.3.0)(@types/react@18.3.5)(react-dom@18.3.1(react@18.3.1))(react@18.3.1)
-      react: 18.3.1
-      react-dom: 18.3.1(react@18.3.1)
-    optionalDependencies:
-      '@types/react': 18.3.5
-      '@types/react-dom': 18.3.0
-
-  '@radix-ui/react-portal@1.1.2(@types/react-dom@18.3.0)(@types/react@18.3.5)(react-dom@18.3.1(react@18.3.1))(react@18.3.1)':
-    dependencies:
-      '@radix-ui/react-primitive': 2.0.0(@types/react-dom@18.3.0)(@types/react@18.3.5)(react-dom@18.3.1(react@18.3.1))(react@18.3.1)
-      '@radix-ui/react-use-layout-effect': 1.1.0(@types/react@18.3.5)(react@18.3.1)
-      react: 18.3.1
-      react-dom: 18.3.1(react@18.3.1)
-    optionalDependencies:
-      '@types/react': 18.3.5
-      '@types/react-dom': 18.3.0
-
-  '@radix-ui/react-presence@1.0.1(@types/react-dom@18.3.0)(@types/react@18.3.5)(react-dom@18.3.1(react@18.3.1))(react@18.3.1)':
-    dependencies:
-      '@babel/runtime': 7.25.6
-      '@radix-ui/react-compose-refs': 1.0.1(@types/react@18.3.5)(react@18.3.1)
-      '@radix-ui/react-use-layout-effect': 1.0.1(@types/react@18.3.5)(react@18.3.1)
-      react: 18.3.1
-      react-dom: 18.3.1(react@18.3.1)
-    optionalDependencies:
-      '@types/react': 18.3.5
-      '@types/react-dom': 18.3.0
-
-  '@radix-ui/react-presence@1.1.1(@types/react-dom@18.3.0)(@types/react@18.3.5)(react-dom@18.3.1(react@18.3.1))(react@18.3.1)':
-    dependencies:
-      '@radix-ui/react-compose-refs': 1.1.0(@types/react@18.3.5)(react@18.3.1)
-      '@radix-ui/react-use-layout-effect': 1.1.0(@types/react@18.3.5)(react@18.3.1)
-      react: 18.3.1
-      react-dom: 18.3.1(react@18.3.1)
-    optionalDependencies:
-      '@types/react': 18.3.5
-      '@types/react-dom': 18.3.0
-
-  '@radix-ui/react-primitive@1.0.3(@types/react-dom@18.3.0)(@types/react@18.3.5)(react-dom@18.3.1(react@18.3.1))(react@18.3.1)':
-    dependencies:
-      '@babel/runtime': 7.25.6
-      '@radix-ui/react-slot': 1.0.2(@types/react@18.3.5)(react@18.3.1)
-      react: 18.3.1
-      react-dom: 18.3.1(react@18.3.1)
-    optionalDependencies:
-      '@types/react': 18.3.5
-      '@types/react-dom': 18.3.0
-
-  '@radix-ui/react-primitive@2.0.0(@types/react-dom@18.3.0)(@types/react@18.3.5)(react-dom@18.3.1(react@18.3.1))(react@18.3.1)':
-    dependencies:
-      '@radix-ui/react-slot': 1.1.0(@types/react@18.3.5)(react@18.3.1)
-      react: 18.3.1
-      react-dom: 18.3.1(react@18.3.1)
-    optionalDependencies:
-      '@types/react': 18.3.5
-      '@types/react-dom': 18.3.0
-
-  '@radix-ui/react-radio-group@1.2.1(@types/react-dom@18.3.0)(@types/react@18.3.5)(react-dom@18.3.1(react@18.3.1))(react@18.3.1)':
-    dependencies:
-      '@radix-ui/primitive': 1.1.0
-      '@radix-ui/react-compose-refs': 1.1.0(@types/react@18.3.5)(react@18.3.1)
-      '@radix-ui/react-context': 1.1.1(@types/react@18.3.5)(react@18.3.1)
-      '@radix-ui/react-direction': 1.1.0(@types/react@18.3.5)(react@18.3.1)
-      '@radix-ui/react-presence': 1.1.1(@types/react-dom@18.3.0)(@types/react@18.3.5)(react-dom@18.3.1(react@18.3.1))(react@18.3.1)
-      '@radix-ui/react-primitive': 2.0.0(@types/react-dom@18.3.0)(@types/react@18.3.5)(react-dom@18.3.1(react@18.3.1))(react@18.3.1)
-      '@radix-ui/react-roving-focus': 1.1.0(@types/react-dom@18.3.0)(@types/react@18.3.5)(react-dom@18.3.1(react@18.3.1))(react@18.3.1)
-      '@radix-ui/react-use-controllable-state': 1.1.0(@types/react@18.3.5)(react@18.3.1)
-      '@radix-ui/react-use-previous': 1.1.0(@types/react@18.3.5)(react@18.3.1)
-      '@radix-ui/react-use-size': 1.1.0(@types/react@18.3.5)(react@18.3.1)
-      react: 18.3.1
-      react-dom: 18.3.1(react@18.3.1)
-    optionalDependencies:
-      '@types/react': 18.3.5
-      '@types/react-dom': 18.3.0
-
-  '@radix-ui/react-roving-focus@1.1.0(@types/react-dom@18.3.0)(@types/react@18.3.5)(react-dom@18.3.1(react@18.3.1))(react@18.3.1)':
-    dependencies:
-      '@radix-ui/primitive': 1.1.0
-      '@radix-ui/react-collection': 1.1.0(@types/react-dom@18.3.0)(@types/react@18.3.5)(react-dom@18.3.1(react@18.3.1))(react@18.3.1)
-      '@radix-ui/react-compose-refs': 1.1.0(@types/react@18.3.5)(react@18.3.1)
-      '@radix-ui/react-context': 1.1.0(@types/react@18.3.5)(react@18.3.1)
-      '@radix-ui/react-direction': 1.1.0(@types/react@18.3.5)(react@18.3.1)
-      '@radix-ui/react-id': 1.1.0(@types/react@18.3.5)(react@18.3.1)
-      '@radix-ui/react-primitive': 2.0.0(@types/react-dom@18.3.0)(@types/react@18.3.5)(react-dom@18.3.1(react@18.3.1))(react@18.3.1)
-      '@radix-ui/react-use-callback-ref': 1.1.0(@types/react@18.3.5)(react@18.3.1)
-      '@radix-ui/react-use-controllable-state': 1.1.0(@types/react@18.3.5)(react@18.3.1)
-      react: 18.3.1
-      react-dom: 18.3.1(react@18.3.1)
-    optionalDependencies:
-      '@types/react': 18.3.5
-      '@types/react-dom': 18.3.0
-
-  '@radix-ui/react-scroll-area@1.2.0(@types/react-dom@18.3.0)(@types/react@18.3.5)(react-dom@18.3.1(react@18.3.1))(react@18.3.1)':
-    dependencies:
-      '@radix-ui/number': 1.1.0
-      '@radix-ui/primitive': 1.1.0
-      '@radix-ui/react-compose-refs': 1.1.0(@types/react@18.3.5)(react@18.3.1)
-      '@radix-ui/react-context': 1.1.1(@types/react@18.3.5)(react@18.3.1)
-      '@radix-ui/react-direction': 1.1.0(@types/react@18.3.5)(react@18.3.1)
-      '@radix-ui/react-presence': 1.1.1(@types/react-dom@18.3.0)(@types/react@18.3.5)(react-dom@18.3.1(react@18.3.1))(react@18.3.1)
-      '@radix-ui/react-primitive': 2.0.0(@types/react-dom@18.3.0)(@types/react@18.3.5)(react-dom@18.3.1(react@18.3.1))(react@18.3.1)
-      '@radix-ui/react-use-callback-ref': 1.1.0(@types/react@18.3.5)(react@18.3.1)
-      '@radix-ui/react-use-layout-effect': 1.1.0(@types/react@18.3.5)(react@18.3.1)
-      react: 18.3.1
-      react-dom: 18.3.1(react@18.3.1)
-    optionalDependencies:
-      '@types/react': 18.3.5
-      '@types/react-dom': 18.3.0
-
-  '@radix-ui/react-select@2.1.2(@types/react-dom@18.3.0)(@types/react@18.3.5)(react-dom@18.3.1(react@18.3.1))(react@18.3.1)':
-    dependencies:
-      '@radix-ui/number': 1.1.0
-      '@radix-ui/primitive': 1.1.0
-      '@radix-ui/react-collection': 1.1.0(@types/react-dom@18.3.0)(@types/react@18.3.5)(react-dom@18.3.1(react@18.3.1))(react@18.3.1)
-      '@radix-ui/react-compose-refs': 1.1.0(@types/react@18.3.5)(react@18.3.1)
-      '@radix-ui/react-context': 1.1.1(@types/react@18.3.5)(react@18.3.1)
-      '@radix-ui/react-direction': 1.1.0(@types/react@18.3.5)(react@18.3.1)
-      '@radix-ui/react-dismissable-layer': 1.1.1(@types/react-dom@18.3.0)(@types/react@18.3.5)(react-dom@18.3.1(react@18.3.1))(react@18.3.1)
-      '@radix-ui/react-focus-guards': 1.1.1(@types/react@18.3.5)(react@18.3.1)
-      '@radix-ui/react-focus-scope': 1.1.0(@types/react-dom@18.3.0)(@types/react@18.3.5)(react-dom@18.3.1(react@18.3.1))(react@18.3.1)
-      '@radix-ui/react-id': 1.1.0(@types/react@18.3.5)(react@18.3.1)
-      '@radix-ui/react-popper': 1.2.0(@types/react-dom@18.3.0)(@types/react@18.3.5)(react-dom@18.3.1(react@18.3.1))(react@18.3.1)
-      '@radix-ui/react-portal': 1.1.2(@types/react-dom@18.3.0)(@types/react@18.3.5)(react-dom@18.3.1(react@18.3.1))(react@18.3.1)
-      '@radix-ui/react-primitive': 2.0.0(@types/react-dom@18.3.0)(@types/react@18.3.5)(react-dom@18.3.1(react@18.3.1))(react@18.3.1)
-      '@radix-ui/react-slot': 1.1.0(@types/react@18.3.5)(react@18.3.1)
-      '@radix-ui/react-use-callback-ref': 1.1.0(@types/react@18.3.5)(react@18.3.1)
-      '@radix-ui/react-use-controllable-state': 1.1.0(@types/react@18.3.5)(react@18.3.1)
-      '@radix-ui/react-use-layout-effect': 1.1.0(@types/react@18.3.5)(react@18.3.1)
-      '@radix-ui/react-use-previous': 1.1.0(@types/react@18.3.5)(react@18.3.1)
-      '@radix-ui/react-visually-hidden': 1.1.0(@types/react-dom@18.3.0)(@types/react@18.3.5)(react-dom@18.3.1(react@18.3.1))(react@18.3.1)
-      aria-hidden: 1.2.4
-      react: 18.3.1
-      react-dom: 18.3.1(react@18.3.1)
-      react-remove-scroll: 2.6.0(@types/react@18.3.5)(react@18.3.1)
-    optionalDependencies:
-      '@types/react': 18.3.5
-      '@types/react-dom': 18.3.0
-
-  '@radix-ui/react-separator@1.1.0(@types/react-dom@18.3.0)(@types/react@18.3.5)(react-dom@18.3.1(react@18.3.1))(react@18.3.1)':
-    dependencies:
-      '@radix-ui/react-primitive': 2.0.0(@types/react-dom@18.3.0)(@types/react@18.3.5)(react-dom@18.3.1(react@18.3.1))(react@18.3.1)
-      react: 18.3.1
-      react-dom: 18.3.1(react@18.3.1)
-    optionalDependencies:
-      '@types/react': 18.3.5
-      '@types/react-dom': 18.3.0
-
-  '@radix-ui/react-slot@1.0.2(@types/react@18.3.5)(react@18.3.1)':
-    dependencies:
-      '@babel/runtime': 7.25.6
-      '@radix-ui/react-compose-refs': 1.0.1(@types/react@18.3.5)(react@18.3.1)
-      react: 18.3.1
-    optionalDependencies:
-      '@types/react': 18.3.5
-
-  '@radix-ui/react-slot@1.1.0(@types/react@18.3.5)(react@18.3.1)':
-    dependencies:
-      '@radix-ui/react-compose-refs': 1.1.0(@types/react@18.3.5)(react@18.3.1)
-      react: 18.3.1
-    optionalDependencies:
-      '@types/react': 18.3.5
-
-  '@radix-ui/react-switch@1.1.1(@types/react-dom@18.3.0)(@types/react@18.3.5)(react-dom@18.3.1(react@18.3.1))(react@18.3.1)':
-    dependencies:
-      '@radix-ui/primitive': 1.1.0
-      '@radix-ui/react-compose-refs': 1.1.0(@types/react@18.3.5)(react@18.3.1)
-      '@radix-ui/react-context': 1.1.1(@types/react@18.3.5)(react@18.3.1)
-      '@radix-ui/react-primitive': 2.0.0(@types/react-dom@18.3.0)(@types/react@18.3.5)(react-dom@18.3.1(react@18.3.1))(react@18.3.1)
-      '@radix-ui/react-use-controllable-state': 1.1.0(@types/react@18.3.5)(react@18.3.1)
-      '@radix-ui/react-use-previous': 1.1.0(@types/react@18.3.5)(react@18.3.1)
-      '@radix-ui/react-use-size': 1.1.0(@types/react@18.3.5)(react@18.3.1)
-      react: 18.3.1
-      react-dom: 18.3.1(react@18.3.1)
-    optionalDependencies:
-      '@types/react': 18.3.5
-      '@types/react-dom': 18.3.0
-
-  '@radix-ui/react-tabs@1.1.1(@types/react-dom@18.3.0)(@types/react@18.3.5)(react-dom@18.3.1(react@18.3.1))(react@18.3.1)':
-    dependencies:
-      '@radix-ui/primitive': 1.1.0
-      '@radix-ui/react-context': 1.1.1(@types/react@18.3.5)(react@18.3.1)
-      '@radix-ui/react-direction': 1.1.0(@types/react@18.3.5)(react@18.3.1)
-      '@radix-ui/react-id': 1.1.0(@types/react@18.3.5)(react@18.3.1)
-      '@radix-ui/react-presence': 1.1.1(@types/react-dom@18.3.0)(@types/react@18.3.5)(react-dom@18.3.1(react@18.3.1))(react@18.3.1)
-      '@radix-ui/react-primitive': 2.0.0(@types/react-dom@18.3.0)(@types/react@18.3.5)(react-dom@18.3.1(react@18.3.1))(react@18.3.1)
-      '@radix-ui/react-roving-focus': 1.1.0(@types/react-dom@18.3.0)(@types/react@18.3.5)(react-dom@18.3.1(react@18.3.1))(react@18.3.1)
-      '@radix-ui/react-use-controllable-state': 1.1.0(@types/react@18.3.5)(react@18.3.1)
-      react: 18.3.1
-      react-dom: 18.3.1(react@18.3.1)
-    optionalDependencies:
-      '@types/react': 18.3.5
-      '@types/react-dom': 18.3.0
-
-  '@radix-ui/react-toast@1.2.2(@types/react-dom@18.3.0)(@types/react@18.3.5)(react-dom@18.3.1(react@18.3.1))(react@18.3.1)':
-    dependencies:
-      '@radix-ui/primitive': 1.1.0
-      '@radix-ui/react-collection': 1.1.0(@types/react-dom@18.3.0)(@types/react@18.3.5)(react-dom@18.3.1(react@18.3.1))(react@18.3.1)
-      '@radix-ui/react-compose-refs': 1.1.0(@types/react@18.3.5)(react@18.3.1)
-      '@radix-ui/react-context': 1.1.1(@types/react@18.3.5)(react@18.3.1)
-      '@radix-ui/react-dismissable-layer': 1.1.1(@types/react-dom@18.3.0)(@types/react@18.3.5)(react-dom@18.3.1(react@18.3.1))(react@18.3.1)
-      '@radix-ui/react-portal': 1.1.2(@types/react-dom@18.3.0)(@types/react@18.3.5)(react-dom@18.3.1(react@18.3.1))(react@18.3.1)
-      '@radix-ui/react-presence': 1.1.1(@types/react-dom@18.3.0)(@types/react@18.3.5)(react-dom@18.3.1(react@18.3.1))(react@18.3.1)
-      '@radix-ui/react-primitive': 2.0.0(@types/react-dom@18.3.0)(@types/react@18.3.5)(react-dom@18.3.1(react@18.3.1))(react@18.3.1)
-      '@radix-ui/react-use-callback-ref': 1.1.0(@types/react@18.3.5)(react@18.3.1)
-      '@radix-ui/react-use-controllable-state': 1.1.0(@types/react@18.3.5)(react@18.3.1)
-      '@radix-ui/react-use-layout-effect': 1.1.0(@types/react@18.3.5)(react@18.3.1)
-      '@radix-ui/react-visually-hidden': 1.1.0(@types/react-dom@18.3.0)(@types/react@18.3.5)(react-dom@18.3.1(react@18.3.1))(react@18.3.1)
-      react: 18.3.1
-      react-dom: 18.3.1(react@18.3.1)
-    optionalDependencies:
-      '@types/react': 18.3.5
-      '@types/react-dom': 18.3.0
-
-  '@radix-ui/react-tooltip@1.1.3(@types/react-dom@18.3.0)(@types/react@18.3.5)(react-dom@18.3.1(react@18.3.1))(react@18.3.1)':
-    dependencies:
-      '@radix-ui/primitive': 1.1.0
-      '@radix-ui/react-compose-refs': 1.1.0(@types/react@18.3.5)(react@18.3.1)
-      '@radix-ui/react-context': 1.1.1(@types/react@18.3.5)(react@18.3.1)
-      '@radix-ui/react-dismissable-layer': 1.1.1(@types/react-dom@18.3.0)(@types/react@18.3.5)(react-dom@18.3.1(react@18.3.1))(react@18.3.1)
-      '@radix-ui/react-id': 1.1.0(@types/react@18.3.5)(react@18.3.1)
-      '@radix-ui/react-popper': 1.2.0(@types/react-dom@18.3.0)(@types/react@18.3.5)(react-dom@18.3.1(react@18.3.1))(react@18.3.1)
-      '@radix-ui/react-portal': 1.1.2(@types/react-dom@18.3.0)(@types/react@18.3.5)(react-dom@18.3.1(react@18.3.1))(react@18.3.1)
-      '@radix-ui/react-presence': 1.1.1(@types/react-dom@18.3.0)(@types/react@18.3.5)(react-dom@18.3.1(react@18.3.1))(react@18.3.1)
-      '@radix-ui/react-primitive': 2.0.0(@types/react-dom@18.3.0)(@types/react@18.3.5)(react-dom@18.3.1(react@18.3.1))(react@18.3.1)
-      '@radix-ui/react-slot': 1.1.0(@types/react@18.3.5)(react@18.3.1)
-      '@radix-ui/react-use-controllable-state': 1.1.0(@types/react@18.3.5)(react@18.3.1)
-      '@radix-ui/react-visually-hidden': 1.1.0(@types/react-dom@18.3.0)(@types/react@18.3.5)(react-dom@18.3.1(react@18.3.1))(react@18.3.1)
-      react: 18.3.1
-      react-dom: 18.3.1(react@18.3.1)
-    optionalDependencies:
-      '@types/react': 18.3.5
-      '@types/react-dom': 18.3.0
-
-  '@radix-ui/react-use-callback-ref@1.0.1(@types/react@18.3.5)(react@18.3.1)':
-    dependencies:
-      '@babel/runtime': 7.25.6
-      react: 18.3.1
-    optionalDependencies:
-      '@types/react': 18.3.5
-
-  '@radix-ui/react-use-callback-ref@1.1.0(@types/react@18.3.5)(react@18.3.1)':
-    dependencies:
-      react: 18.3.1
-    optionalDependencies:
-      '@types/react': 18.3.5
-
-  '@radix-ui/react-use-controllable-state@1.0.1(@types/react@18.3.5)(react@18.3.1)':
-    dependencies:
-      '@babel/runtime': 7.25.6
-      '@radix-ui/react-use-callback-ref': 1.0.1(@types/react@18.3.5)(react@18.3.1)
-      react: 18.3.1
-    optionalDependencies:
-      '@types/react': 18.3.5
-
-  '@radix-ui/react-use-controllable-state@1.1.0(@types/react@18.3.5)(react@18.3.1)':
-    dependencies:
-      '@radix-ui/react-use-callback-ref': 1.1.0(@types/react@18.3.5)(react@18.3.1)
-      react: 18.3.1
-    optionalDependencies:
-      '@types/react': 18.3.5
-
-<<<<<<< HEAD
-  '@radix-ui/react-use-escape-keydown@1.0.3(@types/react@18.3.5)(react@18.3.1)':
-    dependencies:
-      '@babel/runtime': 7.25.6
-      '@radix-ui/react-use-callback-ref': 1.0.1(@types/react@18.3.5)(react@18.3.1)
-      react: 18.3.1
-    optionalDependencies:
-      '@types/react': 18.3.5
-=======
-  '@laynezh/vite-plugin-lib-assets@0.5.24(vite@5.4.9(@types/node@22.7.4)(sass@1.79.4)(terser@5.34.1))':
-    dependencies:
-      escape-string-regexp: 4.0.0
-      loader-utils: 3.3.1
-      mrmime: 1.0.1
-      semver: 7.6.3
-      vite: 5.4.9(@types/node@22.7.4)(sass@1.79.4)(terser@5.34.1)
->>>>>>> 5cfbee24
-
-  '@radix-ui/react-use-escape-keydown@1.1.0(@types/react@18.3.5)(react@18.3.1)':
-    dependencies:
-      '@radix-ui/react-use-callback-ref': 1.1.0(@types/react@18.3.5)(react@18.3.1)
-      react: 18.3.1
-    optionalDependencies:
-      '@types/react': 18.3.5
-
-  '@radix-ui/react-use-layout-effect@1.0.1(@types/react@18.3.5)(react@18.3.1)':
-    dependencies:
-      '@babel/runtime': 7.25.6
-      react: 18.3.1
-    optionalDependencies:
-      '@types/react': 18.3.5
-
-  '@radix-ui/react-use-layout-effect@1.1.0(@types/react@18.3.5)(react@18.3.1)':
-    dependencies:
-      react: 18.3.1
-    optionalDependencies:
-      '@types/react': 18.3.5
-
-  '@radix-ui/react-use-previous@1.1.0(@types/react@18.3.5)(react@18.3.1)':
-    dependencies:
-      react: 18.3.1
-    optionalDependencies:
-      '@types/react': 18.3.5
-
-  '@radix-ui/react-use-rect@1.1.0(@types/react@18.3.5)(react@18.3.1)':
-    dependencies:
-      '@radix-ui/rect': 1.1.0
-      react: 18.3.1
-    optionalDependencies:
-      '@types/react': 18.3.5
-
-  '@radix-ui/react-use-size@1.1.0(@types/react@18.3.5)(react@18.3.1)':
-    dependencies:
-      '@radix-ui/react-use-layout-effect': 1.1.0(@types/react@18.3.5)(react@18.3.1)
-      react: 18.3.1
-    optionalDependencies:
-      '@types/react': 18.3.5
-
-  '@radix-ui/react-visually-hidden@1.1.0(@types/react-dom@18.3.0)(@types/react@18.3.5)(react-dom@18.3.1(react@18.3.1))(react@18.3.1)':
-    dependencies:
-      '@radix-ui/react-primitive': 2.0.0(@types/react-dom@18.3.0)(@types/react@18.3.5)(react-dom@18.3.1(react@18.3.1))(react@18.3.1)
-      react: 18.3.1
-      react-dom: 18.3.1(react@18.3.1)
-    optionalDependencies:
-      '@types/react': 18.3.5
-      '@types/react-dom': 18.3.0
-
-  '@radix-ui/rect@1.1.0': {}
-
-  '@remix-run/router@1.20.0': {}
 
   '@rollup/plugin-sucrase@5.0.2(rollup@4.24.0)':
     dependencies:
@@ -7583,15 +6759,6 @@
       es-errors: 1.3.0
       is-data-view: 1.0.1
 
-<<<<<<< HEAD
-  date-fns@2.30.0:
-    dependencies:
-      '@babel/runtime': 7.25.6
-
-  date-fns@4.1.0: {}
-
-=======
->>>>>>> 5cfbee24
   debug@3.2.7:
     dependencies:
       ms: 2.1.3
@@ -10180,20 +9347,7 @@
       spdx-correct: 3.2.0
       spdx-expression-parse: 3.0.1
 
-<<<<<<< HEAD
-  vaul@1.1.0(@types/react-dom@18.3.0)(@types/react@18.3.5)(react-dom@18.3.1(react@18.3.1))(react@18.3.1):
-    dependencies:
-      '@radix-ui/react-dialog': 1.1.2(@types/react-dom@18.3.0)(@types/react@18.3.5)(react-dom@18.3.1(react@18.3.1))(react@18.3.1)
-      react: 18.3.1
-      react-dom: 18.3.1(react@18.3.1)
-    transitivePeerDependencies:
-      - '@types/react'
-      - '@types/react-dom'
-
-  vite@5.4.3(@types/node@20.16.10)(sass@1.79.4)(terser@5.34.1):
-=======
   vite@5.4.9(@types/node@20.16.10)(sass@1.79.4)(terser@5.34.1):
->>>>>>> 5cfbee24
     dependencies:
       esbuild: 0.21.5
       postcss: 8.4.47
