--- conflicted
+++ resolved
@@ -10,11 +10,7 @@
     dependencies:
       eslint-plugin-tailwindcss:
         specifier: ^3.17.4
-<<<<<<< HEAD
         version: 3.17.4(tailwindcss@3.4.15(ts-node@10.9.2(@swc/core@1.7.25)(@types/node@20.16.10)(typescript@5.5.4)))
-=======
-        version: 3.17.4(tailwindcss@3.4.14(ts-node@10.9.2(@swc/core@1.9.3)(@types/node@20.16.10)(typescript@5.5.4)))
->>>>>>> bbe7ab28
       react:
         specifier: 18.3.1
         version: 18.3.1
@@ -90,11 +86,7 @@
         version: 6.0.1
       tailwindcss:
         specifier: ^3.4.14
-<<<<<<< HEAD
         version: 3.4.15(ts-node@10.9.2(@swc/core@1.7.25)(@types/node@20.16.10)(typescript@5.5.4))
-=======
-        version: 3.4.14(ts-node@10.9.2(@swc/core@1.9.3)(@types/node@20.16.10)(typescript@5.5.4))
->>>>>>> bbe7ab28
       tslib:
         specifier: ^2.6.3
         version: 2.7.0
@@ -1419,7 +1411,6 @@
       '@types/react':
         optional: true
 
-<<<<<<< HEAD
   '@radix-ui/react-focus-scope@1.0.4':
     resolution: {integrity: sha512-sL04Mgvf+FmyvZeYfNu1EPAaaxD+aw7cYeIB9L9Fvq8+urhltTRaEo5ysKOpHuKPclsZcSUMKlN05x4u+CINpA==}
     peerDependencies:
@@ -2008,33 +1999,6 @@
     resolution: {integrity: sha512-tlqY9xq5ukxTUZBmoOp+m61cqwQD5pHJtFY3Mn8CA8ps6yghLH/Hw8UPdqg4OLmFW3IFlcXnQNmo/dh8HzXYIQ==}
     engines: {node: '>=18'}
 
-  '@swc/core-darwin-arm64@1.7.25':
-    resolution: {integrity: sha512-cbLNV4vsqSbll7kehJ58hZ9lt+nLlUPF+fmSRVsb4Qasnr0IRDtpT+3Rc87bDNXfkc15Ii80xdp7sU2MVgHn7A==}
-    engines: {node: '>=10'}
-    cpu: [arm64]
-    os: [darwin]
-
-  '@swc/core-darwin-x64@1.7.25':
-    resolution: {integrity: sha512-kZswLBI8KWWV8VuGIJZd8GM7eWFY5srmlomiWw7j/OtRyRgr8qfX3EmxBAYYZqTEvWdooSc/y3I61lHn/a1tRg==}
-    engines: {node: '>=10'}
-    cpu: [x64]
-    os: [darwin]
-
-  '@swc/core-linux-arm-gnueabihf@1.7.25':
-    resolution: {integrity: sha512-DV/8BHwdtymoelC1KvefOoyXraIDK0rJIBqjPvtzW9YbkN1hepF7au1deiieJ6+A0smP+4fxtYhrnJ5EjPvylA==}
-    engines: {node: '>=10'}
-    cpu: [arm]
-    os: [linux]
-
-  '@swc/core-linux-arm64-gnu@1.7.25':
-    resolution: {integrity: sha512-lIx8BeKzpulL2PbLyMUln5Hk164M/PHXquHt6y86sD7Spza6zbCme+/Zr17PRiElqrP8byKC09UZj0K6hONDqQ==}
-    engines: {node: '>=10'}
-    cpu: [arm64]
-    os: [linux]
-
-  '@swc/core-linux-arm64-musl@1.7.25':
-    resolution: {integrity: sha512-+/I7AzzY4066bvKLTyAZXLL0dPpWhRUh0ja4cZNZ+0Gpn8FmtWDwZKCriIWkDlD1gSuXm8+iOaaLGhEwIquOpQ==}
-=======
   '@swc/core-darwin-arm64@1.9.3':
     resolution: {integrity: sha512-hGfl/KTic/QY4tB9DkTbNuxy5cV4IeejpPD4zo+Lzt4iLlDWIeANL4Fkg67FiVceNJboqg48CUX+APhDHO5G1w==}
     engines: {node: '>=10'}
@@ -2061,7 +2025,6 @@
 
   '@swc/core-linux-arm64-musl@1.9.3':
     resolution: {integrity: sha512-tzVH480RY6RbMl/QRgh5HK3zn1ZTFsThuxDGo6Iuk1MdwIbdFYUY034heWUTI4u3Db97ArKh0hNL0xhO3+PZdg==}
->>>>>>> bbe7ab28
     engines: {node: '>=10'}
     cpu: [arm64]
     os: [linux]
@@ -8153,19 +8116,11 @@
       string.prototype.matchall: 4.0.11
       string.prototype.repeat: 1.0.0
 
-<<<<<<< HEAD
   eslint-plugin-tailwindcss@3.17.4(tailwindcss@3.4.15(ts-node@10.9.2(@swc/core@1.7.25)(@types/node@20.16.10)(typescript@5.5.4))):
     dependencies:
       fast-glob: 3.3.2
       postcss: 8.4.47
       tailwindcss: 3.4.15(ts-node@10.9.2(@swc/core@1.7.25)(@types/node@20.16.10)(typescript@5.5.4))
-=======
-  eslint-plugin-tailwindcss@3.17.4(tailwindcss@3.4.14(ts-node@10.9.2(@swc/core@1.9.3)(@types/node@20.16.10)(typescript@5.5.4))):
-    dependencies:
-      fast-glob: 3.3.2
-      postcss: 8.4.47
-      tailwindcss: 3.4.14(ts-node@10.9.2(@swc/core@1.9.3)(@types/node@20.16.10)(typescript@5.5.4))
->>>>>>> bbe7ab28
 
   eslint-scope@5.1.1:
     dependencies:
@@ -9983,15 +9938,11 @@
 
   tailwind-merge@2.5.2: {}
 
-<<<<<<< HEAD
   tailwindcss-animate@1.0.7(tailwindcss@3.4.15(ts-node@10.9.2(@swc/core@1.7.25)(@types/node@20.16.10)(typescript@5.5.4))):
     dependencies:
       tailwindcss: 3.4.15(ts-node@10.9.2(@swc/core@1.7.25)(@types/node@20.16.10)(typescript@5.5.4))
 
   tailwindcss@3.4.15(ts-node@10.9.2(@swc/core@1.7.25)(@types/node@20.16.10)(typescript@5.5.4)):
-=======
-  tailwindcss@3.4.14(ts-node@10.9.2(@swc/core@1.9.3)(@types/node@20.16.10)(typescript@5.5.4)):
->>>>>>> bbe7ab28
     dependencies:
       '@alloc/quick-lru': 5.2.0
       arg: 5.0.2
