lockfileVersion: '9.0'

settings:
  autoInstallPeers: true
  excludeLinksFromLockfile: false

importers:

  .:
    dependencies:
      eslint-plugin-tailwindcss:
        specifier: ^3.17.4
<<<<<<< HEAD
        version: 3.17.4(tailwindcss@3.4.15(ts-node@10.9.2(@swc/core@1.7.25)(@types/node@20.16.10)(typescript@5.5.4)))
=======
        version: 3.17.4(tailwindcss@3.4.14(ts-node@10.9.2(@swc/core@1.9.3)(@types/node@22.7.4)(typescript@5.5.4)))
>>>>>>> 3fb2f179
      react:
        specifier: 18.3.1
        version: 18.3.1
      react-dom:
        specifier: 18.3.1
        version: 18.3.1(react@18.3.1)
    devDependencies:
      '@types/chrome':
        specifier: ^0.0.270
        version: 0.0.270
      '@types/node':
        specifier: ^22.5.5
        version: 22.7.4
      '@types/react':
        specifier: ^18.3.3
        version: 18.3.5
      '@types/react-dom':
        specifier: ^18.3.0
        version: 18.3.0
      '@typescript-eslint/eslint-plugin':
        specifier: ^7.18.0
        version: 7.18.0(@typescript-eslint/parser@7.18.0(eslint@8.57.0)(typescript@5.5.4))(eslint@8.57.0)(typescript@5.5.4)
      '@typescript-eslint/parser':
        specifier: ^7.18.0
        version: 7.18.0(eslint@8.57.0)(typescript@5.5.4)
      autoprefixer:
        specifier: ^10.4.20
        version: 10.4.20(postcss@8.4.47)
      cross-env:
        specifier: ^7.0.3
        version: 7.0.3
      esbuild:
        specifier: ^0.23.0
        version: 0.23.1
      eslint:
        specifier: 8.57.0
        version: 8.57.0
      eslint-config-airbnb-typescript:
        specifier: 18.0.0
        version: 18.0.0(@typescript-eslint/eslint-plugin@7.18.0(@typescript-eslint/parser@7.18.0(eslint@8.57.0)(typescript@5.5.4))(eslint@8.57.0)(typescript@5.5.4))(@typescript-eslint/parser@7.18.0(eslint@8.57.0)(typescript@5.5.4))(eslint-plugin-import@2.29.1(@typescript-eslint/parser@7.18.0(eslint@8.57.0)(typescript@5.5.4))(eslint@8.57.0))(eslint@8.57.0)
      eslint-config-prettier:
        specifier: 9.1.0
        version: 9.1.0(eslint@8.57.0)
      eslint-plugin-import:
        specifier: 2.29.1
        version: 2.29.1(@typescript-eslint/parser@7.18.0(eslint@8.57.0)(typescript@5.5.4))(eslint@8.57.0)
      eslint-plugin-jsx-a11y:
        specifier: 6.9.0
        version: 6.9.0(eslint@8.57.0)
      eslint-plugin-prettier:
        specifier: 5.2.1
        version: 5.2.1(eslint-config-prettier@9.1.0(eslint@8.57.0))(eslint@8.57.0)(prettier@3.3.3)
      eslint-plugin-react:
        specifier: 7.35.0
        version: 7.35.0(eslint@8.57.0)
      eslint-plugin-react-hooks:
        specifier: 4.6.2
        version: 4.6.2(eslint@8.57.0)
      husky:
        specifier: ^9.1.4
        version: 9.1.5
      lint-staged:
        specifier: ^15.2.7
        version: 15.2.10
      postcss:
        specifier: ^8.4.47
        version: 8.4.47
      prettier:
        specifier: ^3.3.3
        version: 3.3.3
      rimraf:
        specifier: ^6.0.1
        version: 6.0.1
      run-script-os:
        specifier: ^1.1.6
        version: 1.1.6
      tailwindcss:
        specifier: ^3.4.14
<<<<<<< HEAD
        version: 3.4.15(ts-node@10.9.2(@swc/core@1.7.25)(@types/node@20.16.10)(typescript@5.5.4))
=======
        version: 3.4.14(ts-node@10.9.2(@swc/core@1.9.3)(@types/node@22.7.4)(typescript@5.5.4))
>>>>>>> 3fb2f179
      tslib:
        specifier: ^2.6.3
        version: 2.7.0
      turbo:
        specifier: ^2.3.3
        version: 2.3.3
      typescript:
        specifier: 5.5.4
        version: 5.5.4
      vite:
        specifier: 6.0.5
        version: 6.0.5(@types/node@22.7.4)(jiti@1.21.6)(sass@1.79.4)(terser@5.34.1)(tsx@4.19.2)(yaml@2.5.1)

  chrome-extension:
    dependencies:
      '@extension/shared':
        specifier: workspace:*
        version: link:../packages/shared
      '@extension/storage':
        specifier: workspace:*
        version: link:../packages/storage
      webextension-polyfill:
        specifier: ^0.12.0
        version: 0.12.0
    devDependencies:
      '@extension/dev-utils':
        specifier: workspace:*
        version: link:../packages/dev-utils
      '@extension/hmr':
        specifier: workspace:*
        version: link:../packages/hmr
      '@extension/tsconfig':
        specifier: workspace:*
        version: link:../packages/tsconfig
      '@extension/vite-config':
        specifier: workspace:*
        version: link:../packages/vite-config
      '@laynezh/vite-plugin-lib-assets':
        specifier: ^0.6.1
        version: 0.6.1(vite@6.0.5(@types/node@22.7.4)(jiti@1.21.6)(sass@1.79.4)(terser@5.34.1)(tsx@4.19.2)(yaml@2.5.1))
      '@types/ws':
        specifier: ^8.5.13
        version: 8.5.13
      cross-env:
        specifier: ^7.0.3
        version: 7.0.3
      deepmerge:
        specifier: ^4.3.1
        version: 4.3.1
      magic-string:
        specifier: ^0.30.10
        version: 0.30.11
      ts-loader:
        specifier: ^9.5.1
        version: 9.5.1(typescript@5.5.4)(webpack@5.94.0(@swc/core@1.9.3)(esbuild@0.23.1))

  packages/dev-utils:
    devDependencies:
      '@extension/shared':
        specifier: workspace:*
        version: link:../shared
      '@extension/tsconfig':
        specifier: workspace:*
        version: link:../tsconfig

  packages/hmr:
    devDependencies:
      '@extension/tsconfig':
        specifier: workspace:*
        version: link:../tsconfig
      '@rollup/plugin-sucrase':
        specifier: ^5.0.2
        version: 5.0.2(rollup@4.24.0)
      '@types/ws':
        specifier: ^8.5.13
        version: 8.5.13
      esm:
        specifier: ^3.2.25
        version: 3.2.25
      fast-glob:
        specifier: ^3.3.2
        version: 3.3.2
      rollup:
        specifier: ^4.24.0
        version: 4.24.0
      ts-node:
        specifier: ^10.9.2
        version: 10.9.2(@swc/core@1.9.3)(@types/node@22.7.4)(typescript@5.5.4)
      ws:
        specifier: 8.18.0
        version: 8.18.0

  packages/i18n:
    devDependencies:
      '@extension/hmr':
        specifier: workspace:*
        version: link:../hmr
      '@extension/tsconfig':
        specifier: workspace:*
        version: link:../tsconfig

  packages/shared:
    dependencies:
      '@tanstack/react-query':
        specifier: ^5.59.15
        version: 5.59.15(react@18.3.1)
    devDependencies:
      '@extension/storage':
        specifier: workspace:*
        version: link:../storage
      '@extension/tsconfig':
        specifier: workspace:*
        version: link:../tsconfig
      '@tanstack/eslint-plugin-query':
        specifier: ^5.59.7
        version: 5.59.7(eslint@8.57.0)(typescript@5.5.4)

  packages/storage:
    devDependencies:
      '@extension/tsconfig':
        specifier: workspace:*
        version: link:../tsconfig

  packages/tailwind-config: {}

  packages/tsconfig: {}

  packages/ui:
    dependencies:
      '@dnd-kit/core':
        specifier: ^6.1.0
        version: 6.1.0(react-dom@18.3.1(react@18.3.1))(react@18.3.1)
      '@dnd-kit/modifiers':
        specifier: ^7.0.0
        version: 7.0.0(@dnd-kit/core@6.1.0(react-dom@18.3.1(react@18.3.1))(react@18.3.1))(react@18.3.1)
      '@dnd-kit/utilities':
        specifier: ^3.2.2
        version: 3.2.2(react@18.3.1)
      '@hookform/resolvers':
        specifier: ^3.9.0
        version: 3.9.0(react-hook-form@7.53.1(react@18.3.1))
      '@radix-ui/react-accordion':
        specifier: ^1.1.2
        version: 1.2.1(@types/react-dom@18.3.0)(@types/react@18.3.5)(react-dom@18.3.1(react@18.3.1))(react@18.3.1)
      '@radix-ui/react-alert-dialog':
        specifier: ^1.1.2
        version: 1.1.2(@types/react-dom@18.3.0)(@types/react@18.3.5)(react-dom@18.3.1(react@18.3.1))(react@18.3.1)
      '@radix-ui/react-avatar':
        specifier: ^1.1.1
        version: 1.1.1(@types/react-dom@18.3.0)(@types/react@18.3.5)(react-dom@18.3.1(react@18.3.1))(react@18.3.1)
      '@radix-ui/react-checkbox':
        specifier: ^1.1.2
        version: 1.1.2(@types/react-dom@18.3.0)(@types/react@18.3.5)(react-dom@18.3.1(react@18.3.1))(react@18.3.1)
      '@radix-ui/react-collapsible':
        specifier: ^1.1.1
        version: 1.1.1(@types/react-dom@18.3.0)(@types/react@18.3.5)(react-dom@18.3.1(react@18.3.1))(react@18.3.1)
      '@radix-ui/react-dialog':
        specifier: ^1.1.2
        version: 1.1.2(@types/react-dom@18.3.0)(@types/react@18.3.5)(react-dom@18.3.1(react@18.3.1))(react@18.3.1)
      '@radix-ui/react-dropdown-menu':
        specifier: ^2.1.2
        version: 2.1.2(@types/react-dom@18.3.0)(@types/react@18.3.5)(react-dom@18.3.1(react@18.3.1))(react@18.3.1)
      '@radix-ui/react-label':
        specifier: ^2.1.0
        version: 2.1.0(@types/react-dom@18.3.0)(@types/react@18.3.5)(react-dom@18.3.1(react@18.3.1))(react@18.3.1)
      '@radix-ui/react-navigation-menu':
        specifier: ^1.2.1
        version: 1.2.1(@types/react-dom@18.3.0)(@types/react@18.3.5)(react-dom@18.3.1(react@18.3.1))(react@18.3.1)
      '@radix-ui/react-popover':
        specifier: ^1.1.2
        version: 1.1.2(@types/react-dom@18.3.0)(@types/react@18.3.5)(react-dom@18.3.1(react@18.3.1))(react@18.3.1)
      '@radix-ui/react-progress':
        specifier: ^1.1.0
        version: 1.1.0(@types/react-dom@18.3.0)(@types/react@18.3.5)(react-dom@18.3.1(react@18.3.1))(react@18.3.1)
      '@radix-ui/react-radio-group':
        specifier: ^1.2.1
        version: 1.2.1(@types/react-dom@18.3.0)(@types/react@18.3.5)(react-dom@18.3.1(react@18.3.1))(react@18.3.1)
      '@radix-ui/react-scroll-area':
        specifier: ^1.2.0
        version: 1.2.0(@types/react-dom@18.3.0)(@types/react@18.3.5)(react-dom@18.3.1(react@18.3.1))(react@18.3.1)
      '@radix-ui/react-select':
        specifier: ^2.1.2
        version: 2.1.2(@types/react-dom@18.3.0)(@types/react@18.3.5)(react-dom@18.3.1(react@18.3.1))(react@18.3.1)
      '@radix-ui/react-separator':
        specifier: ^1.1.0
        version: 1.1.0(@types/react-dom@18.3.0)(@types/react@18.3.5)(react-dom@18.3.1(react@18.3.1))(react@18.3.1)
      '@radix-ui/react-slot':
        specifier: ^1.1.0
        version: 1.1.0(@types/react@18.3.5)(react@18.3.1)
      '@radix-ui/react-switch':
        specifier: ^1.1.1
        version: 1.1.1(@types/react-dom@18.3.0)(@types/react@18.3.5)(react-dom@18.3.1(react@18.3.1))(react@18.3.1)
      '@radix-ui/react-tabs':
        specifier: ^1.1.1
        version: 1.1.1(@types/react-dom@18.3.0)(@types/react@18.3.5)(react-dom@18.3.1(react@18.3.1))(react@18.3.1)
      '@radix-ui/react-toast':
        specifier: ^1.2.2
        version: 1.2.2(@types/react-dom@18.3.0)(@types/react@18.3.5)(react-dom@18.3.1(react@18.3.1))(react@18.3.1)
      '@radix-ui/react-toggle':
        specifier: ^1.1.0
        version: 1.1.0(@types/react-dom@18.3.0)(@types/react@18.3.5)(react-dom@18.3.1(react@18.3.1))(react@18.3.1)
      '@radix-ui/react-toggle-group':
        specifier: ^1.1.0
        version: 1.1.0(@types/react-dom@18.3.0)(@types/react@18.3.5)(react-dom@18.3.1(react@18.3.1))(react@18.3.1)
      '@radix-ui/react-tooltip':
        specifier: ^1.1.3
        version: 1.1.3(@types/react-dom@18.3.0)(@types/react@18.3.5)(react-dom@18.3.1(react@18.3.1))(react@18.3.1)
      '@tanstack/react-query':
        specifier: ^5.59.15
        version: 5.59.15(react@18.3.1)
      '@types/cheerio':
        specifier: ^0.22.35
        version: 0.22.35
      cheerio:
        specifier: ^1.0.0
        version: 1.0.0
      class-variance-authority:
        specifier: ^0.7.0
        version: 0.7.0
      clsx:
        specifier: ^2.1.1
        version: 2.1.1
      cmdk:
        specifier: ^1.0.0
        version: 1.0.0(@types/react-dom@18.3.0)(@types/react@18.3.5)(react-dom@18.3.1(react@18.3.1))(react@18.3.1)
      date-fns:
        specifier: ^4.1.0
        version: 4.1.0
      domhandler:
        specifier: ^5.0.3
        version: 5.0.3
      framer-motion:
        specifier: ^11.11.9
        version: 11.11.9(react-dom@18.3.1(react@18.3.1))(react@18.3.1)
      lucide-react:
        specifier: ^0.453.0
        version: 0.453.0(react@18.3.1)
      react-day-picker:
        specifier: 8.10.1
        version: 8.10.1(date-fns@4.1.0)(react@18.3.1)
      react-draggable:
        specifier: ^4.4.6
        version: 4.4.6(react-dom@18.3.1(react@18.3.1))(react@18.3.1)
      react-hook-form:
        specifier: ^7.53.1
        version: 7.53.1(react@18.3.1)
      react-router-dom:
        specifier: ^6.27.0
        version: 6.27.0(react-dom@18.3.1(react@18.3.1))(react@18.3.1)
      tailwind-merge:
        specifier: ^2.4.0
        version: 2.5.2
      tailwindcss-animate:
        specifier: ^1.0.7
        version: 1.0.7(tailwindcss@3.4.15(ts-node@10.9.2(@swc/core@1.7.25)(@types/node@20.16.10)(typescript@5.5.4)))
      vaul:
        specifier: ^1.1.0
        version: 1.1.0(@types/react-dom@18.3.0)(@types/react@18.3.5)(react-dom@18.3.1(react@18.3.1))(react@18.3.1)
    devDependencies:
      '@extension/shared':
        specifier: workspace:*
        version: link:../shared
      '@extension/storage':
        specifier: workspace:*
        version: link:../storage
      '@extension/tsconfig':
        specifier: workspace:*
        version: link:../tsconfig
      '@tanstack/eslint-plugin-query':
        specifier: ^5.59.7
        version: 5.59.7(eslint@8.57.0)(typescript@5.5.4)
      deepmerge:
        specifier: ^4.3.1
        version: 4.3.1
      tsc-alias:
        specifier: ^1.8.10
        version: 1.8.10
      zod:
        specifier: ^3.23.8
        version: 3.23.8

  packages/vite-config:
    devDependencies:
      '@extension/hmr':
        specifier: workspace:*
        version: link:../hmr
      '@extension/tsconfig':
        specifier: workspace:*
        version: link:../tsconfig
      '@vitejs/plugin-react-swc':
        specifier: ^3.7.2
        version: 3.7.2(vite@6.0.5(@types/node@22.7.4)(jiti@1.21.6)(sass@1.79.4)(terser@5.34.1)(tsx@4.19.2)(yaml@2.5.1))
      deepmerge:
        specifier: ^4.3.1
        version: 4.3.1

  packages/zipper:
    devDependencies:
      '@extension/tsconfig':
        specifier: workspace:*
        version: link:../tsconfig
      fast-glob:
        specifier: ^3.3.2
        version: 3.3.2
      fflate:
        specifier: ^0.8.2
        version: 0.8.2
      tsx:
        specifier: ^4.19.2
        version: 4.19.2

  pages/content:
    dependencies:
      '@extension/shared':
        specifier: workspace:*
        version: link:../../packages/shared
      '@extension/storage':
        specifier: workspace:*
        version: link:../../packages/storage
    devDependencies:
      '@extension/hmr':
        specifier: workspace:*
        version: link:../../packages/hmr
      '@extension/tsconfig':
        specifier: workspace:*
        version: link:../../packages/tsconfig
      '@extension/vite-config':
        specifier: workspace:*
        version: link:../../packages/vite-config
      cross-env:
        specifier: ^7.0.3
        version: 7.0.3

  pages/content-runtime:
    devDependencies:
      '@extension/hmr':
        specifier: workspace:*
        version: link:../../packages/hmr
      '@extension/tsconfig':
        specifier: workspace:*
        version: link:../../packages/tsconfig
      '@extension/vite-config':
        specifier: workspace:*
        version: link:../../packages/vite-config

  pages/content-ui:
    dependencies:
      '@extension/shared':
        specifier: workspace:*
        version: link:../../packages/shared
      '@extension/storage':
        specifier: workspace:*
        version: link:../../packages/storage
      '@extension/ui':
        specifier: workspace:*
        version: link:../../packages/ui
    devDependencies:
      '@extension/hmr':
        specifier: workspace:*
        version: link:../../packages/hmr
      '@extension/tailwindcss-config':
        specifier: workspace:*
        version: link:../../packages/tailwind-config
      '@extension/tsconfig':
        specifier: workspace:*
        version: link:../../packages/tsconfig
      '@extension/vite-config':
        specifier: workspace:*
        version: link:../../packages/vite-config
      concurrently:
        specifier: ^9.0.1
        version: 9.0.1
      cross-env:
        specifier: ^7.0.3
        version: 7.0.3

  pages/devtools:
    dependencies:
      '@extension/shared':
        specifier: workspace:*
        version: link:../../packages/shared
    devDependencies:
      '@extension/tsconfig':
        specifier: workspace:*
        version: link:../../packages/tsconfig
      '@extension/vite-config':
        specifier: workspace:*
        version: link:../../packages/vite-config
      cross-env:
        specifier: ^7.0.3
        version: 7.0.3

  pages/devtools-panel:
    dependencies:
      '@extension/shared':
        specifier: workspace:*
        version: link:../../packages/shared
      '@extension/storage':
        specifier: workspace:*
        version: link:../../packages/storage
    devDependencies:
      '@extension/tailwindcss-config':
        specifier: workspace:*
        version: link:../../packages/tailwind-config
      '@extension/tsconfig':
        specifier: workspace:*
        version: link:../../packages/tsconfig
      '@extension/vite-config':
        specifier: workspace:*
        version: link:../../packages/vite-config
      cross-env:
        specifier: ^7.0.3
        version: 7.0.3
      postcss-load-config:
        specifier: ^6.0.1
        version: 6.0.1(jiti@1.21.6)(postcss@8.4.49)(tsx@4.19.2)(yaml@2.5.1)

  pages/new-tab:
    dependencies:
      '@extension/i18n':
        specifier: workspace:*
        version: link:../../packages/i18n
      '@extension/shared':
        specifier: workspace:*
        version: link:../../packages/shared
      '@extension/storage':
        specifier: workspace:*
        version: link:../../packages/storage
      '@extension/ui':
        specifier: workspace:*
        version: link:../../packages/ui
    devDependencies:
      '@extension/tailwindcss-config':
        specifier: workspace:*
        version: link:../../packages/tailwind-config
      '@extension/tsconfig':
        specifier: workspace:*
        version: link:../../packages/tsconfig
      '@extension/vite-config':
        specifier: workspace:*
        version: link:../../packages/vite-config
      cross-env:
        specifier: ^7.0.3
        version: 7.0.3
      postcss-load-config:
        specifier: ^6.0.1
        version: 6.0.1(jiti@1.21.6)(postcss@8.4.49)(tsx@4.19.2)(yaml@2.5.1)
      sass:
        specifier: 1.79.4
        version: 1.79.4

  pages/options:
    dependencies:
      '@extension/shared':
        specifier: workspace:*
        version: link:../../packages/shared
      '@extension/storage':
        specifier: workspace:*
        version: link:../../packages/storage
      '@extension/ui':
        specifier: workspace:*
        version: link:../../packages/ui
    devDependencies:
      '@extension/tailwindcss-config':
        specifier: workspace:*
        version: link:../../packages/tailwind-config
      '@extension/tsconfig':
        specifier: workspace:*
        version: link:../../packages/tsconfig
      '@extension/vite-config':
        specifier: workspace:*
        version: link:../../packages/vite-config
      cross-env:
        specifier: ^7.0.3
        version: 7.0.3
      postcss-load-config:
        specifier: ^6.0.1
        version: 6.0.1(jiti@1.21.6)(postcss@8.4.49)(tsx@4.19.2)(yaml@2.5.1)

  pages/popup:
    dependencies:
      '@extension/content-runtime-script':
        specifier: workspace:*
        version: link:../content-runtime
      '@extension/shared':
        specifier: workspace:*
        version: link:../../packages/shared
      '@extension/storage':
        specifier: workspace:*
        version: link:../../packages/storage
      '@extension/ui':
        specifier: workspace:*
        version: link:../../packages/ui
      '@tanstack/react-query':
        specifier: ^5.59.15
        version: 5.59.15(react@18.3.1)
    devDependencies:
      '@extension/tailwindcss-config':
        specifier: workspace:*
        version: link:../../packages/tailwind-config
      '@extension/tsconfig':
        specifier: workspace:*
        version: link:../../packages/tsconfig
      '@extension/vite-config':
        specifier: workspace:*
        version: link:../../packages/vite-config
      '@tanstack/eslint-plugin-query':
        specifier: ^5.59.7
        version: 5.59.7(eslint@8.57.0)(typescript@5.5.4)
      cross-env:
        specifier: ^7.0.3
        version: 7.0.3
      postcss-load-config:
        specifier: ^6.0.1
        version: 6.0.1(jiti@1.21.6)(postcss@8.4.49)(tsx@4.19.2)(yaml@2.5.1)

  pages/side-panel:
    dependencies:
      '@extension/shared':
        specifier: workspace:*
        version: link:../../packages/shared
      '@extension/storage':
        specifier: workspace:*
        version: link:../../packages/storage
      '@extension/ui':
        specifier: workspace:*
        version: link:../../packages/ui
      '@tanstack/react-query':
        specifier: ^5.59.15
        version: 5.59.15(react@18.3.1)
    devDependencies:
      '@extension/tailwindcss-config':
        specifier: workspace:*
        version: link:../../packages/tailwind-config
      '@extension/tsconfig':
        specifier: workspace:*
        version: link:../../packages/tsconfig
      '@extension/vite-config':
        specifier: workspace:*
        version: link:../../packages/vite-config
      '@tanstack/eslint-plugin-query':
        specifier: ^5.59.7
        version: 5.59.7(eslint@8.57.0)(typescript@5.5.4)
      cross-env:
        specifier: ^7.0.3
        version: 7.0.3
      postcss-load-config:
        specifier: ^6.0.1
        version: 6.0.1(jiti@1.21.6)(postcss@8.4.49)(tsx@4.19.2)(yaml@2.5.1)

  tests/e2e:
    devDependencies:
      '@extension/tsconfig':
        specifier: workspace:*
        version: link:../../packages/tsconfig
      '@wdio/cli':
        specifier: ^9.4.5
        version: 9.4.5
      '@wdio/globals':
        specifier: ^9.4.5
        version: 9.4.5(@wdio/logger@9.1.0)
      '@wdio/local-runner':
        specifier: ^9.1.2
        version: 9.1.2
      '@wdio/mocha-framework':
        specifier: ^9.1.2
        version: 9.1.2
      '@wdio/spec-reporter':
        specifier: ^9.2.14
        version: 9.2.14
      '@wdio/types':
        specifier: ^9.1.2
        version: 9.1.2
      tsx:
        specifier: ^4.19.2
        version: 4.19.2

packages:

  '@alloc/quick-lru@5.2.0':
    resolution: {integrity: sha512-UrcABB+4bUrFABwbluTIBErXwvbsU/V7TZWfmbgJfbkwiBuziS9gxdODUyuiecfdGQ85jglMW6juS3+z5TsKLw==}
    engines: {node: '>=10'}

  '@babel/code-frame@7.24.7':
    resolution: {integrity: sha512-BcYH1CVJBO9tvyIZ2jVeXgSIMvGZ2FDRvDdOIVQyuklNKSsx+eppDEBq/g47Ayw+RqNFE+URvOShmf+f/qwAlA==}
    engines: {node: '>=6.9.0'}

  '@babel/helper-validator-identifier@7.24.7':
    resolution: {integrity: sha512-rR+PBcQ1SMQDDyF6X0wxtG8QyLCgUB0eRAGguqRLfkCA87l7yAP7ehq8SNj96OOGTO8OBV70KhuFYcIkHXOg0w==}
    engines: {node: '>=6.9.0'}

  '@babel/highlight@7.24.7':
    resolution: {integrity: sha512-EStJpq4OuY8xYfhGVXngigBJRWxftKX9ksiGDnmlY3o7B/V7KIAc9X4oiK87uPJSc/vs5L869bem5fhZa8caZw==}
    engines: {node: '>=6.9.0'}

  '@babel/runtime@7.26.0':
    resolution: {integrity: sha512-FDSOghenHTiToteC/QRlv2q3DhPZ/oOXTBoirfWNx1Cx3TMVcGWQtMMmQcSvb/JjpNeGzx8Pq/b4fKEJuWm1sw==}
    engines: {node: '>=6.9.0'}

  '@cspotcode/source-map-support@0.8.1':
    resolution: {integrity: sha512-IchNf6dN4tHoMFIn/7OE8LWZ19Y6q/67Bmf6vnGREv8RSbBVb9LPJxEcnwrcwX6ixSvaiGoomAUvu4YSxXrVgw==}
    engines: {node: '>=12'}

<<<<<<< HEAD
  '@dnd-kit/accessibility@3.1.0':
    resolution: {integrity: sha512-ea7IkhKvlJUv9iSHJOnxinBcoOI3ppGnnL+VDJ75O45Nss6HtZd8IdN8touXPDtASfeI2T2LImb8VOZcL47wjQ==}
    peerDependencies:
      react: '>=16.8.0'

  '@dnd-kit/core@6.1.0':
    resolution: {integrity: sha512-J3cQBClB4TVxwGo3KEjssGEXNJqGVWx17aRTZ1ob0FliR5IjYgTxl5YJbKTzA6IzrtelotH19v6y7uoIRUZPSg==}
    peerDependencies:
      react: '>=16.8.0'
      react-dom: '>=16.8.0'

  '@dnd-kit/modifiers@7.0.0':
    resolution: {integrity: sha512-BG/ETy3eBjFap7+zIti53f0PCLGDzNXyTmn6fSdrudORf+OH04MxrW4p5+mPu4mgMk9kM41iYONjc3DOUWTcfg==}
    peerDependencies:
      '@dnd-kit/core': ^6.1.0
      react: '>=16.8.0'

  '@dnd-kit/utilities@3.2.2':
    resolution: {integrity: sha512-+MKAJEOfaBe5SmV6t34p80MMKhjvUz0vRrvVJbPT0WElzaOJ/1xs+D+KDv+tD/NE5ujfrChEcshd4fLn0wpiqg==}
    peerDependencies:
      react: '>=16.8.0'

  '@esbuild/aix-ppc64@0.21.5':
    resolution: {integrity: sha512-1SDgH6ZSPTlggy1yI6+Dbkiz8xzpHJEVAlF/AM1tHPLsf5STom9rwtjE4hKAF20FfXXNTFqEYXyJNWh1GiZedQ==}
    engines: {node: '>=12'}
    cpu: [ppc64]
    os: [aix]

=======
>>>>>>> 3fb2f179
  '@esbuild/aix-ppc64@0.23.1':
    resolution: {integrity: sha512-6VhYk1diRqrhBAqpJEdjASR/+WVRtfjpqKuNw11cLiaWpAT/Uu+nokB+UJnevzy/P9C/ty6AOe0dwueMrGh/iQ==}
    engines: {node: '>=18'}
    cpu: [ppc64]
    os: [aix]

  '@esbuild/aix-ppc64@0.24.0':
    resolution: {integrity: sha512-WtKdFM7ls47zkKHFVzMz8opM7LkcsIp9amDUBIAWirg70RM71WRSjdILPsY5Uv1D42ZpUfaPILDlfactHgsRkw==}
    engines: {node: '>=18'}
    cpu: [ppc64]
    os: [aix]

  '@esbuild/android-arm64@0.23.1':
    resolution: {integrity: sha512-xw50ipykXcLstLeWH7WRdQuysJqejuAGPd30vd1i5zSyKK3WE+ijzHmLKxdiCMtH1pHz78rOg0BKSYOSB/2Khw==}
    engines: {node: '>=18'}
    cpu: [arm64]
    os: [android]

  '@esbuild/android-arm64@0.24.0':
    resolution: {integrity: sha512-Vsm497xFM7tTIPYK9bNTYJyF/lsP590Qc1WxJdlB6ljCbdZKU9SY8i7+Iin4kyhV/KV5J2rOKsBQbB77Ab7L/w==}
    engines: {node: '>=18'}
    cpu: [arm64]
    os: [android]

  '@esbuild/android-arm@0.23.1':
    resolution: {integrity: sha512-uz6/tEy2IFm9RYOyvKl88zdzZfwEfKZmnX9Cj1BHjeSGNuGLuMD1kR8y5bteYmwqKm1tj8m4cb/aKEorr6fHWQ==}
    engines: {node: '>=18'}
    cpu: [arm]
    os: [android]

  '@esbuild/android-arm@0.24.0':
    resolution: {integrity: sha512-arAtTPo76fJ/ICkXWetLCc9EwEHKaeya4vMrReVlEIUCAUncH7M4bhMQ+M9Vf+FFOZJdTNMXNBrWwW+OXWpSew==}
    engines: {node: '>=18'}
    cpu: [arm]
    os: [android]

  '@esbuild/android-x64@0.23.1':
    resolution: {integrity: sha512-nlN9B69St9BwUoB+jkyU090bru8L0NA3yFvAd7k8dNsVH8bi9a8cUAUSEcEEgTp2z3dbEDGJGfP6VUnkQnlReg==}
    engines: {node: '>=18'}
    cpu: [x64]
    os: [android]

  '@esbuild/android-x64@0.24.0':
    resolution: {integrity: sha512-t8GrvnFkiIY7pa7mMgJd7p8p8qqYIz1NYiAoKc75Zyv73L3DZW++oYMSHPRarcotTKuSs6m3hTOa5CKHaS02TQ==}
    engines: {node: '>=18'}
    cpu: [x64]
    os: [android]

  '@esbuild/darwin-arm64@0.23.1':
    resolution: {integrity: sha512-YsS2e3Wtgnw7Wq53XXBLcV6JhRsEq8hkfg91ESVadIrzr9wO6jJDMZnCQbHm1Guc5t/CdDiFSSfWP58FNuvT3Q==}
    engines: {node: '>=18'}
    cpu: [arm64]
    os: [darwin]

  '@esbuild/darwin-arm64@0.24.0':
    resolution: {integrity: sha512-CKyDpRbK1hXwv79soeTJNHb5EiG6ct3efd/FTPdzOWdbZZfGhpbcqIpiD0+vwmpu0wTIL97ZRPZu8vUt46nBSw==}
    engines: {node: '>=18'}
    cpu: [arm64]
    os: [darwin]

  '@esbuild/darwin-x64@0.23.1':
    resolution: {integrity: sha512-aClqdgTDVPSEGgoCS8QDG37Gu8yc9lTHNAQlsztQ6ENetKEO//b8y31MMu2ZaPbn4kVsIABzVLXYLhCGekGDqw==}
    engines: {node: '>=18'}
    cpu: [x64]
    os: [darwin]

  '@esbuild/darwin-x64@0.24.0':
    resolution: {integrity: sha512-rgtz6flkVkh58od4PwTRqxbKH9cOjaXCMZgWD905JOzjFKW+7EiUObfd/Kav+A6Gyud6WZk9w+xu6QLytdi2OA==}
    engines: {node: '>=18'}
    cpu: [x64]
    os: [darwin]

  '@esbuild/freebsd-arm64@0.23.1':
    resolution: {integrity: sha512-h1k6yS8/pN/NHlMl5+v4XPfikhJulk4G+tKGFIOwURBSFzE8bixw1ebjluLOjfwtLqY0kewfjLSrO6tN2MgIhA==}
    engines: {node: '>=18'}
    cpu: [arm64]
    os: [freebsd]

  '@esbuild/freebsd-arm64@0.24.0':
    resolution: {integrity: sha512-6Mtdq5nHggwfDNLAHkPlyLBpE5L6hwsuXZX8XNmHno9JuL2+bg2BX5tRkwjyfn6sKbxZTq68suOjgWqCicvPXA==}
    engines: {node: '>=18'}
    cpu: [arm64]
    os: [freebsd]

  '@esbuild/freebsd-x64@0.23.1':
    resolution: {integrity: sha512-lK1eJeyk1ZX8UklqFd/3A60UuZ/6UVfGT2LuGo3Wp4/z7eRTRYY+0xOu2kpClP+vMTi9wKOfXi2vjUpO1Ro76g==}
    engines: {node: '>=18'}
    cpu: [x64]
    os: [freebsd]

  '@esbuild/freebsd-x64@0.24.0':
    resolution: {integrity: sha512-D3H+xh3/zphoX8ck4S2RxKR6gHlHDXXzOf6f/9dbFt/NRBDIE33+cVa49Kil4WUjxMGW0ZIYBYtaGCa2+OsQwQ==}
    engines: {node: '>=18'}
    cpu: [x64]
    os: [freebsd]

  '@esbuild/linux-arm64@0.23.1':
    resolution: {integrity: sha512-/93bf2yxencYDnItMYV/v116zff6UyTjo4EtEQjUBeGiVpMmffDNUyD9UN2zV+V3LRV3/on4xdZ26NKzn6754g==}
    engines: {node: '>=18'}
    cpu: [arm64]
    os: [linux]

  '@esbuild/linux-arm64@0.24.0':
    resolution: {integrity: sha512-TDijPXTOeE3eaMkRYpcy3LarIg13dS9wWHRdwYRnzlwlA370rNdZqbcp0WTyyV/k2zSxfko52+C7jU5F9Tfj1g==}
    engines: {node: '>=18'}
    cpu: [arm64]
    os: [linux]

  '@esbuild/linux-arm@0.23.1':
    resolution: {integrity: sha512-CXXkzgn+dXAPs3WBwE+Kvnrf4WECwBdfjfeYHpMeVxWE0EceB6vhWGShs6wi0IYEqMSIzdOF1XjQ/Mkm5d7ZdQ==}
    engines: {node: '>=18'}
    cpu: [arm]
    os: [linux]

  '@esbuild/linux-arm@0.24.0':
    resolution: {integrity: sha512-gJKIi2IjRo5G6Glxb8d3DzYXlxdEj2NlkixPsqePSZMhLudqPhtZ4BUrpIuTjJYXxvF9njql+vRjB2oaC9XpBw==}
    engines: {node: '>=18'}
    cpu: [arm]
    os: [linux]

  '@esbuild/linux-ia32@0.23.1':
    resolution: {integrity: sha512-VTN4EuOHwXEkXzX5nTvVY4s7E/Krz7COC8xkftbbKRYAl96vPiUssGkeMELQMOnLOJ8k3BY1+ZY52tttZnHcXQ==}
    engines: {node: '>=18'}
    cpu: [ia32]
    os: [linux]

  '@esbuild/linux-ia32@0.24.0':
    resolution: {integrity: sha512-K40ip1LAcA0byL05TbCQ4yJ4swvnbzHscRmUilrmP9Am7//0UjPreh4lpYzvThT2Quw66MhjG//20mrufm40mA==}
    engines: {node: '>=18'}
    cpu: [ia32]
    os: [linux]

  '@esbuild/linux-loong64@0.23.1':
    resolution: {integrity: sha512-Vx09LzEoBa5zDnieH8LSMRToj7ir/Jeq0Gu6qJ/1GcBq9GkfoEAoXvLiW1U9J1qE/Y/Oyaq33w5p2ZWrNNHNEw==}
    engines: {node: '>=18'}
    cpu: [loong64]
    os: [linux]

  '@esbuild/linux-loong64@0.24.0':
    resolution: {integrity: sha512-0mswrYP/9ai+CU0BzBfPMZ8RVm3RGAN/lmOMgW4aFUSOQBjA31UP8Mr6DDhWSuMwj7jaWOT0p0WoZ6jeHhrD7g==}
    engines: {node: '>=18'}
    cpu: [loong64]
    os: [linux]

  '@esbuild/linux-mips64el@0.23.1':
    resolution: {integrity: sha512-nrFzzMQ7W4WRLNUOU5dlWAqa6yVeI0P78WKGUo7lg2HShq/yx+UYkeNSE0SSfSure0SqgnsxPvmAUu/vu0E+3Q==}
    engines: {node: '>=18'}
    cpu: [mips64el]
    os: [linux]

  '@esbuild/linux-mips64el@0.24.0':
    resolution: {integrity: sha512-hIKvXm0/3w/5+RDtCJeXqMZGkI2s4oMUGj3/jM0QzhgIASWrGO5/RlzAzm5nNh/awHE0A19h/CvHQe6FaBNrRA==}
    engines: {node: '>=18'}
    cpu: [mips64el]
    os: [linux]

  '@esbuild/linux-ppc64@0.23.1':
    resolution: {integrity: sha512-dKN8fgVqd0vUIjxuJI6P/9SSSe/mB9rvA98CSH2sJnlZ/OCZWO1DJvxj8jvKTfYUdGfcq2dDxoKaC6bHuTlgcw==}
    engines: {node: '>=18'}
    cpu: [ppc64]
    os: [linux]

  '@esbuild/linux-ppc64@0.24.0':
    resolution: {integrity: sha512-HcZh5BNq0aC52UoocJxaKORfFODWXZxtBaaZNuN3PUX3MoDsChsZqopzi5UupRhPHSEHotoiptqikjN/B77mYQ==}
    engines: {node: '>=18'}
    cpu: [ppc64]
    os: [linux]

  '@esbuild/linux-riscv64@0.23.1':
    resolution: {integrity: sha512-5AV4Pzp80fhHL83JM6LoA6pTQVWgB1HovMBsLQ9OZWLDqVY8MVobBXNSmAJi//Csh6tcY7e7Lny2Hg1tElMjIA==}
    engines: {node: '>=18'}
    cpu: [riscv64]
    os: [linux]

  '@esbuild/linux-riscv64@0.24.0':
    resolution: {integrity: sha512-bEh7dMn/h3QxeR2KTy1DUszQjUrIHPZKyO6aN1X4BCnhfYhuQqedHaa5MxSQA/06j3GpiIlFGSsy1c7Gf9padw==}
    engines: {node: '>=18'}
    cpu: [riscv64]
    os: [linux]

  '@esbuild/linux-s390x@0.23.1':
    resolution: {integrity: sha512-9ygs73tuFCe6f6m/Tb+9LtYxWR4c9yg7zjt2cYkjDbDpV/xVn+68cQxMXCjUpYwEkze2RcU/rMnfIXNRFmSoDw==}
    engines: {node: '>=18'}
    cpu: [s390x]
    os: [linux]

  '@esbuild/linux-s390x@0.24.0':
    resolution: {integrity: sha512-ZcQ6+qRkw1UcZGPyrCiHHkmBaj9SiCD8Oqd556HldP+QlpUIe2Wgn3ehQGVoPOvZvtHm8HPx+bH20c9pvbkX3g==}
    engines: {node: '>=18'}
    cpu: [s390x]
    os: [linux]

  '@esbuild/linux-x64@0.23.1':
    resolution: {integrity: sha512-EV6+ovTsEXCPAp58g2dD68LxoP/wK5pRvgy0J/HxPGB009omFPv3Yet0HiaqvrIrgPTBuC6wCH1LTOY91EO5hQ==}
    engines: {node: '>=18'}
    cpu: [x64]
    os: [linux]

  '@esbuild/linux-x64@0.24.0':
    resolution: {integrity: sha512-vbutsFqQ+foy3wSSbmjBXXIJ6PL3scghJoM8zCL142cGaZKAdCZHyf+Bpu/MmX9zT9Q0zFBVKb36Ma5Fzfa8xA==}
    engines: {node: '>=18'}
    cpu: [x64]
    os: [linux]

  '@esbuild/netbsd-x64@0.23.1':
    resolution: {integrity: sha512-aevEkCNu7KlPRpYLjwmdcuNz6bDFiE7Z8XC4CPqExjTvrHugh28QzUXVOZtiYghciKUacNktqxdpymplil1beA==}
    engines: {node: '>=18'}
    cpu: [x64]
    os: [netbsd]

  '@esbuild/netbsd-x64@0.24.0':
    resolution: {integrity: sha512-hjQ0R/ulkO8fCYFsG0FZoH+pWgTTDreqpqY7UnQntnaKv95uP5iW3+dChxnx7C3trQQU40S+OgWhUVwCjVFLvg==}
    engines: {node: '>=18'}
    cpu: [x64]
    os: [netbsd]

  '@esbuild/openbsd-arm64@0.23.1':
    resolution: {integrity: sha512-3x37szhLexNA4bXhLrCC/LImN/YtWis6WXr1VESlfVtVeoFJBRINPJ3f0a/6LV8zpikqoUg4hyXw0sFBt5Cr+Q==}
    engines: {node: '>=18'}
    cpu: [arm64]
    os: [openbsd]

  '@esbuild/openbsd-arm64@0.24.0':
    resolution: {integrity: sha512-MD9uzzkPQbYehwcN583yx3Tu5M8EIoTD+tUgKF982WYL9Pf5rKy9ltgD0eUgs8pvKnmizxjXZyLt0z6DC3rRXg==}
    engines: {node: '>=18'}
    cpu: [arm64]
    os: [openbsd]

  '@esbuild/openbsd-x64@0.23.1':
    resolution: {integrity: sha512-aY2gMmKmPhxfU+0EdnN+XNtGbjfQgwZj43k8G3fyrDM/UdZww6xrWxmDkuz2eCZchqVeABjV5BpildOrUbBTqA==}
    engines: {node: '>=18'}
    cpu: [x64]
    os: [openbsd]

  '@esbuild/openbsd-x64@0.24.0':
    resolution: {integrity: sha512-4ir0aY1NGUhIC1hdoCzr1+5b43mw99uNwVzhIq1OY3QcEwPDO3B7WNXBzaKY5Nsf1+N11i1eOfFcq+D/gOS15Q==}
    engines: {node: '>=18'}
    cpu: [x64]
    os: [openbsd]

  '@esbuild/sunos-x64@0.23.1':
    resolution: {integrity: sha512-RBRT2gqEl0IKQABT4XTj78tpk9v7ehp+mazn2HbUeZl1YMdaGAQqhapjGTCe7uw7y0frDi4gS0uHzhvpFuI1sA==}
    engines: {node: '>=18'}
    cpu: [x64]
    os: [sunos]

  '@esbuild/sunos-x64@0.24.0':
    resolution: {integrity: sha512-jVzdzsbM5xrotH+W5f1s+JtUy1UWgjU0Cf4wMvffTB8m6wP5/kx0KiaLHlbJO+dMgtxKV8RQ/JvtlFcdZ1zCPA==}
    engines: {node: '>=18'}
    cpu: [x64]
    os: [sunos]

  '@esbuild/win32-arm64@0.23.1':
    resolution: {integrity: sha512-4O+gPR5rEBe2FpKOVyiJ7wNDPA8nGzDuJ6gN4okSA1gEOYZ67N8JPk58tkWtdtPeLz7lBnY6I5L3jdsr3S+A6A==}
    engines: {node: '>=18'}
    cpu: [arm64]
    os: [win32]

  '@esbuild/win32-arm64@0.24.0':
    resolution: {integrity: sha512-iKc8GAslzRpBytO2/aN3d2yb2z8XTVfNV0PjGlCxKo5SgWmNXx82I/Q3aG1tFfS+A2igVCY97TJ8tnYwpUWLCA==}
    engines: {node: '>=18'}
    cpu: [arm64]
    os: [win32]

  '@esbuild/win32-ia32@0.23.1':
    resolution: {integrity: sha512-BcaL0Vn6QwCwre3Y717nVHZbAa4UBEigzFm6VdsVdT/MbZ38xoj1X9HPkZhbmaBGUD1W8vxAfffbDe8bA6AKnQ==}
    engines: {node: '>=18'}
    cpu: [ia32]
    os: [win32]

  '@esbuild/win32-ia32@0.24.0':
    resolution: {integrity: sha512-vQW36KZolfIudCcTnaTpmLQ24Ha1RjygBo39/aLkM2kmjkWmZGEJ5Gn9l5/7tzXA42QGIoWbICfg6KLLkIw6yw==}
    engines: {node: '>=18'}
    cpu: [ia32]
    os: [win32]

  '@esbuild/win32-x64@0.23.1':
    resolution: {integrity: sha512-BHpFFeslkWrXWyUPnbKm+xYYVYruCinGcftSBaa8zoF9hZO4BcSCFUvHVTtzpIY6YzUnYtuEhZ+C9iEXjxnasg==}
    engines: {node: '>=18'}
    cpu: [x64]
    os: [win32]

  '@esbuild/win32-x64@0.24.0':
    resolution: {integrity: sha512-7IAFPrjSQIJrGsK6flwg7NFmwBoSTyF3rl7If0hNUFQU4ilTsEPL6GuMuU9BfIWVVGuRnuIidkSMC+c0Otu8IA==}
    engines: {node: '>=18'}
    cpu: [x64]
    os: [win32]

  '@eslint-community/eslint-utils@4.4.0':
    resolution: {integrity: sha512-1/sA4dwrzBAyeUoQ6oxahHKmrZvsnLCg4RfxW3ZFGGmQkSNQPFNLV9CUEFQP1x9EYXHTo5p6xdhZM1Ne9p/AfA==}
    engines: {node: ^12.22.0 || ^14.17.0 || >=16.0.0}
    peerDependencies:
      eslint: ^6.0.0 || ^7.0.0 || >=8.0.0

  '@eslint-community/regexpp@4.11.0':
    resolution: {integrity: sha512-G/M/tIiMrTAxEWRfLfQJMmGNX28IxBg4PBz8XqQhqUHLFI6TL2htpIB1iQCj144V5ee/JaKyT9/WZ0MGZWfA7A==}
    engines: {node: ^12.0.0 || ^14.0.0 || >=16.0.0}

  '@eslint/eslintrc@2.1.4':
    resolution: {integrity: sha512-269Z39MS6wVJtsoUl10L60WdkhJVdPG24Q4eZTH3nnF6lpvSShEK3wQjDX9JRWAUPvPh7COouPpU9IrqaZFvtQ==}
    engines: {node: ^12.22.0 || ^14.17.0 || >=16.0.0}

  '@eslint/js@8.57.0':
    resolution: {integrity: sha512-Ys+3g2TaW7gADOJzPt83SJtCDhMjndcDMFVQ/Tj9iA1BfJzFKD9mAUXT3OenpuPHbI6P/myECxRJrofUsDx/5g==}
    engines: {node: ^12.22.0 || ^14.17.0 || >=16.0.0}

  '@floating-ui/core@1.6.8':
    resolution: {integrity: sha512-7XJ9cPU+yI2QeLS+FCSlqNFZJq8arvswefkZrYI1yQBbftw6FyrZOxYSh+9S7z7TpeWlRt9zJ5IhM1WIL334jA==}

  '@floating-ui/dom@1.6.11':
    resolution: {integrity: sha512-qkMCxSR24v2vGkhYDo/UzxfJN3D4syqSjyuTFz6C7XcpU1pASPRieNI0Kj5VP3/503mOfYiGY891ugBX1GlABQ==}

  '@floating-ui/react-dom@2.1.2':
    resolution: {integrity: sha512-06okr5cgPzMNBy+Ycse2A6udMi4bqwW/zgBF/rwjcNqWkyr82Mcg8b0vjX8OJpZFy/FKjJmw6wV7t44kK6kW7A==}
    peerDependencies:
      react: '>=16.8.0'
      react-dom: '>=16.8.0'

  '@floating-ui/utils@0.2.8':
    resolution: {integrity: sha512-kym7SodPp8/wloecOpcmSnWJsK7M0E5Wg8UcFA+uO4B9s5d0ywXOEro/8HM9x0rW+TljRzul/14UYz3TleT3ig==}

  '@hookform/resolvers@3.9.0':
    resolution: {integrity: sha512-bU0Gr4EepJ/EQsH/IwEzYLsT/PEj5C0ynLQ4m+GSHS+xKH4TfSelhluTgOaoc4kA5s7eCsQbM4wvZLzELmWzUg==}
    peerDependencies:
      react-hook-form: ^7.0.0

  '@humanwhocodes/config-array@0.11.14':
    resolution: {integrity: sha512-3T8LkOmg45BV5FICb15QQMsyUSWrQ8AygVfC7ZG32zOalnqrilm018ZVCw0eapXux8FtA33q8PSRSstjee3jSg==}
    engines: {node: '>=10.10.0'}
    deprecated: Use @eslint/config-array instead

  '@humanwhocodes/module-importer@1.0.1':
    resolution: {integrity: sha512-bxveV4V8v5Yb4ncFTT3rPSgZBOpCkjfK0y4oVVVJwIuDVBRMDXrPyXRL988i5ap9m9bnyEEjWfm5WkBmtffLfA==}
    engines: {node: '>=12.22'}

  '@humanwhocodes/object-schema@2.0.3':
    resolution: {integrity: sha512-93zYdMES/c1D69yZiKDBj0V24vqNzB/koF26KPaagAfd3P/4gUlh3Dys5ogAK+Exi9QyzlD8x/08Zt7wIKcDcA==}
    deprecated: Use @eslint/object-schema instead

  '@inquirer/checkbox@3.0.1':
    resolution: {integrity: sha512-0hm2nrToWUdD6/UHnel/UKGdk1//ke5zGUpHIvk5ZWmaKezlGxZkOJXNSWsdxO/rEqTkbB3lNC2J6nBElV2aAQ==}
    engines: {node: '>=18'}

  '@inquirer/confirm@4.0.1':
    resolution: {integrity: sha512-46yL28o2NJ9doViqOy0VDcoTzng7rAb6yPQKU7VDLqkmbCaH4JqK4yk4XqlzNWy9PVC5pG1ZUXPBQv+VqnYs2w==}
    engines: {node: '>=18'}

  '@inquirer/core@9.2.1':
    resolution: {integrity: sha512-F2VBt7W/mwqEU4bL0RnHNZmC/OxzNx9cOYxHqnXX3MP6ruYvZUZAW9imgN9+h/uBT/oP8Gh888J2OZSbjSeWcg==}
    engines: {node: '>=18'}

  '@inquirer/editor@3.0.1':
    resolution: {integrity: sha512-VA96GPFaSOVudjKFraokEEmUQg/Lub6OXvbIEZU1SDCmBzRkHGhxoFAVaF30nyiB4m5cEbDgiI2QRacXZ2hw9Q==}
    engines: {node: '>=18'}

  '@inquirer/expand@3.0.1':
    resolution: {integrity: sha512-ToG8d6RIbnVpbdPdiN7BCxZGiHOTomOX94C2FaT5KOHupV40tKEDozp12res6cMIfRKrXLJyexAZhWVHgbALSQ==}
    engines: {node: '>=18'}

  '@inquirer/figures@1.0.6':
    resolution: {integrity: sha512-yfZzps3Cso2UbM7WlxKwZQh2Hs6plrbjs1QnzQDZhK2DgyCo6D8AaHps9olkNcUFlcYERMqU3uJSp1gmy3s/qQ==}
    engines: {node: '>=18'}

  '@inquirer/input@3.0.1':
    resolution: {integrity: sha512-BDuPBmpvi8eMCxqC5iacloWqv+5tQSJlUafYWUe31ow1BVXjW2a5qe3dh4X/Z25Wp22RwvcaLCc2siHobEOfzg==}
    engines: {node: '>=18'}

  '@inquirer/number@2.0.1':
    resolution: {integrity: sha512-QpR8jPhRjSmlr/mD2cw3IR8HRO7lSVOnqUvQa8scv1Lsr3xoAMMworcYW3J13z3ppjBFBD2ef1Ci6AE5Qn8goQ==}
    engines: {node: '>=18'}

  '@inquirer/password@3.0.1':
    resolution: {integrity: sha512-haoeEPUisD1NeE2IanLOiFr4wcTXGWrBOyAyPZi1FfLJuXOzNmxCJPgUrGYKVh+Y8hfGJenIfz5Wb/DkE9KkMQ==}
    engines: {node: '>=18'}

  '@inquirer/prompts@6.0.1':
    resolution: {integrity: sha512-yl43JD/86CIj3Mz5mvvLJqAOfIup7ncxfJ0Btnl0/v5TouVUyeEdcpknfgc+yMevS/48oH9WAkkw93m7otLb/A==}
    engines: {node: '>=18'}

  '@inquirer/rawlist@3.0.1':
    resolution: {integrity: sha512-VgRtFIwZInUzTiPLSfDXK5jLrnpkuSOh1ctfaoygKAdPqjcjKYmGh6sCY1pb0aGnCGsmhUxoqLDUAU0ud+lGXQ==}
    engines: {node: '>=18'}

  '@inquirer/search@2.0.1':
    resolution: {integrity: sha512-r5hBKZk3g5MkIzLVoSgE4evypGqtOannnB3PKTG9NRZxyFRKcfzrdxXXPcoJQsxJPzvdSU2Rn7pB7lw0GCmGAg==}
    engines: {node: '>=18'}

  '@inquirer/select@3.0.1':
    resolution: {integrity: sha512-lUDGUxPhdWMkN/fHy1Lk7pF3nK1fh/gqeyWXmctefhxLYxlDsc7vsPBEpxrfVGDsVdyYJsiJoD4bJ1b623cV1Q==}
    engines: {node: '>=18'}

  '@inquirer/type@2.0.0':
    resolution: {integrity: sha512-XvJRx+2KR3YXyYtPUUy+qd9i7p+GO9Ko6VIIpWlBrpWwXDv8WLFeHTxz35CfQFUiBMLXlGHhGzys7lqit9gWag==}
    engines: {node: '>=18'}

  '@isaacs/cliui@8.0.2':
    resolution: {integrity: sha512-O8jcjabXaleOG9DQ0+ARXWZBTfnP4WNAqzuiJK7ll44AmxGKv/J2M4TPjxjY3znBCfvBXFzucm1twdyFybFqEA==}
    engines: {node: '>=12'}

  '@jest/expect-utils@29.7.0':
    resolution: {integrity: sha512-GlsNBWiFQFCVi9QVSx7f5AgMeLxe9YCCs5PuP2O2LdjDAA8Jh9eX7lA1Jq/xdXw3Wb3hyvlFNfZIfcRetSzYcA==}
    engines: {node: ^14.15.0 || ^16.10.0 || >=18.0.0}

  '@jest/schemas@29.6.3':
    resolution: {integrity: sha512-mo5j5X+jIZmJQveBKeS/clAueipV7KgiX1vMgCxam1RNYiqE1w62n0/tJJnHtjW8ZHcQco5gY85jA3mi0L+nSA==}
    engines: {node: ^14.15.0 || ^16.10.0 || >=18.0.0}

  '@jest/types@29.6.3':
    resolution: {integrity: sha512-u3UPsIilWKOM3F9CXtrG8LEJmNxwoCQC/XVj4IKYXvvpx7QIi/Kg1LI5uDmDpKlac62NUtX7eLjRh+jVZcLOzw==}
    engines: {node: ^14.15.0 || ^16.10.0 || >=18.0.0}

  '@jridgewell/gen-mapping@0.3.5':
    resolution: {integrity: sha512-IzL8ZoEDIBRWEzlCcRhOaCupYyN5gdIK+Q6fbFdPDg6HqX6jpkItn7DFIpW9LQzXG6Df9sA7+OKnq0qlz/GaQg==}
    engines: {node: '>=6.0.0'}

  '@jridgewell/resolve-uri@3.1.2':
    resolution: {integrity: sha512-bRISgCIjP20/tbWSPWMEi54QVPRZExkuD9lJL+UIxUKtwVJA8wW1Trb1jMs1RFXo1CBTNZ/5hpC9QvmKWdopKw==}
    engines: {node: '>=6.0.0'}

  '@jridgewell/set-array@1.2.1':
    resolution: {integrity: sha512-R8gLRTZeyp03ymzP/6Lil/28tGeGEzhx1q2k703KGWRAI1VdvPIXdG70VJc2pAMw3NA6JKL5hhFu1sJX0Mnn/A==}
    engines: {node: '>=6.0.0'}

  '@jridgewell/source-map@0.3.6':
    resolution: {integrity: sha512-1ZJTZebgqllO79ue2bm3rIGud/bOe0pP5BjSRCRxxYkEZS8STV7zN84UBbiYu7jy+eCKSnVIUgoWWE/tt+shMQ==}

  '@jridgewell/sourcemap-codec@1.5.0':
    resolution: {integrity: sha512-gv3ZRaISU3fjPAgNsriBRqGWQL6quFx04YMPW/zD8XMLsU32mhCCbfbO6KZFLjvYpCZ8zyDEgqsgf+PwPaM7GQ==}

  '@jridgewell/trace-mapping@0.3.25':
    resolution: {integrity: sha512-vNk6aEwybGtawWmy/PzwnGDOjCkLWSD2wqvjGGAgOAwCGWySYXfYoxt00IJkTF+8Lb57DwOb3Aa0o9CApepiYQ==}

  '@jridgewell/trace-mapping@0.3.9':
    resolution: {integrity: sha512-3Belt6tdc8bPgAtbcmdtNJlirVoTmEb5e2gC94PnkwEW9jI6CAHUeoG85tjWP5WquqfavoMtMwiG4P926ZKKuQ==}

  '@laynezh/vite-plugin-lib-assets@0.6.1':
    resolution: {integrity: sha512-pdIRW/PiJkuM7/OObjGBGfQmsWetmVObeez6uwT3nhP5cu2zT0L5QELq69caWD/v3QlPY3CPXVN0kZrzQzdvsQ==}
    peerDependencies:
      vite: ^3.0.0 || ^4.0.0 || ^5.0.0 || ^6.0.0

  '@nodelib/fs.scandir@2.1.5':
    resolution: {integrity: sha512-vq24Bq3ym5HEQm2NKCr3yXDwjc7vTsEThRDnkp2DK9p1uqLR+DHurm/NOTo0KG7HYHU7eppKZj3MyqYuMBf62g==}
    engines: {node: '>= 8'}

  '@nodelib/fs.stat@2.0.5':
    resolution: {integrity: sha512-RkhPPp2zrqDAQA/2jNhnztcPAlv64XdhIp7a7454A5ovI7Bukxgt7MX7udwAu3zg1DcpPU0rz3VV1SeaqvY4+A==}
    engines: {node: '>= 8'}

  '@nodelib/fs.walk@1.2.8':
    resolution: {integrity: sha512-oGB+UxlgWcgQkgwo8GcEGwemoTFt3FIO9ababBmaGwXIoBKZ+GTy0pP185beGg7Llih/NSHSV2XAs1lnznocSg==}
    engines: {node: '>= 8'}

  '@pkgjs/parseargs@0.11.0':
    resolution: {integrity: sha512-+1VkjdD0QBLPodGrJUeqarH8VAIvQODIbwh9XpP5Syisf7YoQgsJKPNFoqqLQlu+VQ/tVSshMR6loPMn8U+dPg==}
    engines: {node: '>=14'}

  '@pkgr/core@0.1.1':
    resolution: {integrity: sha512-cq8o4cWH0ibXh9VGi5P20Tu9XF/0fFXl9EUinr9QfTM7a7p0oTA4iJRCQWppXR1Pg8dSM0UCItCkPwsk9qWWYA==}
    engines: {node: ^12.20.0 || ^14.18.0 || >=16.0.0}

  '@promptbook/utils@0.70.0-1':
    resolution: {integrity: sha512-qd2lLRRN+sE6UuNMi2tEeUUeb4zmXnxY5EMdfHVXNE+bqBDpUC7/aEfXgA3jnUXEr+xFjQ8PTFQgWvBMaKvw0g==}

  '@puppeteer/browsers@2.4.0':
    resolution: {integrity: sha512-x8J1csfIygOwf6D6qUAZ0ASk3z63zPb7wkNeHRerCMh82qWKUrOgkuP005AJC8lDL6/evtXETGEJVcwykKT4/g==}
    engines: {node: '>=18'}
    hasBin: true

  '@radix-ui/number@1.1.0':
    resolution: {integrity: sha512-V3gRzhVNU1ldS5XhAPTom1fOIo4ccrjjJgmE+LI2h/WaFpHmx0MQApT+KZHnx8abG6Avtfcz4WoEciMnpFT3HQ==}

  '@radix-ui/primitive@1.0.1':
    resolution: {integrity: sha512-yQ8oGX2GVsEYMWGxcovu1uGWPCxV5BFfeeYxqPmuAzUyLT9qmaMXSAhXpb0WrspIeqYzdJpkh2vHModJPgRIaw==}

  '@radix-ui/primitive@1.1.0':
    resolution: {integrity: sha512-4Z8dn6Upk0qk4P74xBhZ6Hd/w0mPEzOOLxy4xiPXOXqjF7jZS0VAKk7/x/H6FyY2zCkYJqePf1G5KmkmNJ4RBA==}

  '@radix-ui/react-accordion@1.2.1':
    resolution: {integrity: sha512-bg/l7l5QzUjgsh8kjwDFommzAshnUsuVMV5NM56QVCm+7ZckYdd9P/ExR8xG/Oup0OajVxNLaHJ1tb8mXk+nzQ==}
    peerDependencies:
      '@types/react': '*'
      '@types/react-dom': '*'
      react: ^16.8 || ^17.0 || ^18.0 || ^19.0 || ^19.0.0-rc
      react-dom: ^16.8 || ^17.0 || ^18.0 || ^19.0 || ^19.0.0-rc
    peerDependenciesMeta:
      '@types/react':
        optional: true
      '@types/react-dom':
        optional: true

  '@radix-ui/react-alert-dialog@1.1.2':
    resolution: {integrity: sha512-eGSlLzPhKO+TErxkiGcCZGuvbVMnLA1MTnyBksGOeGRGkxHiiJUujsjmNTdWTm4iHVSRaUao9/4Ur671auMghQ==}
    peerDependencies:
      '@types/react': '*'
      '@types/react-dom': '*'
      react: ^16.8 || ^17.0 || ^18.0 || ^19.0 || ^19.0.0-rc
      react-dom: ^16.8 || ^17.0 || ^18.0 || ^19.0 || ^19.0.0-rc
    peerDependenciesMeta:
      '@types/react':
        optional: true
      '@types/react-dom':
        optional: true

  '@radix-ui/react-arrow@1.1.0':
    resolution: {integrity: sha512-FmlW1rCg7hBpEBwFbjHwCW6AmWLQM6g/v0Sn8XbP9NvmSZ2San1FpQeyPtufzOMSIx7Y4dzjlHoifhp+7NkZhw==}
    peerDependencies:
      '@types/react': '*'
      '@types/react-dom': '*'
      react: ^16.8 || ^17.0 || ^18.0 || ^19.0 || ^19.0.0-rc
      react-dom: ^16.8 || ^17.0 || ^18.0 || ^19.0 || ^19.0.0-rc
    peerDependenciesMeta:
      '@types/react':
        optional: true
      '@types/react-dom':
        optional: true

  '@radix-ui/react-avatar@1.1.1':
    resolution: {integrity: sha512-eoOtThOmxeoizxpX6RiEsQZ2wj5r4+zoeqAwO0cBaFQGjJwIH3dIX0OCxNrCyrrdxG+vBweMETh3VziQG7c1kw==}
    peerDependencies:
      '@types/react': '*'
      '@types/react-dom': '*'
      react: ^16.8 || ^17.0 || ^18.0 || ^19.0 || ^19.0.0-rc
      react-dom: ^16.8 || ^17.0 || ^18.0 || ^19.0 || ^19.0.0-rc
    peerDependenciesMeta:
      '@types/react':
        optional: true
      '@types/react-dom':
        optional: true

  '@radix-ui/react-checkbox@1.1.2':
    resolution: {integrity: sha512-/i0fl686zaJbDQLNKrkCbMyDm6FQMt4jg323k7HuqitoANm9sE23Ql8yOK3Wusk34HSLKDChhMux05FnP6KUkw==}
    peerDependencies:
      '@types/react': '*'
      '@types/react-dom': '*'
      react: ^16.8 || ^17.0 || ^18.0 || ^19.0 || ^19.0.0-rc
      react-dom: ^16.8 || ^17.0 || ^18.0 || ^19.0 || ^19.0.0-rc
    peerDependenciesMeta:
      '@types/react':
        optional: true
      '@types/react-dom':
        optional: true

  '@radix-ui/react-collapsible@1.1.1':
    resolution: {integrity: sha512-1///SnrfQHJEofLokyczERxQbWfCGQlQ2XsCZMucVs6it+lq9iw4vXy+uDn1edlb58cOZOWSldnfPAYcT4O/Yg==}
    peerDependencies:
      '@types/react': '*'
      '@types/react-dom': '*'
      react: ^16.8 || ^17.0 || ^18.0 || ^19.0 || ^19.0.0-rc
      react-dom: ^16.8 || ^17.0 || ^18.0 || ^19.0 || ^19.0.0-rc
    peerDependenciesMeta:
      '@types/react':
        optional: true
      '@types/react-dom':
        optional: true

  '@radix-ui/react-collection@1.1.0':
    resolution: {integrity: sha512-GZsZslMJEyo1VKm5L1ZJY8tGDxZNPAoUeQUIbKeJfoi7Q4kmig5AsgLMYYuyYbfjd8fBmFORAIwYAkXMnXZgZw==}
    peerDependencies:
      '@types/react': '*'
      '@types/react-dom': '*'
      react: ^16.8 || ^17.0 || ^18.0 || ^19.0 || ^19.0.0-rc
      react-dom: ^16.8 || ^17.0 || ^18.0 || ^19.0 || ^19.0.0-rc
    peerDependenciesMeta:
      '@types/react':
        optional: true
      '@types/react-dom':
        optional: true

  '@radix-ui/react-compose-refs@1.0.1':
    resolution: {integrity: sha512-fDSBgd44FKHa1FRMU59qBMPFcl2PZE+2nmqunj+BWFyYYjnhIDWL2ItDs3rrbJDQOtzt5nIebLCQc4QRfz6LJw==}
    peerDependencies:
      '@types/react': '*'
      react: ^16.8 || ^17.0 || ^18.0
    peerDependenciesMeta:
      '@types/react':
        optional: true

  '@radix-ui/react-compose-refs@1.1.0':
    resolution: {integrity: sha512-b4inOtiaOnYf9KWyO3jAeeCG6FeyfY6ldiEPanbUjWd+xIk5wZeHa8yVwmrJ2vderhu/BQvzCrJI0lHd+wIiqw==}
    peerDependencies:
      '@types/react': '*'
      react: ^16.8 || ^17.0 || ^18.0 || ^19.0 || ^19.0.0-rc
    peerDependenciesMeta:
      '@types/react':
        optional: true

  '@radix-ui/react-context@1.0.1':
    resolution: {integrity: sha512-ebbrdFoYTcuZ0v4wG5tedGnp9tzcV8awzsxYph7gXUyvnNLuTIcCk1q17JEbnVhXAKG9oX3KtchwiMIAYp9NLg==}
    peerDependencies:
      '@types/react': '*'
      react: ^16.8 || ^17.0 || ^18.0
    peerDependenciesMeta:
      '@types/react':
        optional: true

  '@radix-ui/react-context@1.1.0':
    resolution: {integrity: sha512-OKrckBy+sMEgYM/sMmqmErVn0kZqrHPJze+Ql3DzYsDDp0hl0L62nx/2122/Bvps1qz645jlcu2tD9lrRSdf8A==}
    peerDependencies:
      '@types/react': '*'
      react: ^16.8 || ^17.0 || ^18.0 || ^19.0 || ^19.0.0-rc
    peerDependenciesMeta:
      '@types/react':
        optional: true

  '@radix-ui/react-context@1.1.1':
    resolution: {integrity: sha512-UASk9zi+crv9WteK/NU4PLvOoL3OuE6BWVKNF6hPRBtYBDXQ2u5iu3O59zUlJiTVvkyuycnqrztsHVJwcK9K+Q==}
    peerDependencies:
      '@types/react': '*'
      react: ^16.8 || ^17.0 || ^18.0 || ^19.0 || ^19.0.0-rc
    peerDependenciesMeta:
      '@types/react':
        optional: true

  '@radix-ui/react-dialog@1.0.5':
    resolution: {integrity: sha512-GjWJX/AUpB703eEBanuBnIWdIXg6NvJFCXcNlSZk4xdszCdhrJgBoUd1cGk67vFO+WdA2pfI/plOpqz/5GUP6Q==}
    peerDependencies:
      '@types/react': '*'
      '@types/react-dom': '*'
      react: ^16.8 || ^17.0 || ^18.0
      react-dom: ^16.8 || ^17.0 || ^18.0
    peerDependenciesMeta:
      '@types/react':
        optional: true
      '@types/react-dom':
        optional: true

  '@radix-ui/react-dialog@1.1.2':
    resolution: {integrity: sha512-Yj4dZtqa2o+kG61fzB0H2qUvmwBA2oyQroGLyNtBj1beo1khoQ3q1a2AO8rrQYjd8256CO9+N8L9tvsS+bnIyA==}
    peerDependencies:
      '@types/react': '*'
      '@types/react-dom': '*'
      react: ^16.8 || ^17.0 || ^18.0 || ^19.0 || ^19.0.0-rc
      react-dom: ^16.8 || ^17.0 || ^18.0 || ^19.0 || ^19.0.0-rc
    peerDependenciesMeta:
      '@types/react':
        optional: true
      '@types/react-dom':
        optional: true

  '@radix-ui/react-direction@1.1.0':
    resolution: {integrity: sha512-BUuBvgThEiAXh2DWu93XsT+a3aWrGqolGlqqw5VU1kG7p/ZH2cuDlM1sRLNnY3QcBS69UIz2mcKhMxDsdewhjg==}
    peerDependencies:
      '@types/react': '*'
      react: ^16.8 || ^17.0 || ^18.0 || ^19.0 || ^19.0.0-rc
    peerDependenciesMeta:
      '@types/react':
        optional: true

  '@radix-ui/react-dismissable-layer@1.0.5':
    resolution: {integrity: sha512-aJeDjQhywg9LBu2t/At58hCvr7pEm0o2Ke1x33B+MhjNmmZ17sy4KImo0KPLgsnc/zN7GPdce8Cnn0SWvwZO7g==}
    peerDependencies:
      '@types/react': '*'
      '@types/react-dom': '*'
      react: ^16.8 || ^17.0 || ^18.0
      react-dom: ^16.8 || ^17.0 || ^18.0
    peerDependenciesMeta:
      '@types/react':
        optional: true
      '@types/react-dom':
        optional: true

  '@radix-ui/react-dismissable-layer@1.1.1':
    resolution: {integrity: sha512-QSxg29lfr/xcev6kSz7MAlmDnzbP1eI/Dwn3Tp1ip0KT5CUELsxkekFEMVBEoykI3oV39hKT4TKZzBNMbcTZYQ==}
    peerDependencies:
      '@types/react': '*'
      '@types/react-dom': '*'
      react: ^16.8 || ^17.0 || ^18.0 || ^19.0 || ^19.0.0-rc
      react-dom: ^16.8 || ^17.0 || ^18.0 || ^19.0 || ^19.0.0-rc
    peerDependenciesMeta:
      '@types/react':
        optional: true
      '@types/react-dom':
        optional: true

  '@radix-ui/react-dropdown-menu@2.1.2':
    resolution: {integrity: sha512-GVZMR+eqK8/Kes0a36Qrv+i20bAPXSn8rCBTHx30w+3ECnR5o3xixAlqcVaYvLeyKUsm0aqyhWfmUcqufM8nYA==}
    peerDependencies:
      '@types/react': '*'
      '@types/react-dom': '*'
      react: ^16.8 || ^17.0 || ^18.0 || ^19.0 || ^19.0.0-rc
      react-dom: ^16.8 || ^17.0 || ^18.0 || ^19.0 || ^19.0.0-rc
    peerDependenciesMeta:
      '@types/react':
        optional: true
      '@types/react-dom':
        optional: true

  '@radix-ui/react-focus-guards@1.0.1':
    resolution: {integrity: sha512-Rect2dWbQ8waGzhMavsIbmSVCgYxkXLxxR3ZvCX79JOglzdEy4JXMb98lq4hPxUbLr77nP0UOGf4rcMU+s1pUA==}
    peerDependencies:
      '@types/react': '*'
      react: ^16.8 || ^17.0 || ^18.0
    peerDependenciesMeta:
      '@types/react':
        optional: true

  '@radix-ui/react-focus-guards@1.1.1':
    resolution: {integrity: sha512-pSIwfrT1a6sIoDASCSpFwOasEwKTZWDw/iBdtnqKO7v6FeOzYJ7U53cPzYFVR3geGGXgVHaH+CdngrrAzqUGxg==}
    peerDependencies:
      '@types/react': '*'
      react: ^16.8 || ^17.0 || ^18.0 || ^19.0 || ^19.0.0-rc
    peerDependenciesMeta:
      '@types/react':
        optional: true

  '@radix-ui/react-focus-scope@1.0.4':
    resolution: {integrity: sha512-sL04Mgvf+FmyvZeYfNu1EPAaaxD+aw7cYeIB9L9Fvq8+urhltTRaEo5ysKOpHuKPclsZcSUMKlN05x4u+CINpA==}
    peerDependencies:
      '@types/react': '*'
      '@types/react-dom': '*'
      react: ^16.8 || ^17.0 || ^18.0
      react-dom: ^16.8 || ^17.0 || ^18.0
    peerDependenciesMeta:
      '@types/react':
        optional: true
      '@types/react-dom':
        optional: true

  '@radix-ui/react-focus-scope@1.1.0':
    resolution: {integrity: sha512-200UD8zylvEyL8Bx+z76RJnASR2gRMuxlgFCPAe/Q/679a/r0eK3MBVYMb7vZODZcffZBdob1EGnky78xmVvcA==}
    peerDependencies:
      '@types/react': '*'
      '@types/react-dom': '*'
      react: ^16.8 || ^17.0 || ^18.0 || ^19.0 || ^19.0.0-rc
      react-dom: ^16.8 || ^17.0 || ^18.0 || ^19.0 || ^19.0.0-rc
    peerDependenciesMeta:
      '@types/react':
        optional: true
      '@types/react-dom':
        optional: true

  '@radix-ui/react-id@1.0.1':
    resolution: {integrity: sha512-tI7sT/kqYp8p96yGWY1OAnLHrqDgzHefRBKQ2YAkBS5ja7QLcZ9Z/uY7bEjPUatf8RomoXM8/1sMj1IJaE5UzQ==}
    peerDependencies:
      '@types/react': '*'
      react: ^16.8 || ^17.0 || ^18.0
    peerDependenciesMeta:
      '@types/react':
        optional: true

  '@radix-ui/react-id@1.1.0':
    resolution: {integrity: sha512-EJUrI8yYh7WOjNOqpoJaf1jlFIH2LvtgAl+YcFqNCa+4hj64ZXmPkAKOFs/ukjz3byN6bdb/AVUqHkI8/uWWMA==}
    peerDependencies:
      '@types/react': '*'
      react: ^16.8 || ^17.0 || ^18.0 || ^19.0 || ^19.0.0-rc
    peerDependenciesMeta:
      '@types/react':
        optional: true

  '@radix-ui/react-label@2.1.0':
    resolution: {integrity: sha512-peLblDlFw/ngk3UWq0VnYaOLy6agTZZ+MUO/WhVfm14vJGML+xH4FAl2XQGLqdefjNb7ApRg6Yn7U42ZhmYXdw==}
    peerDependencies:
      '@types/react': '*'
      '@types/react-dom': '*'
      react: ^16.8 || ^17.0 || ^18.0 || ^19.0 || ^19.0.0-rc
      react-dom: ^16.8 || ^17.0 || ^18.0 || ^19.0 || ^19.0.0-rc
    peerDependenciesMeta:
      '@types/react':
        optional: true
      '@types/react-dom':
        optional: true

  '@radix-ui/react-menu@2.1.2':
    resolution: {integrity: sha512-lZ0R4qR2Al6fZ4yCCZzu/ReTFrylHFxIqy7OezIpWF4bL0o9biKo0pFIvkaew3TyZ9Fy5gYVrR5zCGZBVbO1zg==}
    peerDependencies:
      '@types/react': '*'
      '@types/react-dom': '*'
      react: ^16.8 || ^17.0 || ^18.0 || ^19.0 || ^19.0.0-rc
      react-dom: ^16.8 || ^17.0 || ^18.0 || ^19.0 || ^19.0.0-rc
    peerDependenciesMeta:
      '@types/react':
        optional: true
      '@types/react-dom':
        optional: true

  '@radix-ui/react-navigation-menu@1.2.1':
    resolution: {integrity: sha512-egDo0yJD2IK8L17gC82vptkvW1jLeni1VuqCyzY727dSJdk5cDjINomouLoNk8RVF7g2aNIfENKWL4UzeU9c8Q==}
    peerDependencies:
      '@types/react': '*'
      '@types/react-dom': '*'
      react: ^16.8 || ^17.0 || ^18.0 || ^19.0 || ^19.0.0-rc
      react-dom: ^16.8 || ^17.0 || ^18.0 || ^19.0 || ^19.0.0-rc
    peerDependenciesMeta:
      '@types/react':
        optional: true
      '@types/react-dom':
        optional: true

  '@radix-ui/react-popover@1.1.2':
    resolution: {integrity: sha512-u2HRUyWW+lOiA2g0Le0tMmT55FGOEWHwPFt1EPfbLly7uXQExFo5duNKqG2DzmFXIdqOeNd+TpE8baHWJCyP9w==}
    peerDependencies:
      '@types/react': '*'
      '@types/react-dom': '*'
      react: ^16.8 || ^17.0 || ^18.0 || ^19.0 || ^19.0.0-rc
      react-dom: ^16.8 || ^17.0 || ^18.0 || ^19.0 || ^19.0.0-rc
    peerDependenciesMeta:
      '@types/react':
        optional: true
      '@types/react-dom':
        optional: true

  '@radix-ui/react-popper@1.2.0':
    resolution: {integrity: sha512-ZnRMshKF43aBxVWPWvbj21+7TQCvhuULWJ4gNIKYpRlQt5xGRhLx66tMp8pya2UkGHTSlhpXwmjqltDYHhw7Vg==}
    peerDependencies:
      '@types/react': '*'
      '@types/react-dom': '*'
      react: ^16.8 || ^17.0 || ^18.0 || ^19.0 || ^19.0.0-rc
      react-dom: ^16.8 || ^17.0 || ^18.0 || ^19.0 || ^19.0.0-rc
    peerDependenciesMeta:
      '@types/react':
        optional: true
      '@types/react-dom':
        optional: true

  '@radix-ui/react-portal@1.0.4':
    resolution: {integrity: sha512-Qki+C/EuGUVCQTOTD5vzJzJuMUlewbzuKyUy+/iHM2uwGiru9gZeBJtHAPKAEkB5KWGi9mP/CHKcY0wt1aW45Q==}
    peerDependencies:
      '@types/react': '*'
      '@types/react-dom': '*'
      react: ^16.8 || ^17.0 || ^18.0
      react-dom: ^16.8 || ^17.0 || ^18.0
    peerDependenciesMeta:
      '@types/react':
        optional: true
      '@types/react-dom':
        optional: true

  '@radix-ui/react-portal@1.1.2':
    resolution: {integrity: sha512-WeDYLGPxJb/5EGBoedyJbT0MpoULmwnIPMJMSldkuiMsBAv7N1cRdsTWZWht9vpPOiN3qyiGAtbK2is47/uMFg==}
    peerDependencies:
      '@types/react': '*'
      '@types/react-dom': '*'
      react: ^16.8 || ^17.0 || ^18.0 || ^19.0 || ^19.0.0-rc
      react-dom: ^16.8 || ^17.0 || ^18.0 || ^19.0 || ^19.0.0-rc
    peerDependenciesMeta:
      '@types/react':
        optional: true
      '@types/react-dom':
        optional: true

  '@radix-ui/react-presence@1.0.1':
    resolution: {integrity: sha512-UXLW4UAbIY5ZjcvzjfRFo5gxva8QirC9hF7wRE4U5gz+TP0DbRk+//qyuAQ1McDxBt1xNMBTaciFGvEmJvAZCg==}
    peerDependencies:
      '@types/react': '*'
      '@types/react-dom': '*'
      react: ^16.8 || ^17.0 || ^18.0
      react-dom: ^16.8 || ^17.0 || ^18.0
    peerDependenciesMeta:
      '@types/react':
        optional: true
      '@types/react-dom':
        optional: true

  '@radix-ui/react-presence@1.1.1':
    resolution: {integrity: sha512-IeFXVi4YS1K0wVZzXNrbaaUvIJ3qdY+/Ih4eHFhWA9SwGR9UDX7Ck8abvL57C4cv3wwMvUE0OG69Qc3NCcTe/A==}
    peerDependencies:
      '@types/react': '*'
      '@types/react-dom': '*'
      react: ^16.8 || ^17.0 || ^18.0 || ^19.0 || ^19.0.0-rc
      react-dom: ^16.8 || ^17.0 || ^18.0 || ^19.0 || ^19.0.0-rc
    peerDependenciesMeta:
      '@types/react':
        optional: true
      '@types/react-dom':
        optional: true

  '@radix-ui/react-primitive@1.0.3':
    resolution: {integrity: sha512-yi58uVyoAcK/Nq1inRY56ZSjKypBNKTa/1mcL8qdl6oJeEaDbOldlzrGn7P6Q3Id5d+SYNGc5AJgc4vGhjs5+g==}
    peerDependencies:
      '@types/react': '*'
      '@types/react-dom': '*'
      react: ^16.8 || ^17.0 || ^18.0
      react-dom: ^16.8 || ^17.0 || ^18.0
    peerDependenciesMeta:
      '@types/react':
        optional: true
      '@types/react-dom':
        optional: true

  '@radix-ui/react-primitive@2.0.0':
    resolution: {integrity: sha512-ZSpFm0/uHa8zTvKBDjLFWLo8dkr4MBsiDLz0g3gMUwqgLHz9rTaRRGYDgvZPtBJgYCBKXkS9fzmoySgr8CO6Cw==}
    peerDependencies:
      '@types/react': '*'
      '@types/react-dom': '*'
      react: ^16.8 || ^17.0 || ^18.0 || ^19.0 || ^19.0.0-rc
      react-dom: ^16.8 || ^17.0 || ^18.0 || ^19.0 || ^19.0.0-rc
    peerDependenciesMeta:
      '@types/react':
        optional: true
      '@types/react-dom':
        optional: true

  '@radix-ui/react-progress@1.1.0':
    resolution: {integrity: sha512-aSzvnYpP725CROcxAOEBVZZSIQVQdHgBr2QQFKySsaD14u8dNT0batuXI+AAGDdAHfXH8rbnHmjYFqVJ21KkRg==}
    peerDependencies:
      '@types/react': '*'
      '@types/react-dom': '*'
      react: ^16.8 || ^17.0 || ^18.0 || ^19.0 || ^19.0.0-rc
      react-dom: ^16.8 || ^17.0 || ^18.0 || ^19.0 || ^19.0.0-rc
    peerDependenciesMeta:
      '@types/react':
        optional: true
      '@types/react-dom':
        optional: true

  '@radix-ui/react-radio-group@1.2.1':
    resolution: {integrity: sha512-kdbv54g4vfRjja9DNWPMxKvXblzqbpEC8kspEkZ6dVP7kQksGCn+iZHkcCz2nb00+lPdRvxrqy4WrvvV1cNqrQ==}
    peerDependencies:
      '@types/react': '*'
      '@types/react-dom': '*'
      react: ^16.8 || ^17.0 || ^18.0 || ^19.0 || ^19.0.0-rc
      react-dom: ^16.8 || ^17.0 || ^18.0 || ^19.0 || ^19.0.0-rc
    peerDependenciesMeta:
      '@types/react':
        optional: true
      '@types/react-dom':
        optional: true

  '@radix-ui/react-roving-focus@1.1.0':
    resolution: {integrity: sha512-EA6AMGeq9AEeQDeSH0aZgG198qkfHSbvWTf1HvoDmOB5bBG/qTxjYMWUKMnYiV6J/iP/J8MEFSuB2zRU2n7ODA==}
    peerDependencies:
      '@types/react': '*'
      '@types/react-dom': '*'
      react: ^16.8 || ^17.0 || ^18.0 || ^19.0 || ^19.0.0-rc
      react-dom: ^16.8 || ^17.0 || ^18.0 || ^19.0 || ^19.0.0-rc
    peerDependenciesMeta:
      '@types/react':
        optional: true
      '@types/react-dom':
        optional: true

  '@radix-ui/react-scroll-area@1.2.0':
    resolution: {integrity: sha512-q2jMBdsJ9zB7QG6ngQNzNwlvxLQqONyL58QbEGwuyRZZb/ARQwk3uQVbCF7GvQVOtV6EU/pDxAw3zRzJZI3rpQ==}
    peerDependencies:
      '@types/react': '*'
      '@types/react-dom': '*'
      react: ^16.8 || ^17.0 || ^18.0 || ^19.0 || ^19.0.0-rc
      react-dom: ^16.8 || ^17.0 || ^18.0 || ^19.0 || ^19.0.0-rc
    peerDependenciesMeta:
      '@types/react':
        optional: true
      '@types/react-dom':
        optional: true

  '@radix-ui/react-select@2.1.2':
    resolution: {integrity: sha512-rZJtWmorC7dFRi0owDmoijm6nSJH1tVw64QGiNIZ9PNLyBDtG+iAq+XGsya052At4BfarzY/Dhv9wrrUr6IMZA==}
    peerDependencies:
      '@types/react': '*'
      '@types/react-dom': '*'
      react: ^16.8 || ^17.0 || ^18.0 || ^19.0 || ^19.0.0-rc
      react-dom: ^16.8 || ^17.0 || ^18.0 || ^19.0 || ^19.0.0-rc
    peerDependenciesMeta:
      '@types/react':
        optional: true
      '@types/react-dom':
        optional: true

  '@radix-ui/react-separator@1.1.0':
    resolution: {integrity: sha512-3uBAs+egzvJBDZAzvb/n4NxxOYpnspmWxO2u5NbZ8Y6FM/NdrGSF9bop3Cf6F6C71z1rTSn8KV0Fo2ZVd79lGA==}
    peerDependencies:
      '@types/react': '*'
      '@types/react-dom': '*'
      react: ^16.8 || ^17.0 || ^18.0 || ^19.0 || ^19.0.0-rc
      react-dom: ^16.8 || ^17.0 || ^18.0 || ^19.0 || ^19.0.0-rc
    peerDependenciesMeta:
      '@types/react':
        optional: true
      '@types/react-dom':
        optional: true

  '@radix-ui/react-slot@1.0.2':
    resolution: {integrity: sha512-YeTpuq4deV+6DusvVUW4ivBgnkHwECUu0BiN43L5UCDFgdhsRUWAghhTF5MbvNTPzmiFOx90asDSUjWuCNapwg==}
    peerDependencies:
      '@types/react': '*'
      react: ^16.8 || ^17.0 || ^18.0
    peerDependenciesMeta:
      '@types/react':
        optional: true

  '@radix-ui/react-slot@1.1.0':
    resolution: {integrity: sha512-FUCf5XMfmW4dtYl69pdS4DbxKy8nj4M7SafBgPllysxmdachynNflAdp/gCsnYWNDnge6tI9onzMp5ARYc1KNw==}
    peerDependencies:
      '@types/react': '*'
      react: ^16.8 || ^17.0 || ^18.0 || ^19.0 || ^19.0.0-rc
    peerDependenciesMeta:
      '@types/react':
        optional: true

  '@radix-ui/react-switch@1.1.1':
    resolution: {integrity: sha512-diPqDDoBcZPSicYoMWdWx+bCPuTRH4QSp9J+65IvtdS0Kuzt67bI6n32vCj8q6NZmYW/ah+2orOtMwcX5eQwIg==}
    peerDependencies:
      '@types/react': '*'
      '@types/react-dom': '*'
      react: ^16.8 || ^17.0 || ^18.0 || ^19.0 || ^19.0.0-rc
      react-dom: ^16.8 || ^17.0 || ^18.0 || ^19.0 || ^19.0.0-rc
    peerDependenciesMeta:
      '@types/react':
        optional: true
      '@types/react-dom':
        optional: true

  '@radix-ui/react-tabs@1.1.1':
    resolution: {integrity: sha512-3GBUDmP2DvzmtYLMsHmpA1GtR46ZDZ+OreXM/N+kkQJOPIgytFWWTfDQmBQKBvaFS0Vno0FktdbVzN28KGrMdw==}
    peerDependencies:
      '@types/react': '*'
      '@types/react-dom': '*'
      react: ^16.8 || ^17.0 || ^18.0 || ^19.0 || ^19.0.0-rc
      react-dom: ^16.8 || ^17.0 || ^18.0 || ^19.0 || ^19.0.0-rc
    peerDependenciesMeta:
      '@types/react':
        optional: true
      '@types/react-dom':
        optional: true

  '@radix-ui/react-toast@1.2.2':
    resolution: {integrity: sha512-Z6pqSzmAP/bFJoqMAston4eSNa+ud44NSZTiZUmUen+IOZ5nBY8kzuU5WDBVyFXPtcW6yUalOHsxM/BP6Sv8ww==}
    peerDependencies:
      '@types/react': '*'
      '@types/react-dom': '*'
      react: ^16.8 || ^17.0 || ^18.0 || ^19.0 || ^19.0.0-rc
      react-dom: ^16.8 || ^17.0 || ^18.0 || ^19.0 || ^19.0.0-rc
    peerDependenciesMeta:
      '@types/react':
        optional: true
      '@types/react-dom':
        optional: true

  '@radix-ui/react-toggle-group@1.1.0':
    resolution: {integrity: sha512-PpTJV68dZU2oqqgq75Uzto5o/XfOVgkrJ9rulVmfTKxWp3HfUjHE6CP/WLRR4AzPX9HWxw7vFow2me85Yu+Naw==}
    peerDependencies:
      '@types/react': '*'
      '@types/react-dom': '*'
      react: ^16.8 || ^17.0 || ^18.0 || ^19.0 || ^19.0.0-rc
      react-dom: ^16.8 || ^17.0 || ^18.0 || ^19.0 || ^19.0.0-rc
    peerDependenciesMeta:
      '@types/react':
        optional: true
      '@types/react-dom':
        optional: true

  '@radix-ui/react-toggle@1.1.0':
    resolution: {integrity: sha512-gwoxaKZ0oJ4vIgzsfESBuSgJNdc0rv12VhHgcqN0TEJmmZixXG/2XpsLK8kzNWYcnaoRIEEQc0bEi3dIvdUpjw==}
    peerDependencies:
      '@types/react': '*'
      '@types/react-dom': '*'
      react: ^16.8 || ^17.0 || ^18.0 || ^19.0 || ^19.0.0-rc
      react-dom: ^16.8 || ^17.0 || ^18.0 || ^19.0 || ^19.0.0-rc
    peerDependenciesMeta:
      '@types/react':
        optional: true
      '@types/react-dom':
        optional: true

  '@radix-ui/react-tooltip@1.1.3':
    resolution: {integrity: sha512-Z4w1FIS0BqVFI2c1jZvb/uDVJijJjJ2ZMuPV81oVgTZ7g3BZxobplnMVvXtFWgtozdvYJ+MFWtwkM5S2HnAong==}
    peerDependencies:
      '@types/react': '*'
      '@types/react-dom': '*'
      react: ^16.8 || ^17.0 || ^18.0 || ^19.0 || ^19.0.0-rc
      react-dom: ^16.8 || ^17.0 || ^18.0 || ^19.0 || ^19.0.0-rc
    peerDependenciesMeta:
      '@types/react':
        optional: true
      '@types/react-dom':
        optional: true

  '@radix-ui/react-use-callback-ref@1.0.1':
    resolution: {integrity: sha512-D94LjX4Sp0xJFVaoQOd3OO9k7tpBYNOXdVhkltUbGv2Qb9OXdrg/CpsjlZv7ia14Sylv398LswWBVVu5nqKzAQ==}
    peerDependencies:
      '@types/react': '*'
      react: ^16.8 || ^17.0 || ^18.0
    peerDependenciesMeta:
      '@types/react':
        optional: true

  '@radix-ui/react-use-callback-ref@1.1.0':
    resolution: {integrity: sha512-CasTfvsy+frcFkbXtSJ2Zu9JHpN8TYKxkgJGWbjiZhFivxaeW7rMeZt7QELGVLaYVfFMsKHjb7Ak0nMEe+2Vfw==}
    peerDependencies:
      '@types/react': '*'
      react: ^16.8 || ^17.0 || ^18.0 || ^19.0 || ^19.0.0-rc
    peerDependenciesMeta:
      '@types/react':
        optional: true

  '@radix-ui/react-use-controllable-state@1.0.1':
    resolution: {integrity: sha512-Svl5GY5FQeN758fWKrjM6Qb7asvXeiZltlT4U2gVfl8Gx5UAv2sMR0LWo8yhsIZh2oQ0eFdZ59aoOOMV7b47VA==}
    peerDependencies:
      '@types/react': '*'
      react: ^16.8 || ^17.0 || ^18.0
    peerDependenciesMeta:
      '@types/react':
        optional: true

  '@radix-ui/react-use-controllable-state@1.1.0':
    resolution: {integrity: sha512-MtfMVJiSr2NjzS0Aa90NPTnvTSg6C/JLCV7ma0W6+OMV78vd8OyRpID+Ng9LxzsPbLeuBnWBA1Nq30AtBIDChw==}
    peerDependencies:
      '@types/react': '*'
      react: ^16.8 || ^17.0 || ^18.0 || ^19.0 || ^19.0.0-rc
    peerDependenciesMeta:
      '@types/react':
        optional: true

  '@radix-ui/react-use-escape-keydown@1.0.3':
    resolution: {integrity: sha512-vyL82j40hcFicA+M4Ex7hVkB9vHgSse1ZWomAqV2Je3RleKGO5iM8KMOEtfoSB0PnIelMd2lATjTGMYqN5ylTg==}
    peerDependencies:
      '@types/react': '*'
      react: ^16.8 || ^17.0 || ^18.0
    peerDependenciesMeta:
      '@types/react':
        optional: true

  '@radix-ui/react-use-escape-keydown@1.1.0':
    resolution: {integrity: sha512-L7vwWlR1kTTQ3oh7g1O0CBF3YCyyTj8NmhLR+phShpyA50HCfBFKVJTpshm9PzLiKmehsrQzTYTpX9HvmC9rhw==}
    peerDependencies:
      '@types/react': '*'
      react: ^16.8 || ^17.0 || ^18.0 || ^19.0 || ^19.0.0-rc
    peerDependenciesMeta:
      '@types/react':
        optional: true

  '@radix-ui/react-use-layout-effect@1.0.1':
    resolution: {integrity: sha512-v/5RegiJWYdoCvMnITBkNNx6bCj20fiaJnWtRkU18yITptraXjffz5Qbn05uOiQnOvi+dbkznkoaMltz1GnszQ==}
    peerDependencies:
      '@types/react': '*'
      react: ^16.8 || ^17.0 || ^18.0
    peerDependenciesMeta:
      '@types/react':
        optional: true

  '@radix-ui/react-use-layout-effect@1.1.0':
    resolution: {integrity: sha512-+FPE0rOdziWSrH9athwI1R0HDVbWlEhd+FR+aSDk4uWGmSJ9Z54sdZVDQPZAinJhJXwfT+qnj969mCsT2gfm5w==}
    peerDependencies:
      '@types/react': '*'
      react: ^16.8 || ^17.0 || ^18.0 || ^19.0 || ^19.0.0-rc
    peerDependenciesMeta:
      '@types/react':
        optional: true

  '@radix-ui/react-use-previous@1.1.0':
    resolution: {integrity: sha512-Z/e78qg2YFnnXcW88A4JmTtm4ADckLno6F7OXotmkQfeuCVaKuYzqAATPhVzl3delXE7CxIV8shofPn3jPc5Og==}
    peerDependencies:
      '@types/react': '*'
      react: ^16.8 || ^17.0 || ^18.0 || ^19.0 || ^19.0.0-rc
    peerDependenciesMeta:
      '@types/react':
        optional: true

  '@radix-ui/react-use-rect@1.1.0':
    resolution: {integrity: sha512-0Fmkebhr6PiseyZlYAOtLS+nb7jLmpqTrJyv61Pe68MKYW6OWdRE2kI70TaYY27u7H0lajqM3hSMMLFq18Z7nQ==}
    peerDependencies:
      '@types/react': '*'
      react: ^16.8 || ^17.0 || ^18.0 || ^19.0 || ^19.0.0-rc
    peerDependenciesMeta:
      '@types/react':
        optional: true

  '@radix-ui/react-use-size@1.1.0':
    resolution: {integrity: sha512-XW3/vWuIXHa+2Uwcc2ABSfcCledmXhhQPlGbfcRXbiUQI5Icjcg19BGCZVKKInYbvUCut/ufbbLLPFC5cbb1hw==}
    peerDependencies:
      '@types/react': '*'
      react: ^16.8 || ^17.0 || ^18.0 || ^19.0 || ^19.0.0-rc
    peerDependenciesMeta:
      '@types/react':
        optional: true

  '@radix-ui/react-visually-hidden@1.1.0':
    resolution: {integrity: sha512-N8MDZqtgCgG5S3aV60INAB475osJousYpZ4cTJ2cFbMpdHS5Y6loLTH8LPtkj2QN0x93J30HT/M3qJXM0+lyeQ==}
    peerDependencies:
      '@types/react': '*'
      '@types/react-dom': '*'
      react: ^16.8 || ^17.0 || ^18.0 || ^19.0 || ^19.0.0-rc
      react-dom: ^16.8 || ^17.0 || ^18.0 || ^19.0 || ^19.0.0-rc
    peerDependenciesMeta:
      '@types/react':
        optional: true
      '@types/react-dom':
        optional: true

  '@radix-ui/rect@1.1.0':
    resolution: {integrity: sha512-A9+lCBZoaMJlVKcRBz2YByCG+Cp2t6nAnMnNba+XiWxnj6r4JUFqfsgwocMBZU9LPtdxC6wB56ySYpc7LQIoJg==}

  '@remix-run/router@1.20.0':
    resolution: {integrity: sha512-mUnk8rPJBI9loFDZ+YzPGdeniYK+FTmRD1TMCz7ev2SNIozyKKpnGgsxO34u6Z4z/t0ITuu7voi/AshfsGsgFg==}
    engines: {node: '>=14.0.0'}

  '@rollup/plugin-sucrase@5.0.2':
    resolution: {integrity: sha512-4MhIVH9Dy2Hwose1/x5QMs0XF7yn9jDd/yozHqzdIrMWIolgFpGnrnVhQkqTaK1RALY/fpyrEKmwH/04vr1THA==}
    engines: {node: '>=14.0.0'}
    peerDependencies:
      rollup: ^2.53.1||^3.0.0||^4.0.0
    peerDependenciesMeta:
      rollup:
        optional: true

  '@rollup/pluginutils@5.1.0':
    resolution: {integrity: sha512-XTIWOPPcpvyKI6L1NHo0lFlCyznUEyPmPY1mc3KpPVDYulHSTvyeLNVW00QTLIAFNhR3kYnJTQHeGqU4M3n09g==}
    engines: {node: '>=14.0.0'}
    peerDependencies:
      rollup: ^1.20.0||^2.0.0||^3.0.0||^4.0.0
    peerDependenciesMeta:
      rollup:
        optional: true

  '@rollup/rollup-android-arm-eabi@4.24.0':
    resolution: {integrity: sha512-Q6HJd7Y6xdB48x8ZNVDOqsbh2uByBhgK8PiQgPhwkIw/HC/YX5Ghq2mQY5sRMZWHb3VsFkWooUVOZHKr7DmDIA==}
    cpu: [arm]
    os: [android]

  '@rollup/rollup-android-arm64@4.24.0':
    resolution: {integrity: sha512-ijLnS1qFId8xhKjT81uBHuuJp2lU4x2yxa4ctFPtG+MqEE6+C5f/+X/bStmxapgmwLwiL3ih122xv8kVARNAZA==}
    cpu: [arm64]
    os: [android]

  '@rollup/rollup-darwin-arm64@4.24.0':
    resolution: {integrity: sha512-bIv+X9xeSs1XCk6DVvkO+S/z8/2AMt/2lMqdQbMrmVpgFvXlmde9mLcbQpztXm1tajC3raFDqegsH18HQPMYtA==}
    cpu: [arm64]
    os: [darwin]

  '@rollup/rollup-darwin-x64@4.24.0':
    resolution: {integrity: sha512-X6/nOwoFN7RT2svEQWUsW/5C/fYMBe4fnLK9DQk4SX4mgVBiTA9h64kjUYPvGQ0F/9xwJ5U5UfTbl6BEjaQdBQ==}
    cpu: [x64]
    os: [darwin]

  '@rollup/rollup-linux-arm-gnueabihf@4.24.0':
    resolution: {integrity: sha512-0KXvIJQMOImLCVCz9uvvdPgfyWo93aHHp8ui3FrtOP57svqrF/roSSR5pjqL2hcMp0ljeGlU4q9o/rQaAQ3AYA==}
    cpu: [arm]
    os: [linux]

  '@rollup/rollup-linux-arm-musleabihf@4.24.0':
    resolution: {integrity: sha512-it2BW6kKFVh8xk/BnHfakEeoLPv8STIISekpoF+nBgWM4d55CZKc7T4Dx1pEbTnYm/xEKMgy1MNtYuoA8RFIWw==}
    cpu: [arm]
    os: [linux]

  '@rollup/rollup-linux-arm64-gnu@4.24.0':
    resolution: {integrity: sha512-i0xTLXjqap2eRfulFVlSnM5dEbTVque/3Pi4g2y7cxrs7+a9De42z4XxKLYJ7+OhE3IgxvfQM7vQc43bwTgPwA==}
    cpu: [arm64]
    os: [linux]

  '@rollup/rollup-linux-arm64-musl@4.24.0':
    resolution: {integrity: sha512-9E6MKUJhDuDh604Qco5yP/3qn3y7SLXYuiC0Rpr89aMScS2UAmK1wHP2b7KAa1nSjWJc/f/Lc0Wl1L47qjiyQw==}
    cpu: [arm64]
    os: [linux]

  '@rollup/rollup-linux-powerpc64le-gnu@4.24.0':
    resolution: {integrity: sha512-2XFFPJ2XMEiF5Zi2EBf4h73oR1V/lycirxZxHZNc93SqDN/IWhYYSYj8I9381ikUFXZrz2v7r2tOVk2NBwxrWw==}
    cpu: [ppc64]
    os: [linux]

  '@rollup/rollup-linux-riscv64-gnu@4.24.0':
    resolution: {integrity: sha512-M3Dg4hlwuntUCdzU7KjYqbbd+BLq3JMAOhCKdBE3TcMGMZbKkDdJ5ivNdehOssMCIokNHFOsv7DO4rlEOfyKpg==}
    cpu: [riscv64]
    os: [linux]

  '@rollup/rollup-linux-s390x-gnu@4.24.0':
    resolution: {integrity: sha512-mjBaoo4ocxJppTorZVKWFpy1bfFj9FeCMJqzlMQGjpNPY9JwQi7OuS1axzNIk0nMX6jSgy6ZURDZ2w0QW6D56g==}
    cpu: [s390x]
    os: [linux]

  '@rollup/rollup-linux-x64-gnu@4.24.0':
    resolution: {integrity: sha512-ZXFk7M72R0YYFN5q13niV0B7G8/5dcQ9JDp8keJSfr3GoZeXEoMHP/HlvqROA3OMbMdfr19IjCeNAnPUG93b6A==}
    cpu: [x64]
    os: [linux]

  '@rollup/rollup-linux-x64-musl@4.24.0':
    resolution: {integrity: sha512-w1i+L7kAXZNdYl+vFvzSZy8Y1arS7vMgIy8wusXJzRrPyof5LAb02KGr1PD2EkRcl73kHulIID0M501lN+vobQ==}
    cpu: [x64]
    os: [linux]

  '@rollup/rollup-win32-arm64-msvc@4.24.0':
    resolution: {integrity: sha512-VXBrnPWgBpVDCVY6XF3LEW0pOU51KbaHhccHw6AS6vBWIC60eqsH19DAeeObl+g8nKAz04QFdl/Cefta0xQtUQ==}
    cpu: [arm64]
    os: [win32]

  '@rollup/rollup-win32-ia32-msvc@4.24.0':
    resolution: {integrity: sha512-xrNcGDU0OxVcPTH/8n/ShH4UevZxKIO6HJFK0e15XItZP2UcaiLFd5kiX7hJnqCbSztUF8Qot+JWBC/QXRPYWQ==}
    cpu: [ia32]
    os: [win32]

  '@rollup/rollup-win32-x64-msvc@4.24.0':
    resolution: {integrity: sha512-fbMkAF7fufku0N2dE5TBXcNlg0pt0cJue4xBRE2Qc5Vqikxr4VCgKj/ht6SMdFcOacVA9rqF70APJ8RN/4vMJw==}
    cpu: [x64]
    os: [win32]

  '@sec-ant/readable-stream@0.4.1':
    resolution: {integrity: sha512-831qok9r2t8AlxLko40y2ebgSDhenenCatLVeW/uBtnHPyhHOvG0C7TvfgecV+wHzIm5KUICgzmVpWS+IMEAeg==}

  '@sinclair/typebox@0.27.8':
    resolution: {integrity: sha512-+Fj43pSMwJs4KRrH/938Uf+uAELIgVBmQzg/q1YG10djyfA3TnrU8N8XzqCh/okZdszqBQTZf96idMfE5lnwTA==}

  '@sindresorhus/merge-streams@4.0.0':
    resolution: {integrity: sha512-tlqY9xq5ukxTUZBmoOp+m61cqwQD5pHJtFY3Mn8CA8ps6yghLH/Hw8UPdqg4OLmFW3IFlcXnQNmo/dh8HzXYIQ==}
    engines: {node: '>=18'}

  '@swc/core-darwin-arm64@1.9.3':
    resolution: {integrity: sha512-hGfl/KTic/QY4tB9DkTbNuxy5cV4IeejpPD4zo+Lzt4iLlDWIeANL4Fkg67FiVceNJboqg48CUX+APhDHO5G1w==}
    engines: {node: '>=10'}
    cpu: [arm64]
    os: [darwin]

  '@swc/core-darwin-x64@1.9.3':
    resolution: {integrity: sha512-IaRq05ZLdtgF5h9CzlcgaNHyg4VXuiStnOFpfNEMuI5fm5afP2S0FHq8WdakUz5WppsbddTdplL+vpeApt/WCQ==}
    engines: {node: '>=10'}
    cpu: [x64]
    os: [darwin]

  '@swc/core-linux-arm-gnueabihf@1.9.3':
    resolution: {integrity: sha512-Pbwe7xYprj/nEnZrNBvZfjnTxlBIcfApAGdz2EROhjpPj+FBqBa3wOogqbsuGGBdCphf8S+KPprL1z+oDWkmSQ==}
    engines: {node: '>=10'}
    cpu: [arm]
    os: [linux]

  '@swc/core-linux-arm64-gnu@1.9.3':
    resolution: {integrity: sha512-AQ5JZiwNGVV/2K2TVulg0mw/3LYfqpjZO6jDPtR2evNbk9Yt57YsVzS+3vHSlUBQDRV9/jqMuZYVU3P13xrk+g==}
    engines: {node: '>=10'}
    cpu: [arm64]
    os: [linux]

  '@swc/core-linux-arm64-musl@1.9.3':
    resolution: {integrity: sha512-tzVH480RY6RbMl/QRgh5HK3zn1ZTFsThuxDGo6Iuk1MdwIbdFYUY034heWUTI4u3Db97ArKh0hNL0xhO3+PZdg==}
    engines: {node: '>=10'}
    cpu: [arm64]
    os: [linux]

  '@swc/core-linux-x64-gnu@1.9.3':
    resolution: {integrity: sha512-ivXXBRDXDc9k4cdv10R21ccBmGebVOwKXT/UdH1PhxUn9m/h8erAWjz5pcELwjiMf27WokqPgaWVfaclDbgE+w==}
    engines: {node: '>=10'}
    cpu: [x64]
    os: [linux]

  '@swc/core-linux-x64-musl@1.9.3':
    resolution: {integrity: sha512-ILsGMgfnOz1HwdDz+ZgEuomIwkP1PHT6maigZxaCIuC6OPEhKE8uYna22uU63XvYcLQvZYDzpR3ms47WQPuNEg==}
    engines: {node: '>=10'}
    cpu: [x64]
    os: [linux]

  '@swc/core-win32-arm64-msvc@1.9.3':
    resolution: {integrity: sha512-e+XmltDVIHieUnNJHtspn6B+PCcFOMYXNJB1GqoCcyinkEIQNwC8KtWgMqUucUbEWJkPc35NHy9k8aCXRmw9Kg==}
    engines: {node: '>=10'}
    cpu: [arm64]
    os: [win32]

  '@swc/core-win32-ia32-msvc@1.9.3':
    resolution: {integrity: sha512-rqpzNfpAooSL4UfQnHhkW8aL+oyjqJniDP0qwZfGnjDoJSbtPysHg2LpcOBEdSnEH+uIZq6J96qf0ZFD8AGfXA==}
    engines: {node: '>=10'}
    cpu: [ia32]
    os: [win32]

  '@swc/core-win32-x64-msvc@1.9.3':
    resolution: {integrity: sha512-3YJJLQ5suIEHEKc1GHtqVq475guiyqisKSoUnoaRtxkDaW5g1yvPt9IoSLOe2mRs7+FFhGGU693RsBUSwOXSdQ==}
    engines: {node: '>=10'}
    cpu: [x64]
    os: [win32]

  '@swc/core@1.9.3':
    resolution: {integrity: sha512-oRj0AFePUhtatX+BscVhnzaAmWjpfAeySpM1TCbxA1rtBDeH/JDhi5yYzAKneDYtVtBvA7ApfeuzhMC9ye4xSg==}
    engines: {node: '>=10'}
    peerDependencies:
      '@swc/helpers': '*'
    peerDependenciesMeta:
      '@swc/helpers':
        optional: true

  '@swc/counter@0.1.3':
    resolution: {integrity: sha512-e2BR4lsJkkRlKZ/qCHPw9ZaSxc0MVUd7gtbtaB7aMvHeJVYe8sOB8DBZkP2DtISHGSku9sCK6T6cnY0CtXrOCQ==}

  '@swc/types@0.1.17':
    resolution: {integrity: sha512-V5gRru+aD8YVyCOMAjMpWR1Ui577DD5KSJsHP8RAxopAH22jFz6GZd/qxqjO6MJHQhcsjvjOFXyDhyLQUnMveQ==}

  '@tanstack/eslint-plugin-query@5.59.7':
    resolution: {integrity: sha512-txQGX5yC+4gmbR81EXaum2tOxeDQkRCWnaLmaP/pSrbIVCUkbMbrxxsaoOgN+fBqqqGo9V3LoCVL6ez1tRUF7Q==}
    peerDependencies:
      eslint: ^8.57.0 || ^9.0.0

  '@tanstack/query-core@5.59.13':
    resolution: {integrity: sha512-Oou0bBu/P8+oYjXsJQ11j+gcpLAMpqW42UlokQYEz4dE7+hOtVO9rVuolJKgEccqzvyFzqX4/zZWY+R/v1wVsQ==}

  '@tanstack/react-query@5.59.15':
    resolution: {integrity: sha512-QbVlAkTI78wB4Mqgf2RDmgC0AOiJqer2c5k9STOOSXGv1S6ZkY37r/6UpE8DbQ2Du0ohsdoXgFNEyv+4eDoPEw==}
    peerDependencies:
      react: ^18 || ^19

  '@tootallnate/quickjs-emscripten@0.23.0':
    resolution: {integrity: sha512-C5Mc6rdnsaJDjO3UpGW/CQTHtCKaYlScZTly4JIu97Jxo/odCiH0ITnDXSJPTOrEKk/ycSZ0AOgTmkDtkOsvIA==}

  '@tsconfig/node10@1.0.11':
    resolution: {integrity: sha512-DcRjDCujK/kCk/cUe8Xz8ZSpm8mS3mNNpta+jGCA6USEDfktlNvm1+IuZ9eTcDbNk41BHwpHHeW+N1lKCz4zOw==}

  '@tsconfig/node12@1.0.11':
    resolution: {integrity: sha512-cqefuRsh12pWyGsIoBKJA9luFu3mRxCA+ORZvA4ktLSzIuCUtWVxGIuXigEwO5/ywWFMZ2QEGKWvkZG1zDMTag==}

  '@tsconfig/node14@1.0.3':
    resolution: {integrity: sha512-ysT8mhdixWK6Hw3i1V2AeRqZ5WfXg1G43mqoYlM2nc6388Fq5jcXyr5mRsqViLx/GJYdoL0bfXD8nmF+Zn/Iow==}

  '@tsconfig/node16@1.0.4':
    resolution: {integrity: sha512-vxhUy4J8lyeyinH7Azl1pdd43GJhZH/tP2weN8TntQblOY+A0XbT8DJk1/oCPuOOyg/Ja757rG0CgHcWC8OfMA==}

  '@types/cheerio@0.22.35':
    resolution: {integrity: sha512-yD57BchKRvTV+JD53UZ6PD8KWY5g5rvvMLRnZR3EQBCZXiDT/HR+pKpMzFGlWNhFrXlo7VPZXtKvIEwZkAWOIA==}

  '@types/chrome@0.0.270':
    resolution: {integrity: sha512-ADvkowV7YnJfycZZxL2brluZ6STGW+9oKG37B422UePf2PCXuFA/XdERI0T18wtuWPx0tmFeZqq6MOXVk1IC+Q==}

  '@types/estree@1.0.6':
    resolution: {integrity: sha512-AYnb1nQyY49te+VRAVgmzfcgjYS91mY5P0TKUDCLEM+gNnA+3T6rWITXRLYCpahpqSQbN5cE+gHpnPyXjHWxcw==}

  '@types/filesystem@0.0.36':
    resolution: {integrity: sha512-vPDXOZuannb9FZdxgHnqSwAG/jvdGM8Wq+6N4D/d80z+D4HWH+bItqsZaVRQykAn6WEVeEkLm2oQigyHtgb0RA==}

  '@types/filewriter@0.0.33':
    resolution: {integrity: sha512-xFU8ZXTw4gd358lb2jw25nxY9QAgqn2+bKKjKOYfNCzN4DKCFetK7sPtrlpg66Ywe3vWY9FNxprZawAh9wfJ3g==}

  '@types/har-format@1.2.15':
    resolution: {integrity: sha512-RpQH4rXLuvTXKR0zqHq3go0RVXYv/YVqv4TnPH95VbwUxZdQlK1EtcMvQvMpDngHbt13Csh9Z4qT9AbkiQH5BA==}

  '@types/istanbul-lib-coverage@2.0.6':
    resolution: {integrity: sha512-2QF/t/auWm0lsy8XtKVPG19v3sSOQlJe/YHZgfjb/KBBHOGSV+J2q/S671rcq9uTBrLAXmZpqJiaQbMT+zNU1w==}

  '@types/istanbul-lib-report@3.0.3':
    resolution: {integrity: sha512-NQn7AHQnk/RSLOxrBbGyJM/aVQ+pjj5HCgasFxc0K/KhoATfQ/47AyUl15I2yBUpihjmas+a+VJBOqecrFH+uA==}

  '@types/istanbul-reports@3.0.4':
    resolution: {integrity: sha512-pk2B1NWalF9toCRu6gjBzR69syFjP4Od8WRAX+0mmf9lAjCRicLOWc+ZrxZHx/0XRjotgkF9t6iaMJ+aXcOdZQ==}

  '@types/json-schema@7.0.15':
    resolution: {integrity: sha512-5+fP8P8MFNC+AyZCDxrB2pkZFPGzqQWUzpSeuuVLvm8VMcorNYavBqoFcxK8bQz4Qsbn4oUEEem4wDLfcysGHA==}

  '@types/json5@0.0.29':
    resolution: {integrity: sha512-dRLjCWHYg4oaA77cxO64oO+7JwCwnIzkZPdrrC71jQmQtlhM556pwKo5bUzqvZndkVbeFLIIi+9TC40JNF5hNQ==}

  '@types/mocha@10.0.7':
    resolution: {integrity: sha512-GN8yJ1mNTcFcah/wKEFIJckJx9iJLoMSzWcfRRuxz/Jk+U6KQNnml+etbtxFK8lPjzOw3zp4Ha/kjSst9fsHYw==}

  '@types/mute-stream@0.0.4':
    resolution: {integrity: sha512-CPM9nzrCPPJHQNA9keH9CVkVI+WR5kMa+7XEs5jcGQ0VoAGnLv242w8lIVgwAEfmE4oufJRaTc9PNLQl0ioAow==}

  '@types/node@20.16.10':
    resolution: {integrity: sha512-vQUKgWTjEIRFCvK6CyriPH3MZYiYlNy0fKiEYHWbcoWLEgs4opurGGKlebrTLqdSMIbXImH6XExNiIyNUv3WpA==}

  '@types/node@22.7.4':
    resolution: {integrity: sha512-y+NPi1rFzDs1NdQHHToqeiX2TIS79SWEAw9GYhkkx8bD0ChpfqC+n2j5OXOCpzfojBEBt6DnEnnG9MY0zk1XLg==}

  '@types/normalize-package-data@2.4.4':
    resolution: {integrity: sha512-37i+OaWTh9qeK4LSHPsyRC7NahnGotNuZvjLSgcPzblpHB3rrCJxAOgI5gCdKm7coonsaX1Of0ILiTcnZjbfxA==}

  '@types/prop-types@15.7.12':
    resolution: {integrity: sha512-5zvhXYtRNRluoE/jAp4GVsSduVUzNWKkOZrCDBWYtE7biZywwdC2AcEzg+cSMLFRfVgeAFqpfNabiPjxFddV1Q==}

  '@types/react-dom@18.3.0':
    resolution: {integrity: sha512-EhwApuTmMBmXuFOikhQLIBUn6uFg81SwLMOAUgodJF14SOBOCMdU04gDoYi0WOJJHD144TL32z4yDqCW3dnkQg==}

  '@types/react@18.3.5':
    resolution: {integrity: sha512-WeqMfGJLGuLCqHGYRGHxnKrXcTitc6L/nBUWfWPcTarG3t9PsquqUMuVeXZeca+mglY4Vo5GZjCi0A3Or2lnxA==}

  '@types/sinonjs__fake-timers@8.1.5':
    resolution: {integrity: sha512-mQkU2jY8jJEF7YHjHvsQO8+3ughTL1mcnn96igfhONmR+fUPSKIkefQYpSe8bsly2Ep7oQbn/6VG5/9/0qcArQ==}

  '@types/stack-utils@2.0.3':
    resolution: {integrity: sha512-9aEbYZ3TbYMznPdcdr3SmIrLXwC/AKZXQeCf9Pgao5CKb8CyHuEX5jzWPTkvregvhRJHcpRO6BFoGW9ycaOkYw==}

  '@types/which@2.0.2':
    resolution: {integrity: sha512-113D3mDkZDjo+EeUEHCFy0qniNc1ZpecGiAU7WSo7YDoSzolZIQKpYFHrPpjkB2nuyahcKfrmLXeQlh7gqJYdw==}

  '@types/wrap-ansi@3.0.0':
    resolution: {integrity: sha512-ltIpx+kM7g/MLRZfkbL7EsCEjfzCcScLpkg37eXEtx5kmrAKBkTJwd1GIAjDSL8wTpM6Hzn5YO4pSb91BEwu1g==}

  '@types/ws@8.5.13':
    resolution: {integrity: sha512-osM/gWBTPKgHV8XkTunnegTRIsvF6owmf5w+JtAfOw472dptdm0dlGv4xCt6GwQRcC2XVOvvRE/0bAoQcL2QkA==}

  '@types/yargs-parser@21.0.3':
    resolution: {integrity: sha512-I4q9QU9MQv4oEOz4tAHJtNz1cwuLxn2F3xcc2iV5WdqLPpUnj30aUuxt1mAxYTG+oe8CZMV/+6rU4S4gRDzqtQ==}

  '@types/yargs@17.0.33':
    resolution: {integrity: sha512-WpxBCKWPLr4xSsHgz511rFJAM+wS28w2zEO1QDNY5zM/S8ok70NNfztH0xwhqKyaK0OHCbN98LDAZuy1ctxDkA==}

  '@types/yauzl@2.10.3':
    resolution: {integrity: sha512-oJoftv0LSuaDZE3Le4DbKX+KS9G36NzOeSap90UIK0yMA/NhKJhqlSGtNDORNRaIbQfzjXDrQa0ytJ6mNRGz/Q==}

  '@typescript-eslint/eslint-plugin@7.18.0':
    resolution: {integrity: sha512-94EQTWZ40mzBc42ATNIBimBEDltSJ9RQHCC8vc/PDbxi4k8dVwUAv4o98dk50M1zB+JGFxp43FP7f8+FP8R6Sw==}
    engines: {node: ^18.18.0 || >=20.0.0}
    peerDependencies:
      '@typescript-eslint/parser': ^7.0.0
      eslint: ^8.56.0
      typescript: '*'
    peerDependenciesMeta:
      typescript:
        optional: true

  '@typescript-eslint/parser@7.18.0':
    resolution: {integrity: sha512-4Z+L8I2OqhZV8qA132M4wNL30ypZGYOQVBfMgxDH/K5UX0PNqTu1c6za9ST5r9+tavvHiTWmBnKzpCJ/GlVFtg==}
    engines: {node: ^18.18.0 || >=20.0.0}
    peerDependencies:
      eslint: ^8.56.0
      typescript: '*'
    peerDependenciesMeta:
      typescript:
        optional: true

  '@typescript-eslint/scope-manager@7.18.0':
    resolution: {integrity: sha512-jjhdIE/FPF2B7Z1uzc6i3oWKbGcHb87Qw7AWj6jmEqNOfDFbJWtjt/XfwCpvNkpGWlcJaog5vTR+VV8+w9JflA==}
    engines: {node: ^18.18.0 || >=20.0.0}

  '@typescript-eslint/scope-manager@8.10.0':
    resolution: {integrity: sha512-AgCaEjhfql9MDKjMUxWvH7HjLeBqMCBfIaBbzzIcBbQPZE7CPh1m6FF+L75NUMJFMLYhCywJXIDEMa3//1A0dw==}
    engines: {node: ^18.18.0 || ^20.9.0 || >=21.1.0}

  '@typescript-eslint/type-utils@7.18.0':
    resolution: {integrity: sha512-XL0FJXuCLaDuX2sYqZUUSOJ2sG5/i1AAze+axqmLnSkNEVMVYLF+cbwlB2w8D1tinFuSikHmFta+P+HOofrLeA==}
    engines: {node: ^18.18.0 || >=20.0.0}
    peerDependencies:
      eslint: ^8.56.0
      typescript: '*'
    peerDependenciesMeta:
      typescript:
        optional: true

  '@typescript-eslint/types@7.18.0':
    resolution: {integrity: sha512-iZqi+Ds1y4EDYUtlOOC+aUmxnE9xS/yCigkjA7XpTKV6nCBd3Hp/PRGGmdwnfkV2ThMyYldP1wRpm/id99spTQ==}
    engines: {node: ^18.18.0 || >=20.0.0}

  '@typescript-eslint/types@8.10.0':
    resolution: {integrity: sha512-k/E48uzsfJCRRbGLapdZgrX52csmWJ2rcowwPvOZ8lwPUv3xW6CcFeJAXgx4uJm+Ge4+a4tFOkdYvSpxhRhg1w==}
    engines: {node: ^18.18.0 || ^20.9.0 || >=21.1.0}

  '@typescript-eslint/typescript-estree@7.18.0':
    resolution: {integrity: sha512-aP1v/BSPnnyhMHts8cf1qQ6Q1IFwwRvAQGRvBFkWlo3/lH29OXA3Pts+c10nxRxIBrDnoMqzhgdwVe5f2D6OzA==}
    engines: {node: ^18.18.0 || >=20.0.0}
    peerDependencies:
      typescript: '*'
    peerDependenciesMeta:
      typescript:
        optional: true

  '@typescript-eslint/typescript-estree@8.10.0':
    resolution: {integrity: sha512-3OE0nlcOHaMvQ8Xu5gAfME3/tWVDpb/HxtpUZ1WeOAksZ/h/gwrBzCklaGzwZT97/lBbbxJ16dMA98JMEngW4w==}
    engines: {node: ^18.18.0 || ^20.9.0 || >=21.1.0}
    peerDependencies:
      typescript: '*'
    peerDependenciesMeta:
      typescript:
        optional: true

  '@typescript-eslint/utils@7.18.0':
    resolution: {integrity: sha512-kK0/rNa2j74XuHVcoCZxdFBMF+aq/vH83CXAOHieC+2Gis4mF8jJXT5eAfyD3K0sAxtPuwxaIOIOvhwzVDt/kw==}
    engines: {node: ^18.18.0 || >=20.0.0}
    peerDependencies:
      eslint: ^8.56.0

  '@typescript-eslint/utils@8.10.0':
    resolution: {integrity: sha512-Oq4uZ7JFr9d1ZunE/QKy5egcDRXT/FrS2z/nlxzPua2VHFtmMvFNDvpq1m/hq0ra+T52aUezfcjGRIB7vNJF9w==}
    engines: {node: ^18.18.0 || ^20.9.0 || >=21.1.0}
    peerDependencies:
      eslint: ^8.57.0 || ^9.0.0

  '@typescript-eslint/visitor-keys@7.18.0':
    resolution: {integrity: sha512-cDF0/Gf81QpY3xYyJKDV14Zwdmid5+uuENhjH2EqFaF0ni+yAyq/LzMaIJdhNJXZI7uLzwIlA+V7oWoyn6Curg==}
    engines: {node: ^18.18.0 || >=20.0.0}

  '@typescript-eslint/visitor-keys@8.10.0':
    resolution: {integrity: sha512-k8nekgqwr7FadWk548Lfph6V3r9OVqjzAIVskE7orMZR23cGJjAOVazsZSJW+ElyjfTM4wx/1g88Mi70DDtG9A==}
    engines: {node: ^18.18.0 || ^20.9.0 || >=21.1.0}

  '@ungap/structured-clone@1.2.0':
    resolution: {integrity: sha512-zuVdFrMJiuCDQUMCzQaD6KL28MjnqqN8XnAqiEq9PNm/hCPTSGfrXCOfwj1ow4LFb/tNymJPwsNbVePc1xFqrQ==}

  '@vitejs/plugin-react-swc@3.7.2':
    resolution: {integrity: sha512-y0byko2b2tSVVf5Gpng1eEhX1OvPC7x8yns1Fx8jDzlJp4LS6CMkCPfLw47cjyoMrshQDoQw4qcgjsU9VvlCew==}
    peerDependencies:
      vite: ^4 || ^5 || ^6

  '@vitest/pretty-format@2.0.5':
    resolution: {integrity: sha512-h8k+1oWHfwTkyTkb9egzwNMfJAEx4veaPSnMeKbVSjp4euqGSbQlm5+6VHwTr7u4FJslVVsUG5nopCaAYdOmSQ==}

  '@vitest/pretty-format@2.1.8':
    resolution: {integrity: sha512-9HiSZ9zpqNLKlbIDRWOnAWqgcA7xu+8YxXSekhr0Ykab7PAYFkhkwoqVArPOtJhPmYeE2YHgKZlj3CP36z2AJQ==}

  '@vitest/snapshot@2.0.5':
    resolution: {integrity: sha512-SgCPUeDFLaM0mIUHfaArq8fD2WbaXG/zVXjRupthYfYGzc8ztbFbu6dUNOblBG7XLMR1kEhS/DNnfCZ2IhdDew==}

  '@vitest/snapshot@2.1.8':
    resolution: {integrity: sha512-20T7xRFbmnkfcmgVEz+z3AU/3b0cEzZOt/zmnvZEctg64/QZbSDJEVm9fLnnlSi74KibmRsO9/Qabi+t0vCRPg==}

  '@wdio/cli@9.4.5':
    resolution: {integrity: sha512-t4LfWunVw+z3VQ/pSVbNit6VyrboENhN0Rxt91PqlZKc3s0NOEMIiXVQIkUhZWDn2YvkHhxQRCJOt7pqe4n++A==}
    engines: {node: '>=18.20.0'}
    hasBin: true

  '@wdio/config@9.1.2':
    resolution: {integrity: sha512-M8jDFgTxOeljv5M75em7oCu2cV16jHWH6HWj5CD3ZNzaMeHf+EkIuHNyREJjt8PCnssehzXD26TF63tGPHdksA==}
    engines: {node: '>=18.20.0'}

  '@wdio/config@9.4.4':
    resolution: {integrity: sha512-w1Qo6QywLSGxmoglU4BiqDGNmFbwh/L6BRud4AO9nGgTuwKy6UkT7KevzlkIRiCHtdqkkjExR3xUi2OgjMdHAA==}
    engines: {node: '>=18.20.0'}

  '@wdio/globals@9.1.2':
    resolution: {integrity: sha512-1qqTZgae3WXOboUO7lqzz7Y75q6n7uKq1W9jn2wrvWByOQ9rVUM9PCKQGhmjVoQRcqXBOMAazqNrRK6Xy1cqAg==}
    engines: {node: '>=18.20.0'}

  '@wdio/globals@9.4.5':
    resolution: {integrity: sha512-zdN/2EGOr2HER59CNAtSfmr/M7BMAH5gQJix4iPkDN5buf8PQZHE16GnfKtqKTIBeNgpkBkUyjyCKoIKSUngjw==}
    engines: {node: '>=18.20.0'}

  '@wdio/local-runner@9.1.2':
    resolution: {integrity: sha512-kGXNCzMHAax2d/HGx4ViHayi9zO1BZc7q9tnvamaBo4liP40DP1E8S5Kz3omsYMp0geXdZ87ZyaVRZo7tOKujw==}
    engines: {node: '>=18.20.0'}

  '@wdio/logger@8.38.0':
    resolution: {integrity: sha512-kcHL86RmNbcQP+Gq/vQUGlArfU6IIcbbnNp32rRIraitomZow+iEoc519rdQmSVusDozMS5DZthkgDdxK+vz6Q==}
    engines: {node: ^16.13 || >=18}

  '@wdio/logger@9.1.0':
    resolution: {integrity: sha512-1Rfg9VCy87I9IrViA1ned1Rqa66JwhCzdEo8rA8T3Ro6lBfOEwDbK1XW8ETKLWcweddzGeFalfVnvUlNgPmFdA==}
    engines: {node: '>=18.20.0'}

  '@wdio/logger@9.1.3':
    resolution: {integrity: sha512-cumRMK/gE1uedBUw3WmWXOQ7HtB6DR8EyKQioUz2P0IJtRRpglMBdZV7Svr3b++WWawOuzZHMfbTkJQmaVt8Gw==}
    engines: {node: '>=18.20.0'}

  '@wdio/logger@9.4.4':
    resolution: {integrity: sha512-BXx8RXFUW2M4dcO6t5Le95Hi2ZkTQBRsvBQqLekT2rZ6Xmw8ZKZBPf0FptnoftFGg6dYmwnDidYv/0+4PiHjpQ==}
    engines: {node: '>=18.20.0'}

  '@wdio/mocha-framework@9.1.2':
    resolution: {integrity: sha512-LG8arSVsSNqV61LvyQddmtDuqjeh+mVWhNPSCUi4AjZ2mBC85DTMBbvsIBSDK59DF9Ijd4NLDpRGnPzzgXjbIA==}
    engines: {node: '>=18.20.0'}

  '@wdio/protocols@9.0.8':
    resolution: {integrity: sha512-xRH54byFf623/w/KW62xkf/C2mGyigSfMm+UT3tNEAd5ZA9X2VAWQWQBPzdcrsck7Fxk4zlQX8Kb34RSs7Cy4Q==}

  '@wdio/protocols@9.4.4':
    resolution: {integrity: sha512-IqbAWe5feY3xOwjbiW/2iwcbDU+nm5CX5Om835mxaNWqEoQiaZuTin4YgtgsPeSEBcSFtQ+2ooswr/6vIZdxSw==}

  '@wdio/repl@9.0.8':
    resolution: {integrity: sha512-3iubjl4JX5zD21aFxZwQghqC3lgu+mSs8c3NaiYYNCC+IT5cI/8QuKlgh9s59bu+N3gG988jqMJeCYlKuUv/iw==}
    engines: {node: '>=18.20.0'}

  '@wdio/repl@9.4.4':
    resolution: {integrity: sha512-kchPRhoG/pCn4KhHGiL/ocNhdpR8OkD2e6sANlSUZ4TGBVi86YSIEjc2yXUwLacHknC/EnQk/SFnqd4MsNjGGg==}
    engines: {node: '>=18.20.0'}

  '@wdio/reporter@9.2.14':
    resolution: {integrity: sha512-njOqa9+w5zc9AY4fsUmW46EhZ2nzMFRXZPCmwnGZuYk81L3slVfAFhKk1wSTRhSbghjYAZndt9Yo3c4wFLh6Lg==}
    engines: {node: '>=18.20.0'}

  '@wdio/runner@9.1.2':
    resolution: {integrity: sha512-Hs/sPEzm1y9BehdQzK9vS6t6PS07gcigM42lfZSmai4xIAXDB0VZCvwWAZuq0okx2EcBTb9bIfPtx/6zqAoiXg==}
    engines: {node: '>=18.20.0'}

  '@wdio/spec-reporter@9.2.14':
    resolution: {integrity: sha512-/0QI/Lfld2gKscVAOTxgy1KyshxreDEu2F0FsiNQUUMQXuV8bN85lGgH6K3F+xZ0p17J/tg8UnWQCv2IaXTycw==}
    engines: {node: '>=18.20.0'}

  '@wdio/types@9.1.2':
    resolution: {integrity: sha512-mROY3xSBBNujSH0Opo3Sfi1QUm3l7HbVQ8/bDmPCwHXOeYlx0q14rLyyZI3LrN5uJ0KPpuNrVgE36NFaG8+xxw==}
    engines: {node: '>=18.20.0'}

  '@wdio/types@9.2.2':
    resolution: {integrity: sha512-nHZ9Ne9iRQFJ1TOYKUn4Fza69IshTTzk6RYmSZ51ImGs9uMZu0+S0Jm9REdly+VLN3FzxG6g2QSe0/F3uNVPdw==}
    engines: {node: '>=18.20.0'}

  '@wdio/types@9.4.4':
    resolution: {integrity: sha512-Z2TAVMZiz4wCfP7ZdHqUXlYfF4qj5bBOV25A7tHxFbbdWPvFb8sSW3SU2+fxSwu02n5sV1mgfRYOsloypOXBnw==}
    engines: {node: '>=18.20.0'}

  '@wdio/utils@9.1.2':
    resolution: {integrity: sha512-8APCnvJjHkG/6KwXtrPhEYR29Ph+vs1Gx2mGRnbYXNgbworfPEIZETpienHXhDEbINdqSb7EY5LkapIjP7nKbg==}
    engines: {node: '>=18.20.0'}

  '@wdio/utils@9.4.4':
    resolution: {integrity: sha512-CH2uHziYKZrm6xvI2Drfha+CBAK3cCHTFqhxfjP2dhz5kcCQfCEn22Bj12t2jYTILNvnxKFCxZyk+VEcQNMIKg==}
    engines: {node: '>=18.20.0'}

  '@webassemblyjs/ast@1.12.1':
    resolution: {integrity: sha512-EKfMUOPRRUTy5UII4qJDGPpqfwjOmZ5jeGFwid9mnoqIFK+e0vqoi1qH56JpmZSzEL53jKnNzScdmftJyG5xWg==}

  '@webassemblyjs/floating-point-hex-parser@1.11.6':
    resolution: {integrity: sha512-ejAj9hfRJ2XMsNHk/v6Fu2dGS+i4UaXBXGemOfQ/JfQ6mdQg/WXtwleQRLLS4OvfDhv8rYnVwH27YJLMyYsxhw==}

  '@webassemblyjs/helper-api-error@1.11.6':
    resolution: {integrity: sha512-o0YkoP4pVu4rN8aTJgAyj9hC2Sv5UlkzCHhxqWj8butaLvnpdc2jOwh4ewE6CX0txSfLn/UYaV/pheS2Txg//Q==}

  '@webassemblyjs/helper-buffer@1.12.1':
    resolution: {integrity: sha512-nzJwQw99DNDKr9BVCOZcLuJJUlqkJh+kVzVl6Fmq/tI5ZtEyWT1KZMyOXltXLZJmDtvLCDgwsyrkohEtopTXCw==}

  '@webassemblyjs/helper-numbers@1.11.6':
    resolution: {integrity: sha512-vUIhZ8LZoIWHBohiEObxVm6hwP034jwmc9kuq5GdHZH0wiLVLIPcMCdpJzG4C11cHoQ25TFIQj9kaVADVX7N3g==}

  '@webassemblyjs/helper-wasm-bytecode@1.11.6':
    resolution: {integrity: sha512-sFFHKwcmBprO9e7Icf0+gddyWYDViL8bpPjJJl0WHxCdETktXdmtWLGVzoHbqUcY4Be1LkNfwTmXOJUFZYSJdA==}

  '@webassemblyjs/helper-wasm-section@1.12.1':
    resolution: {integrity: sha512-Jif4vfB6FJlUlSbgEMHUyk1j234GTNG9dBJ4XJdOySoj518Xj0oGsNi59cUQF4RRMS9ouBUxDDdyBVfPTypa5g==}

  '@webassemblyjs/ieee754@1.11.6':
    resolution: {integrity: sha512-LM4p2csPNvbij6U1f19v6WR56QZ8JcHg3QIJTlSwzFcmx6WSORicYj6I63f9yU1kEUtrpG+kjkiIAkevHpDXrg==}

  '@webassemblyjs/leb128@1.11.6':
    resolution: {integrity: sha512-m7a0FhE67DQXgouf1tbN5XQcdWoNgaAuoULHIfGFIEVKA6tu/edls6XnIlkmS6FrXAquJRPni3ZZKjw6FSPjPQ==}

  '@webassemblyjs/utf8@1.11.6':
    resolution: {integrity: sha512-vtXf2wTQ3+up9Zsg8sa2yWiQpzSsMyXj0qViVP6xKGCUT8p8YJ6HqI7l5eCnWx1T/FYdsv07HQs2wTFbbof/RA==}

  '@webassemblyjs/wasm-edit@1.12.1':
    resolution: {integrity: sha512-1DuwbVvADvS5mGnXbE+c9NfA8QRcZ6iKquqjjmR10k6o+zzsRVesil54DKexiowcFCPdr/Q0qaMgB01+SQ1u6g==}

  '@webassemblyjs/wasm-gen@1.12.1':
    resolution: {integrity: sha512-TDq4Ojh9fcohAw6OIMXqiIcTq5KUXTGRkVxbSo1hQnSy6lAM5GSdfwWeSxpAo0YzgsgF182E/U0mDNhuA0tW7w==}

  '@webassemblyjs/wasm-opt@1.12.1':
    resolution: {integrity: sha512-Jg99j/2gG2iaz3hijw857AVYekZe2SAskcqlWIZXjji5WStnOpVoat3gQfT/Q5tb2djnCjBtMocY/Su1GfxPBg==}

  '@webassemblyjs/wasm-parser@1.12.1':
    resolution: {integrity: sha512-xikIi7c2FHXysxXe3COrVUPSheuBtpcfhbpFj4gmu7KRLYOzANztwUU0IbsqvMqzuNK2+glRGWCEqZo1WCLyAQ==}

  '@webassemblyjs/wast-printer@1.12.1':
    resolution: {integrity: sha512-+X4WAlOisVWQMikjbcvY2e0rwPsKQ9F688lksZhBcPycBBuii3O7m8FACbDMWDojpAqvjIncrG8J0XHKyQfVeA==}

  '@xtuc/ieee754@1.2.0':
    resolution: {integrity: sha512-DX8nKgqcGwsc0eJSqYt5lwP4DH5FlHnmuWWBRy7X0NcaGR0ZtuyeESgMwTYVEtxmsNGY+qit4QYT/MIYTOTPeA==}

  '@xtuc/long@4.2.2':
    resolution: {integrity: sha512-NuHqBY1PB/D8xU6s/thBgOAiAP7HOYDQ32+BFZILJ8ivkUkAHQnWfn6WhL79Owj1qmUnoN/YPhktdIoucipkAQ==}

  '@zip.js/zip.js@2.7.52':
    resolution: {integrity: sha512-+5g7FQswvrCHwYKNMd/KFxZSObctLSsQOgqBSi0LzwHo3li9Eh1w5cF5ndjQw9Zbr3ajVnd2+XyiX85gAetx1Q==}
    engines: {bun: '>=0.7.0', deno: '>=1.0.0', node: '>=16.5.0'}

  '@zip.js/zip.js@2.7.54':
    resolution: {integrity: sha512-qMrJVg2hoEsZJjMJez9yI2+nZlBUxgYzGV3mqcb2B/6T1ihXp0fWBDYlVHlHquuorgNUQP5a8qSmX6HF5rFJNg==}
    engines: {bun: '>=0.7.0', deno: '>=1.0.0', node: '>=16.5.0'}

  abort-controller@3.0.0:
    resolution: {integrity: sha512-h8lQ8tacZYnR3vNQTgibj+tODHI5/+l06Au2Pcriv/Gmet0eaj4TwWH41sO9wnHDiQsEj19q0drzdWdeAHtweg==}
    engines: {node: '>=6.5'}

  acorn-import-attributes@1.9.5:
    resolution: {integrity: sha512-n02Vykv5uA3eHGM/Z2dQrcD56kL8TyDb2p1+0P83PClMnC/nc+anbQRhIOWnSq4Ke/KvDPrY3C9hDtC/A3eHnQ==}
    peerDependencies:
      acorn: ^8

  acorn-jsx@5.3.2:
    resolution: {integrity: sha512-rq9s+JNhf0IChjtDXxllJ7g41oZk5SlXtp0LHwyA5cejwn7vKmKp4pPri6YEePv2PU65sAsegbXtIinmDFDXgQ==}
    peerDependencies:
      acorn: ^6.0.0 || ^7.0.0 || ^8.0.0

  acorn-walk@8.3.4:
    resolution: {integrity: sha512-ueEepnujpqee2o5aIYnvHU6C0A42MNdsIDeqy5BydrkuC5R1ZuUFnm27EeFJGoEHJQgn3uleRvmTXaJgfXbt4g==}
    engines: {node: '>=0.4.0'}

  acorn@8.12.1:
    resolution: {integrity: sha512-tcpGyI9zbizT9JbV6oYE477V6mTlXvvi0T0G3SNIYE2apm/G5huBa1+K89VGeovbg+jycCrfhl3ADxErOuO6Jg==}
    engines: {node: '>=0.4.0'}
    hasBin: true

  agent-base@7.1.1:
    resolution: {integrity: sha512-H0TSyFNDMomMNJQBn8wFV5YC/2eJ+VXECwOadZJT554xP6cODZHPX3H9QMQECxvrgiSOP1pHjy1sMWQVYJOUOA==}
    engines: {node: '>= 14'}

  ajv-keywords@3.5.2:
    resolution: {integrity: sha512-5p6WTN0DdTGVQk6VjcEju19IgaHudalcfabD7yhDGeA6bcQnmL+CpveLJq/3hvfwd1aof6L386Ougkx6RfyMIQ==}
    peerDependencies:
      ajv: ^6.9.1

  ajv@6.12.6:
    resolution: {integrity: sha512-j3fVLgvTo527anyYyJOGTYJbG+vnnQYvE0m5mmkc1TK+nxAppkCLMIL0aZ4dblVCNoGShhm+kzE4ZUykBoMg4g==}

  ansi-colors@4.1.3:
    resolution: {integrity: sha512-/6w/C21Pm1A7aZitlI5Ni/2J6FFQN8i1Cvz3kHABAAbw93v/NlvKdVOqz7CCWz/3iv/JplRSEEZ83XION15ovw==}
    engines: {node: '>=6'}

  ansi-escapes@4.3.2:
    resolution: {integrity: sha512-gKXj5ALrKWQLsYG9jlTRmR/xKluxHV+Z9QEwNIgCfM1/uwPMCuzVVnh5mwTd+OuBZcwSIMbqssNWRm1lE51QaQ==}
    engines: {node: '>=8'}

  ansi-escapes@7.0.0:
    resolution: {integrity: sha512-GdYO7a61mR0fOlAsvC9/rIHf7L96sBc6dEWzeOu+KAea5bZyQRPIpojrVoI4AXGJS/ycu/fBTdLrUkA4ODrvjw==}
    engines: {node: '>=18'}

  ansi-regex@5.0.1:
    resolution: {integrity: sha512-quJQXlTSUGL2LH9SUXo8VwsY4soanhgo6LNSm84E1LBcE8s3O0wpdiRzyR9z/ZZJMlMWv37qOOb9pdJlMUEKFQ==}
    engines: {node: '>=8'}

  ansi-regex@6.1.0:
    resolution: {integrity: sha512-7HSX4QQb4CspciLpVFwyRe79O3xsIZDDLER21kERQ71oaPodF8jL725AgJMFAYbooIqolJoRLuM81SpeUkpkvA==}
    engines: {node: '>=12'}

  ansi-styles@3.2.1:
    resolution: {integrity: sha512-VT0ZI6kZRdTh8YyJw3SMbYm/u+NqfsAxEpWO0Pf9sq8/e94WxxOpPKx9FR1FlyCtOVDNOQ+8ntlqFxiRc+r5qA==}
    engines: {node: '>=4'}

  ansi-styles@4.3.0:
    resolution: {integrity: sha512-zbB9rCJAT1rbjiVDb2hqKFHNYLxgtk8NURxZ3IZwD3F6NtxbXZQCnnSi1Lkx+IDohdPlFp222wVALIheZJQSEg==}
    engines: {node: '>=8'}

  ansi-styles@5.2.0:
    resolution: {integrity: sha512-Cxwpt2SfTzTtXcfOlzGEee8O+c+MmUgGrNiBcXnuWxuFJHe6a5Hz7qwhwe5OgaSYI0IJvkLqWX1ASG+cJOkEiA==}
    engines: {node: '>=10'}

  ansi-styles@6.2.1:
    resolution: {integrity: sha512-bN798gFfQX+viw3R7yrGWRqnrN2oRkEkUjjl4JNn4E8GxxbjtG3FbrEIIY3l8/hrwUwIeCZvi4QuOTP4MErVug==}
    engines: {node: '>=12'}

  any-promise@1.3.0:
    resolution: {integrity: sha512-7UvmKalWRt1wgjL1RrGxoSJW/0QZFIegpeGvZG9kjp8vrRu55XTHbwnqq2GpXm9uLbcuhxm3IqX9OB4MZR1b2A==}

  anymatch@3.1.3:
    resolution: {integrity: sha512-KMReFUr0B4t+D+OBkjR3KYqvocp2XaSzO55UcB6mgQMd3KbcE+mWTyvVV7D/zsdEbNnV6acZUutkiHQXvTr1Rw==}
    engines: {node: '>= 8'}

  archiver-utils@5.0.2:
    resolution: {integrity: sha512-wuLJMmIBQYCsGZgYLTy5FIB2pF6Lfb6cXMSF8Qywwk3t20zWnAi7zLcQFdKQmIB8wyZpY5ER38x08GbwtR2cLA==}
    engines: {node: '>= 14'}

  archiver@7.0.1:
    resolution: {integrity: sha512-ZcbTaIqJOfCc03QwD468Unz/5Ir8ATtvAHsK+FdXbDIbGfihqh9mrvdcYunQzqn4HrvWWaFyaxJhGZagaJJpPQ==}
    engines: {node: '>= 14'}

  arg@4.1.3:
    resolution: {integrity: sha512-58S9QDqG0Xx27YwPSt9fJxivjYl432YCwfDMfZ+71RAqUrZef7LrKQZ3LHLOwCS4FLNBplP533Zx895SeOCHvA==}

  arg@5.0.2:
    resolution: {integrity: sha512-PYjyFOLKQ9y57JvQ6QLo8dAgNqswh8M1RMJYdQduT6xbWSgK36P/Z/v+p888pM69jMMfS8Xd8F6I1kQ/I9HUGg==}

  argparse@2.0.1:
    resolution: {integrity: sha512-8+9WqebbFzpX9OR+Wa6O29asIogeRMzcGtAINdpMHHyAg10f05aSFVBbcEqGf/PXw1EjAZ+q2/bEBg3DvurK3Q==}

  aria-hidden@1.2.4:
    resolution: {integrity: sha512-y+CcFFwelSXpLZk/7fMB2mUbGtX9lKycf1MWJ7CaTIERyitVlyQx6C+sxcROU2BAJ24OiZyK+8wj2i8AlBoS3A==}
    engines: {node: '>=10'}

  aria-query@5.1.3:
    resolution: {integrity: sha512-R5iJ5lkuHybztUfuOAznmboyjWq8O6sqNqtK7CLOqdydi54VNbORp49mb14KbWgG1QD3JFO9hJdZ+y4KutfdOQ==}

  aria-query@5.3.2:
    resolution: {integrity: sha512-COROpnaoap1E2F000S62r6A60uHZnmlvomhfyT2DlTcrY1OrBKn2UhH7qn5wTC9zMvD0AY7csdPSNwKP+7WiQw==}
    engines: {node: '>= 0.4'}

  array-buffer-byte-length@1.0.1:
    resolution: {integrity: sha512-ahC5W1xgou+KTXix4sAO8Ki12Q+jf4i0+tmk3sC+zgcynshkHxzpXdImBehiUYKKKDwvfFiJl1tZt6ewscS1Mg==}
    engines: {node: '>= 0.4'}

  array-includes@3.1.8:
    resolution: {integrity: sha512-itaWrbYbqpGXkGhZPGUulwnhVf5Hpy1xiCFsGqyIGglbBxmG5vSjxQen3/WGOjPpNEv1RtBLKxbmVXm8HpJStQ==}
    engines: {node: '>= 0.4'}

  array-union@2.1.0:
    resolution: {integrity: sha512-HGyxoOTYUyCM6stUe6EJgnd4EoewAI7zMdfqO+kGjnlZmBDz/cR5pf8r/cR4Wq60sL/p0IkcjUEEPwS3GFrIyw==}
    engines: {node: '>=8'}

  array.prototype.findlast@1.2.5:
    resolution: {integrity: sha512-CVvd6FHg1Z3POpBLxO6E6zr+rSKEQ9L6rZHAaY7lLfhKsWYUBBOuMs0e9o24oopj6H+geRCX0YJ+TJLBK2eHyQ==}
    engines: {node: '>= 0.4'}

  array.prototype.findlastindex@1.2.5:
    resolution: {integrity: sha512-zfETvRFA8o7EiNn++N5f/kaCw221hrpGsDmcpndVupkPzEc1Wuf3VgC0qby1BbHs7f5DVYjgtEU2LLh5bqeGfQ==}
    engines: {node: '>= 0.4'}

  array.prototype.flat@1.3.2:
    resolution: {integrity: sha512-djYB+Zx2vLewY8RWlNCUdHjDXs2XOgm602S9E7P/UpHgfeHL00cRiIF+IN/G/aUJ7kGPb6yO/ErDI5V2s8iycA==}
    engines: {node: '>= 0.4'}

  array.prototype.flatmap@1.3.2:
    resolution: {integrity: sha512-Ewyx0c9PmpcsByhSW4r+9zDU7sGjFc86qf/kKtuSCRdhfbk0SNLLkaT5qvcHnRGgc5NP/ly/y+qkXkqONX54CQ==}
    engines: {node: '>= 0.4'}

  array.prototype.tosorted@1.1.4:
    resolution: {integrity: sha512-p6Fx8B7b7ZhL/gmUsAy0D15WhvDccw3mnGNbZpi3pmeJdxtWsj2jEaI4Y6oo3XiHfzuSgPwKc04MYt6KgvC/wA==}
    engines: {node: '>= 0.4'}

  arraybuffer.prototype.slice@1.0.3:
    resolution: {integrity: sha512-bMxMKAjg13EBSVscxTaYA4mRc5t1UAXa2kXiGTNfZ079HIWXEkKmkgFrh/nJqamaLSrXO5H4WFFkPEaLJWbs3A==}
    engines: {node: '>= 0.4'}

  ast-types-flow@0.0.8:
    resolution: {integrity: sha512-OH/2E5Fg20h2aPrbe+QL8JZQFko0YZaF+j4mnQ7BGhfavO7OpSLa8a0y9sBwomHdSbkhTS8TQNayBfnW5DwbvQ==}

  ast-types@0.13.4:
    resolution: {integrity: sha512-x1FCFnFifvYDDzTaLII71vG5uvDwgtmDTEVWAxrgeiR8VjMONcCXJx7E+USjDtHlwFmt9MysbqgF9b9Vjr6w+w==}
    engines: {node: '>=4'}

  async-exit-hook@2.0.1:
    resolution: {integrity: sha512-NW2cX8m1Q7KPA7a5M2ULQeZ2wR5qI5PAbw5L0UOMxdioVk9PMZ0h1TmyZEkPYrCvYjDlFICusOu1dlEKAAeXBw==}
    engines: {node: '>=0.12.0'}

  async@3.2.6:
    resolution: {integrity: sha512-htCUDlxyyCLMgaM3xXg0C0LW2xqfuQ6p05pCEIsXuyQ+a1koYKTuBMzRNwmybfLgvJDMd0r1LTn4+E0Ti6C2AA==}

  autoprefixer@10.4.20:
    resolution: {integrity: sha512-XY25y5xSv/wEoqzDyXXME4AFfkZI0P23z6Fs3YgymDnKJkCGOnkL0iTxCa85UTqaSgfcqyf3UA6+c7wUvx/16g==}
    engines: {node: ^10 || ^12 || >=14}
    hasBin: true
    peerDependencies:
      postcss: ^8.1.0

  available-typed-arrays@1.0.7:
    resolution: {integrity: sha512-wvUjBtSGN7+7SjNpq/9M2Tg350UZD3q62IFZLbRAR1bSMlCo1ZaeW+BJ+D090e4hIIZLBcTDWe4Mh4jvUDajzQ==}
    engines: {node: '>= 0.4'}

  axe-core@4.10.0:
    resolution: {integrity: sha512-Mr2ZakwQ7XUAjp7pAwQWRhhK8mQQ6JAaNWSjmjxil0R8BPioMtQsTLOolGYkji1rcL++3dCqZA3zWqpT+9Ew6g==}
    engines: {node: '>=4'}

  axobject-query@3.1.1:
    resolution: {integrity: sha512-goKlv8DZrK9hUh975fnHzhNIO4jUnFCfv/dszV5VwUGDFjI6vQ2VwoyjYjYNEbBE8AH87TduWP5uyDR1D+Iteg==}

  b4a@1.6.7:
    resolution: {integrity: sha512-OnAYlL5b7LEkALw87fUVafQw5rVR9RjwGd4KUwNQ6DrrNmaVaUCgLipfVlzrPQ4tWOR9P0IXGNOx50jYCCdSJg==}

  balanced-match@1.0.2:
    resolution: {integrity: sha512-3oSeUO0TMV67hN1AmbXsK4yaqU7tjiHlbxRDZOpH0KW9+CeX4bRAaX0Anxt0tx2MrpRpWwQaPwIlISEJhYU5Pw==}

  bare-events@2.5.0:
    resolution: {integrity: sha512-/E8dDe9dsbLyh2qrZ64PEPadOQ0F4gbl1sUJOrmph7xOiIxfY8vwab/4bFLh4Y88/Hk/ujKcrQKc+ps0mv873A==}

  bare-fs@2.3.5:
    resolution: {integrity: sha512-SlE9eTxifPDJrT6YgemQ1WGFleevzwY+XAP1Xqgl56HtcrisC2CHCZ2tq6dBpcH2TnNxwUEUGhweo+lrQtYuiw==}

  bare-os@2.4.4:
    resolution: {integrity: sha512-z3UiI2yi1mK0sXeRdc4O1Kk8aOa/e+FNWZcTiPB/dfTWyLypuE99LibgRaQki914Jq//yAWylcAt+mknKdixRQ==}

  bare-path@2.1.3:
    resolution: {integrity: sha512-lh/eITfU8hrj9Ru5quUp0Io1kJWIk1bTjzo7JH1P5dWmQ2EL4hFUlfI8FonAhSlgIfhn63p84CDY/x+PisgcXA==}

  bare-stream@2.3.0:
    resolution: {integrity: sha512-pVRWciewGUeCyKEuRxwv06M079r+fRjAQjBEK2P6OYGrO43O+Z0LrPZZEjlc4mB6C2RpZ9AxJ1s7NLEtOHO6eA==}

  base64-js@1.5.1:
    resolution: {integrity: sha512-AKpaYlHn8t4SVbOHCy+b5+KKgvR4vrsD8vbvrbiQJps7fKDTkjkDry6ji0rUJjC0kzbNePLwzxq8iypo41qeWA==}

  basic-ftp@5.0.5:
    resolution: {integrity: sha512-4Bcg1P8xhUuqcii/S0Z9wiHIrQVPMermM1any+MX5GeGD7faD3/msQUDGLol9wOcz4/jbg/WJnGqoJF6LiBdtg==}
    engines: {node: '>=10.0.0'}

  binary-extensions@2.3.0:
    resolution: {integrity: sha512-Ceh+7ox5qe7LJuLHoY0feh3pHuUDHAcRUeyL2VYghZwfpkNIy/+8Ocg0a3UuSoYzavmylwuLWQOf3hl0jjMMIw==}
    engines: {node: '>=8'}

  boolbase@1.0.0:
    resolution: {integrity: sha512-JZOSA7Mo9sNGB8+UjSgzdLtokWAky1zbztM3WRLCbZ70/3cTANmQmOdR7y2g+J0e2WXywy1yS468tY+IruqEww==}

  brace-expansion@1.1.11:
    resolution: {integrity: sha512-iCuPHDFgrHX7H2vEI/5xpz07zSHB00TpugqhmYtVmMO6518mCuRMoOYFldEBl0g187ufozdaHgWKcYFb61qGiA==}

  brace-expansion@2.0.1:
    resolution: {integrity: sha512-XnAIvQ8eM+kC6aULx6wuQiwVsnzsi9d3WxzV3FpWTGA19F621kwdbsAcFKXgKUHZWsy+mY6iL1sHTxWEFCytDA==}

  braces@3.0.3:
    resolution: {integrity: sha512-yQbXgO/OSZVD2IsiLlro+7Hf6Q18EJrKSEsdoMzKePKXct3gvD8oLcOQdIzGupr5Fj+EDe8gO/lxc1BzfMpxvA==}
    engines: {node: '>=8'}

  browser-stdout@1.3.1:
    resolution: {integrity: sha512-qhAVI1+Av2X7qelOfAIYwXONood6XlZE/fXaBSmW/T5SzLAmCgzi+eiWE7fUvbHaeNBQH13UftjpXxsfLkMpgw==}

  browserslist@4.24.0:
    resolution: {integrity: sha512-Rmb62sR1Zpjql25eSanFGEhAxcFwfA1K0GuQcLoaJBAcENegrQut3hYdhXFF1obQfiDyqIW/cLM5HSJ/9k884A==}
    engines: {node: ^6 || ^7 || ^8 || ^9 || ^10 || ^11 || ^12 || >=13.7}
    hasBin: true

  buffer-crc32@0.2.13:
    resolution: {integrity: sha512-VO9Ht/+p3SN7SKWqcrgEzjGbRSJYTx+Q1pTQC0wrWqHx0vpJraQ6GtHx8tvcg1rlK1byhU5gccxgOgj7B0TDkQ==}

  buffer-crc32@1.0.0:
    resolution: {integrity: sha512-Db1SbgBS/fg/392AblrMJk97KggmvYhr4pB5ZIMTWtaivCPMWLkmb7m21cJvpvgK+J3nsU2CmmixNBZx4vFj/w==}
    engines: {node: '>=8.0.0'}

  buffer-from@1.1.2:
    resolution: {integrity: sha512-E+XQCRwSbaaiChtv6k6Dwgc+bx+Bs6vuKJHHl5kox/BaKbhiXzqQOwK4cO22yElGp2OCmjwVhT3HmxgyPGnJfQ==}

  buffer@5.7.1:
    resolution: {integrity: sha512-EHcyIPBQ4BSGlvjB16k5KgAJ27CIsHY/2JBmCRReo48y9rQ3MaUzWX3KVlBa4U7MyX02HdVj0K7C3WaB3ju7FQ==}

  buffer@6.0.3:
    resolution: {integrity: sha512-FTiCpNxtwiZZHEZbcbTIcZjERVICn9yq/pDFkTl95/AxzD1naBctN7YO68riM/gLSDY7sdrMby8hofADYuuqOA==}

  call-bind@1.0.7:
    resolution: {integrity: sha512-GHTSNSYICQ7scH7sZ+M2rFopRoLh8t2bLSW6BbgrtLsahOIB5iyAVJf9GjWK3cYTDaMj4XdBpM1cA6pIS0Kv2w==}
    engines: {node: '>= 0.4'}

  callsites@3.1.0:
    resolution: {integrity: sha512-P8BjAsXvZS+VIDUI11hHCQEv74YT67YUi5JJFNWIqL235sBmjX4+qx9Muvls5ivyNENctx46xQLQ3aTuE7ssaQ==}
    engines: {node: '>=6'}

  camelcase-css@2.0.1:
    resolution: {integrity: sha512-QOSvevhslijgYwRx6Rv7zKdMF8lbRmx+uQGx2+vDc+KI/eBnsy9kit5aj23AgGu3pa4t9AgwbnXWqS+iOY+2aA==}
    engines: {node: '>= 6'}

  camelcase@6.3.0:
    resolution: {integrity: sha512-Gmy6FhYlCY7uOElZUSbxo2UCDH8owEk996gkbrpsgGtrJLM3J7jGxl9Ic7Qwwj4ivOE5AWZWRMecDdF7hqGjFA==}
    engines: {node: '>=10'}

  caniuse-lite@1.0.30001667:
    resolution: {integrity: sha512-7LTwJjcRkzKFmtqGsibMeuXmvFDfZq/nzIjnmgCGzKKRVzjD72selLDK1oPF/Oxzmt4fNcPvTDvGqSDG4tCALw==}

  chalk@2.4.2:
    resolution: {integrity: sha512-Mti+f9lpJNcwF4tWV8/OrTTtF1gZi+f8FqlyAdouralcFWFQWF2+NgCHShjkCb+IFBLq9buZwE1xckQU4peSuQ==}
    engines: {node: '>=4'}

  chalk@4.1.2:
    resolution: {integrity: sha512-oKnbhFyRIXpUuez8iBMmyEa4nbj4IOQyuhc/wy9kY7/WVPcwIO9VA668Pu8RkO7+0G76SLROeyw9CpQ061i4mA==}
    engines: {node: '>=10'}

  chalk@5.3.0:
    resolution: {integrity: sha512-dLitG79d+GV1Nb/VYcCDFivJeK1hiukt9QjRNVOsUtTy1rR1YJsmpGGTZ3qJos+uw7WmWF4wUwBd9jxjocFC2w==}
    engines: {node: ^12.17.0 || ^14.13 || >=16.0.0}

  chardet@0.7.0:
    resolution: {integrity: sha512-mT8iDcrh03qDGRRmoA2hmBJnxpllMR+0/0qlzjqZES6NdiWDcZkCNAk4rPFZ9Q85r27unkiNNg8ZOiwZXBHwcA==}

  cheerio-select@2.1.0:
    resolution: {integrity: sha512-9v9kG0LvzrlcungtnJtpGNxY+fzECQKhK4EGJX2vByejiMX84MFNQw4UxPJl3bFbTMw+Dfs37XaIkCwTZfLh4g==}

  cheerio@1.0.0:
    resolution: {integrity: sha512-quS9HgjQpdaXOvsZz82Oz7uxtXiy6UIsIQcpBj7HRw2M63Skasm9qlDocAM7jNuaxdhpPU7c4kJN+gA5MCu4ww==}
    engines: {node: '>=18.17'}

  chokidar@3.6.0:
    resolution: {integrity: sha512-7VT13fmjotKpGipCW9JEQAusEPE+Ei8nl6/g4FBAmIm0GOOLMua9NDDo/DWp0ZAxCr3cPq5ZpBqmPAQgDda2Pw==}
    engines: {node: '>= 8.10.0'}

  chokidar@4.0.1:
    resolution: {integrity: sha512-n8enUVCED/KVRQlab1hr3MVpcVMvxtZjmEa956u+4YijlmQED223XMSYj2tLuKvr4jcCTzNNMpQDUer72MMmzA==}
    engines: {node: '>= 14.16.0'}

  chrome-trace-event@1.0.4:
    resolution: {integrity: sha512-rNjApaLzuwaOTjCiT8lSDdGN1APCiqkChLMJxJPWLunPAt5fy8xgU9/jNOchV84wfIxrA0lRQB7oCT8jrn/wrQ==}
    engines: {node: '>=6.0'}

  ci-info@3.9.0:
    resolution: {integrity: sha512-NIxF55hv4nSqQswkAeiOi1r83xy8JldOFDTWiug55KBu9Jnblncd2U6ViHmYgHf01TPZS77NJBhBMKdWj9HQMQ==}
    engines: {node: '>=8'}

  class-variance-authority@0.7.0:
    resolution: {integrity: sha512-jFI8IQw4hczaL4ALINxqLEXQbWcNjoSkloa4IaufXCJr6QawJyw7tuRysRsrE8w2p/4gGaxKIt/hX3qz/IbD1A==}

  cli-cursor@5.0.0:
    resolution: {integrity: sha512-aCj4O5wKyszjMmDT4tZj93kxyydN/K5zPWSCe6/0AV/AA1pqe5ZBIw0a2ZfPQV7lL5/yb5HsUreJ6UFAF1tEQw==}
    engines: {node: '>=18'}

  cli-truncate@4.0.0:
    resolution: {integrity: sha512-nPdaFdQ0h/GEigbPClz11D0v/ZJEwxmeVZGeMo3Z5StPtUTkA9o1lD6QwoirYiSDzbcwn2XcjwmCp68W1IS4TA==}
    engines: {node: '>=18'}

  cli-width@4.1.0:
    resolution: {integrity: sha512-ouuZd4/dm2Sw5Gmqy6bGyNNNe1qt9RpmxveLSO7KcgsTnU7RXfsw+/bukWGo1abgBiMAic068rclZsO4IWmmxQ==}
    engines: {node: '>= 12'}

  cliui@7.0.4:
    resolution: {integrity: sha512-OcRE68cOsVMXp1Yvonl/fzkQOyjLSu/8bhPDfQt0e0/Eb283TKP20Fs2MqoPsr9SwA595rRCA+QMzYc9nBP+JQ==}

  cliui@8.0.1:
    resolution: {integrity: sha512-BSeNnyus75C4//NQ9gQt1/csTXyo/8Sb+afLAkzAptFuMsod9HFokGNudZpi/oQV73hnVK+sR+5PVRMd+Dr7YQ==}
    engines: {node: '>=12'}

  clone@1.0.4:
    resolution: {integrity: sha512-JQHZ2QMW6l3aH/j6xCqQThY/9OH4D/9ls34cgkUBiEeocRTU04tHfKPBsUK1PqZCUQM7GiA0IIXJSuXHI64Kbg==}
    engines: {node: '>=0.8'}

  clsx@1.2.1:
    resolution: {integrity: sha512-EcR6r5a8bj6pu3ycsa/E/cKVGuTgZJZdsyUYHOksG/UHIiKfjxzRxYJpyVBwYaQeOvghal9fcc4PidlgzugAQg==}
    engines: {node: '>=6'}

  clsx@2.0.0:
    resolution: {integrity: sha512-rQ1+kcj+ttHG0MKVGBUXwayCCF1oh39BF5COIpRzuCEv8Mwjv0XucrI2ExNTOn9IlLifGClWQcU9BrZORvtw6Q==}
    engines: {node: '>=6'}

  clsx@2.1.1:
    resolution: {integrity: sha512-eYm0QWBtUrBWZWG0d386OGAw16Z995PiOVo2B7bjWSbHedGl5e0ZWaq65kOGgUSNesEIDkB9ISbTg/JK9dhCZA==}
    engines: {node: '>=6'}

  cmdk@1.0.0:
    resolution: {integrity: sha512-gDzVf0a09TvoJ5jnuPvygTB77+XdOSwEmJ88L6XPFPlv7T3RxbP9jgenfylrAMD0+Le1aO0nVjQUzl2g+vjz5Q==}
    peerDependencies:
      react: ^18.0.0
      react-dom: ^18.0.0

  color-convert@1.9.3:
    resolution: {integrity: sha512-QfAUtd+vFdAtFQcC8CCyYt1fYWxSqAiK2cSD6zDB8N3cpsEBAvRxp9zOGg6G/SHHJYAT88/az/IuDGALsNVbGg==}

  color-convert@2.0.1:
    resolution: {integrity: sha512-RRECPsj7iu/xb5oKYcsFHSppFNnsj/52OVTRKb4zP5onXwVF3zVmmToNcOfGC+CRDpfK/U584fMg38ZHCaElKQ==}
    engines: {node: '>=7.0.0'}

  color-name@1.1.3:
    resolution: {integrity: sha512-72fSenhMw2HZMTVHeCA9KCmpEIbzWiQsjN+BHcBbS9vr1mtt+vJjPdksIBNUmKAW8TFUDPJK5SUU3QhE9NEXDw==}

  color-name@1.1.4:
    resolution: {integrity: sha512-dOy+3AuW3a2wNbZHIuMZpTcgjGuLU/uBL/ubcZF9OXbDo8ff4O8yVp5Bf0efS8uEoYo5q4Fx7dY9OgQGXgAsQA==}

  colorette@2.0.20:
    resolution: {integrity: sha512-IfEDxwoWIjkeXL1eXcDiow4UbKjhLdq6/EuSVR9GMN7KVH3r9gQ83e73hsz1Nd1T3ijd5xv1wcWRYO+D6kCI2w==}

  commander@12.1.0:
    resolution: {integrity: sha512-Vw8qHK3bZM9y/P10u3Vib8o/DdkvA2OtPtZvD871QKjy74Wj1WSKFILMPRPSdUSx5RFK1arlJzEtA4PkFgnbuA==}
    engines: {node: '>=18'}

  commander@2.20.3:
    resolution: {integrity: sha512-GpVkmM8vF2vQUkj2LvZmD35JxeJOLCwJ9cUkugyk2nuhbv3+mJvpLYYt+0+USMxE+oj+ey/lJEnhZw75x/OMcQ==}

  commander@4.1.1:
    resolution: {integrity: sha512-NOKm8xhkzAjzFx8B2v5OAHT+u5pRQc2UCa2Vq9jYL/31o2wi9mxBA7LIFs3sV5VSC49z6pEhfbMULvShKj26WA==}
    engines: {node: '>= 6'}

  commander@9.5.0:
    resolution: {integrity: sha512-KRs7WVDKg86PWiuAqhDrAQnTXZKraVcCc6vFdL14qrZ/DcWwuRo7VoiYXalXO7S5GKpqYiVEwCbgFDfxNHKJBQ==}
    engines: {node: ^12.20.0 || >=14}

  compress-commons@6.0.2:
    resolution: {integrity: sha512-6FqVXeETqWPoGcfzrXb37E50NP0LXT8kAMu5ooZayhWWdgEY4lBEEcbQNXtkuKQsGduxiIcI4gOTsxTmuq/bSg==}
    engines: {node: '>= 14'}

  concat-map@0.0.1:
    resolution: {integrity: sha512-/Srv4dswyQNBfohGpz9o6Yb3Gz3SrUDqBH5rTuhGR7ahtlbYKnVxw2bCFMRljaA7EXHaXZ8wsHdodFvbkhKmqg==}

  concurrently@9.0.1:
    resolution: {integrity: sha512-wYKvCd/f54sTXJMSfV6Ln/B8UrfLBKOYa+lzc6CHay3Qek+LorVSBdMVfyewFhRbH0Rbabsk4D+3PL/VjQ5gzg==}
    engines: {node: '>=18'}
    hasBin: true

  confusing-browser-globals@1.0.11:
    resolution: {integrity: sha512-JsPKdmh8ZkmnHxDk55FZ1TqVLvEQTvoByJZRN9jzI0UjxK/QgAmsphz7PGtqgPieQZ/CQcHWXCR7ATDNhGe+YA==}

  core-util-is@1.0.3:
    resolution: {integrity: sha512-ZQBvi1DcpJ4GDqanjucZ2Hj3wEO5pZDS89BWbkcrvdxksJorwUDDZamX9ldFkp9aw2lmBDLgkObEA4DWNJ9FYQ==}

  crc-32@1.2.2:
    resolution: {integrity: sha512-ROmzCKrTnOwybPcJApAA6WBWij23HVfGVNKqqrZpuyZOHqK2CwHSvpGuyt/UNNvaIjEd8X5IFGp4Mh+Ie1IHJQ==}
    engines: {node: '>=0.8'}
    hasBin: true

  crc32-stream@6.0.0:
    resolution: {integrity: sha512-piICUB6ei4IlTv1+653yq5+KoqfBYmj9bw6LqXoOneTMDXk5nM1qt12mFW1caG3LlJXEKW1Bp0WggEmIfQB34g==}
    engines: {node: '>= 14'}

  create-require@1.1.1:
    resolution: {integrity: sha512-dcKFX3jn0MpIaXjisoRvexIJVEKzaq7z2rZKxf+MSr9TkdmHmsU4m2lcLojrj/FHl8mk5VxMmYA+ftRkP/3oKQ==}

  cross-env@7.0.3:
    resolution: {integrity: sha512-+/HKd6EgcQCJGh2PSjZuUitQBQynKor4wrFbRg4DtAgS1aWO+gU52xpH7M9ScGgXSYmAVS9bIJ8EzuaGw0oNAw==}
    engines: {node: '>=10.14', npm: '>=6', yarn: '>=1'}
    hasBin: true

  cross-spawn@7.0.3:
    resolution: {integrity: sha512-iRDPJKUPVEND7dHPO8rkbOnPpyDygcDFtWjpeWNCgy8WP2rXcxXL8TskReQl6OrB2G7+UJrags1q15Fudc7G6w==}
    engines: {node: '>= 8'}

  css-select@5.1.0:
    resolution: {integrity: sha512-nwoRF1rvRRnnCqqY7updORDsuqKzqYJ28+oSMaJMMgOauh3fvwHqMS7EZpIPqK8GL+g9mKxF1vP/ZjSeNjEVHg==}

  css-shorthand-properties@1.1.2:
    resolution: {integrity: sha512-C2AugXIpRGQTxaCW0N7n5jD/p5irUmCrwl03TrnMFBHDbdq44CFWR2zO7rK9xPN4Eo3pUxC4vQzQgbIpzrD1PQ==}

  css-value@0.0.1:
    resolution: {integrity: sha512-FUV3xaJ63buRLgHrLQVlVgQnQdR4yqdLGaDu7g8CQcWjInDfM9plBTPI9FRfpahju1UBSaMckeb2/46ApS/V1Q==}

  css-what@6.1.0:
    resolution: {integrity: sha512-HTUrgRJ7r4dsZKU6GjmpfRK1O76h97Z8MfS1G0FozR+oF2kG6Vfe8JE6zwrkbxigziPHinCJ+gCPjA9EaBDtRw==}
    engines: {node: '>= 6'}

  cssesc@3.0.0:
    resolution: {integrity: sha512-/Tb/JcjK111nNScGob5MNtsntNM1aCNUDipB/TkwZFhyDrrE47SOx/18wF2bbjgc3ZzCSKW1T5nt5EbFoAz/Vg==}
    engines: {node: '>=4'}
    hasBin: true

  csstype@3.1.3:
    resolution: {integrity: sha512-M1uQkMl8rQK/szD0LNhtqxIPLpimGm8sOBwU7lLnCpSbTyY3yeU1Vc7l4KT5zT4s/yOxHH5O7tIuuLOCnLADRw==}

  damerau-levenshtein@1.0.8:
    resolution: {integrity: sha512-sdQSFB7+llfUcQHUQO3+B8ERRj0Oa4w9POWMI/puGtuf7gFywGmkaLCElnudfTiKZV+NvHqL0ifzdrI8Ro7ESA==}

  data-uri-to-buffer@4.0.1:
    resolution: {integrity: sha512-0R9ikRb668HB7QDxT1vkpuUBtqc53YyAwMwGeUFKRojY/NWKvdZ+9UYtRfGmhqNbRkTSVpMbmyhXipFFv2cb/A==}
    engines: {node: '>= 12'}

  data-uri-to-buffer@6.0.2:
    resolution: {integrity: sha512-7hvf7/GW8e86rW0ptuwS3OcBGDjIi6SZva7hCyWC0yYry2cOPmLIjXAUHI6DK2HsnwJd9ifmt57i8eV2n4YNpw==}
    engines: {node: '>= 14'}

  data-view-buffer@1.0.1:
    resolution: {integrity: sha512-0lht7OugA5x3iJLOWFhWK/5ehONdprk0ISXqVFn/NFrDu+cuc8iADFrGQz5BnRK7LLU3JmkbXSxaqX+/mXYtUA==}
    engines: {node: '>= 0.4'}

  data-view-byte-length@1.0.1:
    resolution: {integrity: sha512-4J7wRJD3ABAzr8wP+OcIcqq2dlUKp4DVflx++hs5h5ZKydWMI6/D/fAot+yh6g2tHh8fLFTvNOaVN357NvSrOQ==}
    engines: {node: '>= 0.4'}

  data-view-byte-offset@1.0.0:
    resolution: {integrity: sha512-t/Ygsytq+R995EJ5PZlD4Cu56sWa8InXySaViRzw9apusqsOO2bQP+SbYzAhR0pFKoB+43lYy8rWban9JSuXnA==}
    engines: {node: '>= 0.4'}

  date-fns@4.1.0:
    resolution: {integrity: sha512-Ukq0owbQXxa/U3EGtsdVBkR1w7KOQ5gIBqdH2hkvknzZPYvBxb/aa6E8L7tmjFtkwZBu3UXBbjIgPo/Ez4xaNg==}

  debug@3.2.7:
    resolution: {integrity: sha512-CFjzYYAi4ThfiQvizrFQevTTXHtnCqWfe7x1AhgEscTz6ZbLbfoLRLPugTQyBth6f8ZERVUSyWHFD/7Wu4t1XQ==}
    peerDependencies:
      supports-color: '*'
    peerDependenciesMeta:
      supports-color:
        optional: true

  debug@4.3.7:
    resolution: {integrity: sha512-Er2nc/H7RrMXZBFCEim6TCmMk02Z8vLC2Rbi1KEBggpo0fS6l0S1nnapwmIi3yW/+GOJap1Krg4w0Hg80oCqgQ==}
    engines: {node: '>=6.0'}
    peerDependencies:
      supports-color: '*'
    peerDependenciesMeta:
      supports-color:
        optional: true

  decamelize@4.0.0:
    resolution: {integrity: sha512-9iE1PgSik9HeIIw2JO94IidnE3eBoQrFJ3w7sFuzSX4DpmZ3v5sZpUiV5Swcf6mQEF+Y0ru8Neo+p+nyh2J+hQ==}
    engines: {node: '>=10'}

  decamelize@6.0.0:
    resolution: {integrity: sha512-Fv96DCsdOgB6mdGl67MT5JaTNKRzrzill5OH5s8bjYJXVlcXyPYGyPsUkWyGV5p1TXI5esYIYMMeDJL0hEIwaA==}
    engines: {node: ^12.20.0 || ^14.13.1 || >=16.0.0}

  deep-equal@2.2.3:
    resolution: {integrity: sha512-ZIwpnevOurS8bpT4192sqAowWM76JDKSHYzMLty3BZGSswgq6pBaH3DhCSW5xVAZICZyKdOBPjwww5wfgT/6PA==}
    engines: {node: '>= 0.4'}

  deep-is@0.1.4:
    resolution: {integrity: sha512-oIPzksmTg4/MriiaYGO+okXDT7ztn/w3Eptv/+gSIdMdKsJo0u4CfYNFJPy+4SKMuCqGw2wxnA+URMg3t8a/bQ==}

  deepmerge-ts@7.1.1:
    resolution: {integrity: sha512-M27OAbyR/XgJujhAd6ZlYvZGzejbzvGPSZWwuzezPCdKLT9VMtK0kpRNDc5LeUDYqFN3e254gWG1yKpjidCtow==}
    engines: {node: '>=16.0.0'}

  deepmerge@4.3.1:
    resolution: {integrity: sha512-3sUqbMEc77XqpdNO7FRyRog+eW3ph+GYCbj+rK+uYyRMuwsVy0rMiVtPn+QJlKFvWP/1PYpapqYn0Me2knFn+A==}
    engines: {node: '>=0.10.0'}

  defaults@1.0.4:
    resolution: {integrity: sha512-eFuaLoy/Rxalv2kr+lqMlUnrDWV+3j4pljOIJgLIhI058IQfWJ7vXhyEIHu+HtC738klGALYxOKDO0bQP3tg8A==}

  define-data-property@1.1.4:
    resolution: {integrity: sha512-rBMvIzlpA8v6E+SJZoo++HAYqsLrkg7MSfIinMPFhmkorw7X+dOXVJQs+QT69zGkzMyfDnIMN2Wid1+NbL3T+A==}
    engines: {node: '>= 0.4'}

  define-properties@1.2.1:
    resolution: {integrity: sha512-8QmQKqEASLd5nx0U1B1okLElbUuuttJ/AnYmRXbbbGDWh6uS208EjD4Xqq/I9wK7u0v6O08XhTWnt5XtEbR6Dg==}
    engines: {node: '>= 0.4'}

  degenerator@5.0.1:
    resolution: {integrity: sha512-TllpMR/t0M5sqCXfj85i4XaAzxmS5tVA16dqvdkMwGmzI+dXLXnw3J+3Vdv7VKw+ThlTMboK6i9rnZ6Nntj5CQ==}
    engines: {node: '>= 14'}

  detect-node-es@1.1.0:
    resolution: {integrity: sha512-ypdmJU/TbBby2Dxibuv7ZLW3Bs1QEmM7nHjEANfohJLvE0XVujisn1qPJcZxg+qDucsr+bP6fLD1rPS3AhJ7EQ==}

  didyoumean@1.2.2:
    resolution: {integrity: sha512-gxtyfqMg7GKyhQmb056K7M3xszy/myH8w+B4RT+QXBQsvAOdc3XymqDDPHx1BgPgsdAA5SIifona89YtRATDzw==}

  diff-sequences@29.6.3:
    resolution: {integrity: sha512-EjePK1srD3P08o2j4f0ExnylqRs5B9tJjcp9t1krH2qRi8CCdsYfwe9JgSLurFBWwq4uOlipzfk5fHNvwFKr8Q==}
    engines: {node: ^14.15.0 || ^16.10.0 || >=18.0.0}

  diff@4.0.2:
    resolution: {integrity: sha512-58lmxKSA4BNyLz+HHMUzlOEpg09FV+ev6ZMe3vJihgdxzgcwZ8VoEEPmALCZG9LmqfVoNMMKpttIYTVG6uDY7A==}
    engines: {node: '>=0.3.1'}

  diff@5.2.0:
    resolution: {integrity: sha512-uIFDxqpRZGZ6ThOk84hEfqWoHx2devRFvpTZcTHur85vImfaxUbTW9Ryh4CpCuDnToOP1CEtXKIgytHBPVff5A==}
    engines: {node: '>=0.3.1'}

  diff@7.0.0:
    resolution: {integrity: sha512-PJWHUb1RFevKCwaFA9RlG5tCd+FO5iRh9A8HEtkmBH2Li03iJriB6m6JIN4rGz3K3JLawI7/veA1xzRKP6ISBw==}
    engines: {node: '>=0.3.1'}

  dir-glob@3.0.1:
    resolution: {integrity: sha512-WkrWp9GR4KXfKGYzOLmTuGVi1UWFfws377n9cc55/tb6DuqyF6pcQ5AbiHEshaDpY9v6oaSr2XCDidGmMwdzIA==}
    engines: {node: '>=8'}

  dlv@1.1.3:
    resolution: {integrity: sha512-+HlytyjlPKnIG8XuRG8WvmBP8xs8P71y+SKKS6ZXWoEgLuePxtDoUEiH7WkdePWrQ5JBpE6aoVqfZfJUQkjXwA==}

  doctrine@2.1.0:
    resolution: {integrity: sha512-35mSku4ZXK0vfCuHEDAwt55dg2jNajHZ1odvF+8SSr82EsZY4QmXfuWso8oEd8zRhVObSN18aM0CjSdoBX7zIw==}
    engines: {node: '>=0.10.0'}

  doctrine@3.0.0:
    resolution: {integrity: sha512-yS+Q5i3hBf7GBkd4KG8a7eBNNWNGLTaEwwYWUijIYM7zrlYDM0BFXHjjPWlWZ1Rg7UaddZeIDmi9jF3HmqiQ2w==}
    engines: {node: '>=6.0.0'}

  dom-serializer@2.0.0:
    resolution: {integrity: sha512-wIkAryiqt/nV5EQKqQpo3SToSOV9J0DnbJqwK7Wv/Trc92zIAYZ4FlMu+JPFW1DfGFt81ZTCGgDEabffXeLyJg==}

  domelementtype@2.3.0:
    resolution: {integrity: sha512-OLETBj6w0OsagBwdXnPdN0cnMfF9opN69co+7ZrbfPGrdpPVNBUj02spi6B1N7wChLQiPn4CSH/zJvXw56gmHw==}

  domhandler@5.0.3:
    resolution: {integrity: sha512-cgwlv/1iFQiFnU96XXgROh8xTeetsnJiDsTc7TYCLFd9+/WNkIqPTxiM/8pSd8VIrhXGTf1Ny1q1hquVqDJB5w==}
    engines: {node: '>= 4'}

  domutils@3.1.0:
    resolution: {integrity: sha512-H78uMmQtI2AhgDJjWeQmHwJJ2bLPD3GMmO7Zja/ZZh84wkm+4ut+IUnUdRa8uCGX88DiVx1j6FRe1XfxEgjEZA==}

  dotenv@16.4.5:
    resolution: {integrity: sha512-ZmdL2rui+eB2YwhsWzjInR8LldtZHGDoQ1ugH85ppHKwpUHL7j7rN0Ti9NCnGiQbhaZ11FpR+7ao1dNsmduNUg==}
    engines: {node: '>=12'}

  eastasianwidth@0.2.0:
    resolution: {integrity: sha512-I88TYZWc9XiYHRQ4/3c5rjjfgkjhLyW2luGIheGERbNQ6OY7yTybanSpDXZa8y7VUP9YmDcYa+eyq4ca7iLqWA==}

  easy-table@1.2.0:
    resolution: {integrity: sha512-OFzVOv03YpvtcWGe5AayU5G2hgybsg3iqA6drU8UaoZyB9jLGMTrz9+asnLp/E+6qPh88yEI1gvyZFZ41dmgww==}

  edge-paths@3.0.5:
    resolution: {integrity: sha512-sB7vSrDnFa4ezWQk9nZ/n0FdpdUuC6R1EOrlU3DL+bovcNFK28rqu2emmAUjujYEJTWIgQGqgVVWUZXMnc8iWg==}
    engines: {node: '>=14.0.0'}

  edgedriver@5.6.1:
    resolution: {integrity: sha512-3Ve9cd5ziLByUdigw6zovVeWJjVs8QHVmqOB0sJ0WNeVPcwf4p18GnxMmVvlFmYRloUwf5suNuorea4QzwBIOA==}
    hasBin: true

  edgedriver@6.1.1:
    resolution: {integrity: sha512-/dM/PoBf22Xg3yypMWkmRQrBKEnSyNaZ7wHGCT9+qqT14izwtFT+QvdR89rjNkMfXwW+bSFoqOfbcvM+2Cyc7w==}
    engines: {node: '>=18.0.0'}
    hasBin: true

  ejs@3.1.10:
    resolution: {integrity: sha512-UeJmFfOrAQS8OJWPZ4qtgHyWExa088/MtK5UEyoJGFH67cDEXkZSviOiKRCZ4Xij0zxI3JECgYs3oKx+AizQBA==}
    engines: {node: '>=0.10.0'}
    hasBin: true

  electron-to-chromium@1.5.32:
    resolution: {integrity: sha512-M+7ph0VGBQqqpTT2YrabjNKSQ2fEl9PVx6AK3N558gDH9NO8O6XN9SXXFWRo9u9PbEg/bWq+tjXQr+eXmxubCw==}

  emoji-regex@10.4.0:
    resolution: {integrity: sha512-EC+0oUMY1Rqm4O6LLrgjtYDvcVYTy7chDnM4Q7030tP4Kwj3u/pR6gP9ygnp2CJMK5Gq+9Q2oqmrFJAz01DXjw==}

  emoji-regex@8.0.0:
    resolution: {integrity: sha512-MSjYzcWNOA0ewAHpz0MxpYFvwg6yjy1NG3xteoqz644VCo/RPgnr1/GGt+ic3iJTzQ8Eu3TdM14SawnVUmGE6A==}

  emoji-regex@9.2.2:
    resolution: {integrity: sha512-L18DaJsXSUk2+42pv8mLs5jJT2hqFkFE4j21wOmgbUqsZ2hL72NsUU785g9RXgo3s0ZNgVl42TiHp3ZtOv/Vyg==}

  encoding-sniffer@0.2.0:
    resolution: {integrity: sha512-ju7Wq1kg04I3HtiYIOrUrdfdDvkyO9s5XM8QAj/bN61Yo/Vb4vgJxy5vi4Yxk01gWHbrofpPtpxM8bKger9jhg==}

  end-of-stream@1.4.4:
    resolution: {integrity: sha512-+uw1inIHVPQoaVuHzRyXd21icM+cnt4CzD5rW+NC1wjOUSTOs+Te7FOv7AhN7vS9x/oIyhLP5PR1H+phQAHu5Q==}

  enhanced-resolve@5.17.1:
    resolution: {integrity: sha512-LMHl3dXhTcfv8gM4kEzIUeTQ+7fpdA0l2tUf34BddXPkz2A5xJ5L/Pchd5BL6rdccM9QGvu0sWZzK1Z1t4wwyg==}
    engines: {node: '>=10.13.0'}

  entities@4.5.0:
    resolution: {integrity: sha512-V0hjH4dGPh9Ao5p0MoRY6BVqtwCjhz6vI5LT8AJ55H+4g9/4vbHx1I54fS0XuclLhDHArPQCiMjDxjaL8fPxhw==}
    engines: {node: '>=0.12'}

  environment@1.1.0:
    resolution: {integrity: sha512-xUtoPkMggbz0MPyPiIWr1Kp4aeWJjDZ6SMvURhimjdZgsRuDplF5/s9hcgGhyXMhs+6vpnuoiZ2kFiu3FMnS8Q==}
    engines: {node: '>=18'}

  error-ex@1.3.2:
    resolution: {integrity: sha512-7dFHNmqeFSEt2ZBsCriorKnn3Z2pj+fd9kmI6QoWw4//DL+icEBfc0U7qJCisqrTsKTjw4fNFy2pW9OqStD84g==}

  es-abstract@1.23.3:
    resolution: {integrity: sha512-e+HfNH61Bj1X9/jLc5v1owaLYuHdeHHSQlkhCBiTK8rBvKaULl/beGMxwrMXjpYrv4pz22BlY570vVePA2ho4A==}
    engines: {node: '>= 0.4'}

  es-define-property@1.0.0:
    resolution: {integrity: sha512-jxayLKShrEqqzJ0eumQbVhTYQM27CfT1T35+gCgDFoL82JLsXqTJ76zv6A0YLOgEnLUMvLzsDsGIrl8NFpT2gQ==}
    engines: {node: '>= 0.4'}

  es-errors@1.3.0:
    resolution: {integrity: sha512-Zf5H2Kxt2xjTvbJvP2ZWLEICxA6j+hAmMzIlypy4xcBg1vKVnx89Wy0GbS+kf5cwCVFFzdCFh2XSCFNULS6csw==}
    engines: {node: '>= 0.4'}

  es-get-iterator@1.1.3:
    resolution: {integrity: sha512-sPZmqHBe6JIiTfN5q2pEi//TwxmAFHwj/XEuYjTuse78i8KxaqMTTzxPoFKuzRpDpTJ+0NAbpfenkmH2rePtuw==}

  es-iterator-helpers@1.0.19:
    resolution: {integrity: sha512-zoMwbCcH5hwUkKJkT8kDIBZSz9I6mVG//+lDCinLCGov4+r7NIy0ld8o03M0cJxl2spVf6ESYVS6/gpIfq1FFw==}
    engines: {node: '>= 0.4'}

  es-module-lexer@1.5.4:
    resolution: {integrity: sha512-MVNK56NiMrOwitFB7cqDwq0CQutbw+0BvLshJSse0MUNU+y1FC3bUS/AQg7oUng+/wKrrki7JfmwtVHkVfPLlw==}

  es-object-atoms@1.0.0:
    resolution: {integrity: sha512-MZ4iQ6JwHOBQjahnjwaC1ZtIBH+2ohjamzAO3oaHcXYup7qxjF2fixyH+Q71voWHeOkI2q/TnJao/KfXYIZWbw==}
    engines: {node: '>= 0.4'}

  es-set-tostringtag@2.0.3:
    resolution: {integrity: sha512-3T8uNMC3OQTHkFUsFq8r/BwAXLHvU/9O9mE0fBc/MY5iq/8H7ncvO947LmYA6ldWw9Uh8Yhf25zu6n7nML5QWQ==}
    engines: {node: '>= 0.4'}

  es-shim-unscopables@1.0.2:
    resolution: {integrity: sha512-J3yBRXCzDu4ULnQwxyToo/OjdMx6akgVC7K6few0a7F/0wLtmKKN7I73AH5T2836UuXRqN7Qg+IIUw/+YJksRw==}

  es-to-primitive@1.2.1:
    resolution: {integrity: sha512-QCOllgZJtaUo9miYBcLChTUaHNjJF3PYs1VidD7AwiEj1kYxKeQTctLAezAOH5ZKRH0g2IgPn6KwB4IT8iRpvA==}
    engines: {node: '>= 0.4'}

  esbuild@0.23.1:
    resolution: {integrity: sha512-VVNz/9Sa0bs5SELtn3f7qhJCDPCF5oMEl5cO9/SSinpE9hbPVvxbd572HH5AKiP7WD8INO53GgfDDhRjkylHEg==}
    engines: {node: '>=18'}
    hasBin: true

  esbuild@0.24.0:
    resolution: {integrity: sha512-FuLPevChGDshgSicjisSooU0cemp/sGXR841D5LHMB7mTVOmsEHcAxaH3irL53+8YDIeVNQEySh4DaYU/iuPqQ==}
    engines: {node: '>=18'}
    hasBin: true

  escalade@3.2.0:
    resolution: {integrity: sha512-WUj2qlxaQtO4g6Pq5c29GTcWGDyd8itL8zTlipgECz3JesAiiOKotd8JU6otB3PACgG6xkJUyVhboMS+bje/jA==}
    engines: {node: '>=6'}

  escape-string-regexp@1.0.5:
    resolution: {integrity: sha512-vbRorB5FUQWvla16U8R/qgaFIya2qGzwDrNmCZuYKrbdSUMG6I1ZCGQRefkRVhuOkIGVne7BQ35DSfo1qvJqFg==}
    engines: {node: '>=0.8.0'}

  escape-string-regexp@2.0.0:
    resolution: {integrity: sha512-UpzcLCXolUWcNu5HtVMHYdXJjArjsF9C0aNnquZYY4uW/Vu0miy5YoWvbV345HauVvcAUnpRuhMMcqTcGOY2+w==}
    engines: {node: '>=8'}

  escape-string-regexp@4.0.0:
    resolution: {integrity: sha512-TtpcNJ3XAzx3Gq8sWRzJaVajRs0uVxA2YAkdb1jm2YkPz4G6egUFAyA3n5vtEIZefPk5Wa4UXbKuS5fKkJWdgA==}
    engines: {node: '>=10'}

  escodegen@2.1.0:
    resolution: {integrity: sha512-2NlIDTwUWJN0mRPQOdtQBzbUHvdGY2P1VXSyU83Q3xKxM7WHX2Ql8dKq782Q9TgQUNOLEzEYu9bzLNj1q88I5w==}
    engines: {node: '>=6.0'}
    hasBin: true

  eslint-config-airbnb-base@15.0.0:
    resolution: {integrity: sha512-xaX3z4ZZIcFLvh2oUNvcX5oEofXda7giYmuplVxoOg5A7EXJMrUyqRgR+mhDhPK8LZ4PttFOBvCYDbX3sUoUig==}
    engines: {node: ^10.12.0 || >=12.0.0}
    peerDependencies:
      eslint: ^7.32.0 || ^8.2.0
      eslint-plugin-import: ^2.25.2

  eslint-config-airbnb-typescript@18.0.0:
    resolution: {integrity: sha512-oc+Lxzgzsu8FQyFVa4QFaVKiitTYiiW3frB9KYW5OWdPrqFc7FzxgB20hP4cHMlr+MBzGcLl3jnCOVOydL9mIg==}
    peerDependencies:
      '@typescript-eslint/eslint-plugin': ^7.0.0
      '@typescript-eslint/parser': ^7.0.0
      eslint: ^8.56.0

  eslint-config-prettier@9.1.0:
    resolution: {integrity: sha512-NSWl5BFQWEPi1j4TjVNItzYV7dZXZ+wP6I6ZhrBGpChQhZRUaElihE9uRRkcbRnNb76UMKDF3r+WTmNcGPKsqw==}
    hasBin: true
    peerDependencies:
      eslint: '>=7.0.0'

  eslint-import-resolver-node@0.3.9:
    resolution: {integrity: sha512-WFj2isz22JahUv+B788TlO3N6zL3nNJGU8CcZbPZvVEkBPaJdCV4vy5wyghty5ROFbCRnm132v8BScu5/1BQ8g==}

  eslint-module-utils@2.11.0:
    resolution: {integrity: sha512-gbBE5Hitek/oG6MUVj6sFuzEjA/ClzNflVrLovHi/JgLdC7fiN5gLAY1WIPW1a0V5I999MnsrvVrCOGmmVqDBQ==}
    engines: {node: '>=4'}
    peerDependencies:
      '@typescript-eslint/parser': '*'
      eslint: '*'
      eslint-import-resolver-node: '*'
      eslint-import-resolver-typescript: '*'
      eslint-import-resolver-webpack: '*'
    peerDependenciesMeta:
      '@typescript-eslint/parser':
        optional: true
      eslint:
        optional: true
      eslint-import-resolver-node:
        optional: true
      eslint-import-resolver-typescript:
        optional: true
      eslint-import-resolver-webpack:
        optional: true

  eslint-plugin-import@2.29.1:
    resolution: {integrity: sha512-BbPC0cuExzhiMo4Ff1BTVwHpjjv28C5R+btTOGaCRC7UEz801up0JadwkeSk5Ued6TG34uaczuVuH6qyy5YUxw==}
    engines: {node: '>=4'}
    peerDependencies:
      '@typescript-eslint/parser': '*'
      eslint: ^2 || ^3 || ^4 || ^5 || ^6 || ^7.2.0 || ^8
    peerDependenciesMeta:
      '@typescript-eslint/parser':
        optional: true

  eslint-plugin-jsx-a11y@6.9.0:
    resolution: {integrity: sha512-nOFOCaJG2pYqORjK19lqPqxMO/JpvdCZdPtNdxY3kvom3jTvkAbOvQvD8wuD0G8BYR0IGAGYDlzqWJOh/ybn2g==}
    engines: {node: '>=4.0'}
    peerDependencies:
      eslint: ^3 || ^4 || ^5 || ^6 || ^7 || ^8

  eslint-plugin-prettier@5.2.1:
    resolution: {integrity: sha512-gH3iR3g4JfF+yYPaJYkN7jEl9QbweL/YfkoRlNnuIEHEz1vHVlCmWOS+eGGiRuzHQXdJFCOTxRgvju9b8VUmrw==}
    engines: {node: ^14.18.0 || >=16.0.0}
    peerDependencies:
      '@types/eslint': '>=8.0.0'
      eslint: '>=8.0.0'
      eslint-config-prettier: '*'
      prettier: '>=3.0.0'
    peerDependenciesMeta:
      '@types/eslint':
        optional: true
      eslint-config-prettier:
        optional: true

  eslint-plugin-react-hooks@4.6.2:
    resolution: {integrity: sha512-QzliNJq4GinDBcD8gPB5v0wh6g8q3SUi6EFF0x8N/BL9PoVs0atuGc47ozMRyOWAKdwaZ5OnbOEa3WR+dSGKuQ==}
    engines: {node: '>=10'}
    peerDependencies:
      eslint: ^3.0.0 || ^4.0.0 || ^5.0.0 || ^6.0.0 || ^7.0.0 || ^8.0.0-0

  eslint-plugin-react@7.35.0:
    resolution: {integrity: sha512-v501SSMOWv8gerHkk+IIQBkcGRGrO2nfybfj5pLxuJNFTPxxA3PSryhXTK+9pNbtkggheDdsC0E9Q8CuPk6JKA==}
    engines: {node: '>=4'}
    peerDependencies:
      eslint: ^3 || ^4 || ^5 || ^6 || ^7 || ^8 || ^9.7

  eslint-plugin-tailwindcss@3.17.4:
    resolution: {integrity: sha512-gJAEHmCq2XFfUP/+vwEfEJ9igrPeZFg+skeMtsxquSQdxba9XRk5bn0Bp9jxG1VV9/wwPKi1g3ZjItu6MIjhNg==}
    engines: {node: '>=18.12.0'}
    peerDependencies:
      tailwindcss: ^3.4.0

  eslint-scope@5.1.1:
    resolution: {integrity: sha512-2NxwbF/hZ0KpepYN0cNbo+FN6XoK7GaHlQhgx/hIZl6Va0bF45RQOOwhLIy8lQDbuCiadSLCBnH2CFYquit5bw==}
    engines: {node: '>=8.0.0'}

  eslint-scope@7.2.2:
    resolution: {integrity: sha512-dOt21O7lTMhDM+X9mB4GX+DZrZtCUJPL/wlcTqxyrx5IvO0IYtILdtrQGQp+8n5S0gwSVmOf9NQrjMOgfQZlIg==}
    engines: {node: ^12.22.0 || ^14.17.0 || >=16.0.0}

  eslint-visitor-keys@3.4.3:
    resolution: {integrity: sha512-wpc+LXeiyiisxPlEkUzU6svyS1frIO3Mgxj1fdy7Pm8Ygzguax2N3Fa/D/ag1WqbOprdI+uY6wMUl8/a2G+iag==}
    engines: {node: ^12.22.0 || ^14.17.0 || >=16.0.0}

  eslint@8.57.0:
    resolution: {integrity: sha512-dZ6+mexnaTIbSBZWgou51U6OmzIhYM2VcNdtiTtI7qPNZm35Akpr0f6vtw3w1Kmn5PYo+tZVfh13WrhpS6oLqQ==}
    engines: {node: ^12.22.0 || ^14.17.0 || >=16.0.0}
    deprecated: This version is no longer supported. Please see https://eslint.org/version-support for other options.
    hasBin: true

  esm@3.2.25:
    resolution: {integrity: sha512-U1suiZ2oDVWv4zPO56S0NcR5QriEahGtdN2OR6FiOG4WJvcjBVFB0qI4+eKoWFH483PKGuLuu6V8Z4T5g63UVA==}
    engines: {node: '>=6'}

  espree@9.6.1:
    resolution: {integrity: sha512-oruZaFkjorTpF32kDSI5/75ViwGeZginGGy2NoOSg3Q9bnwlnmDm4HLnkl0RE3n+njDXR037aY1+x58Z/zFdwQ==}
    engines: {node: ^12.22.0 || ^14.17.0 || >=16.0.0}

  esprima@4.0.1:
    resolution: {integrity: sha512-eGuFFw7Upda+g4p+QHvnW0RyTX/SVeJBDM/gCtMARO0cLuT2HcEKnTPvhjV6aGeqrCB/sbNop0Kszm0jsaWU4A==}
    engines: {node: '>=4'}
    hasBin: true

  esquery@1.6.0:
    resolution: {integrity: sha512-ca9pw9fomFcKPvFLXhBKUK90ZvGibiGOvRJNbjljY7s7uq/5YO4BOzcYtJqExdx99rF6aAcnRxHmcUHcz6sQsg==}
    engines: {node: '>=0.10'}

  esrecurse@4.3.0:
    resolution: {integrity: sha512-KmfKL3b6G+RXvP8N1vr3Tq1kL/oCFgn2NYXEtqP8/L3pKapUA4G8cFVaoF3SU323CD4XypR/ffioHmkti6/Tag==}
    engines: {node: '>=4.0'}

  estraverse@4.3.0:
    resolution: {integrity: sha512-39nnKffWz8xN1BU/2c79n9nB9HDzo0niYUqx6xyqUnyoAnQyyWpOTdZEeiCch8BBu515t4wp9ZmgVfVhn9EBpw==}
    engines: {node: '>=4.0'}

  estraverse@5.3.0:
    resolution: {integrity: sha512-MMdARuVEQziNTeJD8DgMqmhwR11BRQ/cBP+pLtYdSTnf3MIO8fFeiINEbX36ZdNlfU/7A9f3gUw49B3oQsvwBA==}
    engines: {node: '>=4.0'}

  estree-walker@2.0.2:
    resolution: {integrity: sha512-Rfkk/Mp/DL7JVje3u18FxFujQlTNR2q6QfMSMB7AvCBx91NGj/ba3kCfza0f6dVDbw7YlRf/nDrn7pQrCCyQ/w==}

  esutils@2.0.3:
    resolution: {integrity: sha512-kVscqXk4OCp68SZ0dkgEKVi6/8ij300KBWTJq32P/dYeWTSwK41WyTxalN1eRmA5Z9UU/LX9D7FWSmV9SAYx6g==}
    engines: {node: '>=0.10.0'}

  event-target-shim@5.0.1:
    resolution: {integrity: sha512-i/2XbnSz/uxRCU6+NdVJgKWDTM427+MqYbkQzD321DuCQJUqOuJKIA0IM2+W2xtYHdKOmZ4dR6fExsd4SXL+WQ==}
    engines: {node: '>=6'}

  eventemitter3@5.0.1:
    resolution: {integrity: sha512-GWkBvjiSZK87ELrYOSESUYeVIc9mvLLf/nXalMOS5dYrgZq9o5OVkbZAVM06CVxYsCwH9BDZFPlQTlPA1j4ahA==}

  events@3.3.0:
    resolution: {integrity: sha512-mQw+2fkQbALzQ7V0MY0IqdnXNOeTtP4r0lN9z7AAawCXgqea7bDii20AYrIBrFd/Hx0M2Ocz6S111CaFkUcb0Q==}
    engines: {node: '>=0.8.x'}

  execa@8.0.1:
    resolution: {integrity: sha512-VyhnebXciFV2DESc+p6B+y0LjSm0krU4OgJN44qFAhBY0TJ+1V61tYD2+wHusZ6F9n5K+vl8k0sTy7PEfV4qpg==}
    engines: {node: '>=16.17'}

  execa@9.3.1:
    resolution: {integrity: sha512-gdhefCCNy/8tpH/2+ajP9IQc14vXchNdd0weyzSJEFURhRMGncQ+zKFxwjAufIewPEJm9BPOaJnvg2UtlH2gPQ==}
    engines: {node: ^18.19.0 || >=20.5.0}

  expect-webdriverio@5.0.2:
    resolution: {integrity: sha512-vkUwoUvURH25pRClX1I5oCIObju8cT9kN5jQH4RN5QxKXK7hdowYd8dbDXD5JKOE/OutdYx67YtCl8vpZq/uSg==}
    engines: {node: '>=18 || >=20 || >=22'}
    peerDependencies:
      '@wdio/globals': ^9.0.0
      '@wdio/logger': ^9.0.0
      webdriverio: ^9.0.0

  expect@29.7.0:
    resolution: {integrity: sha512-2Zks0hf1VLFYI1kbh0I5jP3KHHyCHpkfyHBzsSXRFgl/Bg9mWYfMW8oD+PdMPlEwy5HNsR9JutYy6pMeOh61nw==}
    engines: {node: ^14.15.0 || ^16.10.0 || >=18.0.0}

  external-editor@3.1.0:
    resolution: {integrity: sha512-hMQ4CX1p1izmuLYyZqLMO/qGNw10wSv9QDCPfzXfyFrOaCSSoRfqE1Kf1s5an66J5JZC62NewG+mK49jOCtQew==}
    engines: {node: '>=4'}

  extract-zip@2.0.1:
    resolution: {integrity: sha512-GDhU9ntwuKyGXdZBUgTIe+vXnWj0fppUEtMDL0+idd5Sta8TGpHssn/eusA9mrPr9qNDym6SxAYZjNvCn/9RBg==}
    engines: {node: '>= 10.17.0'}
    hasBin: true

  fast-deep-equal@2.0.1:
    resolution: {integrity: sha512-bCK/2Z4zLidyB4ReuIsvALH6w31YfAQDmXMqMx6FyfHqvBxtjC0eRumeSu4Bs3XtXwpyIywtSTrVT99BxY1f9w==}

  fast-deep-equal@3.1.3:
    resolution: {integrity: sha512-f3qQ9oQy9j2AhBe/H9VC91wLmKBCCU/gDOnKNAYG5hswO7BLKj09Hc5HYNz9cGI++xlpDCIgDaitVs03ATR84Q==}

  fast-diff@1.3.0:
    resolution: {integrity: sha512-VxPP4NqbUjj6MaAOafWeUn2cXWLcCtljklUtZf0Ind4XQ+QPtmA0b18zZy0jIQx+ExRVCR/ZQpBmik5lXshNsw==}

  fast-fifo@1.3.2:
    resolution: {integrity: sha512-/d9sfos4yxzpwkDkuN7k2SqFKtYNmCTzgfEpz82x34IM9/zc8KGxQoXg1liNC/izpRM/MBdt44Nmx41ZWqk+FQ==}

  fast-glob@3.3.2:
    resolution: {integrity: sha512-oX2ruAFQwf/Orj8m737Y5adxDQO0LAB7/S5MnxCdTNDd4p6BsyIVsv9JQsATbTSq8KHRpLwIHbVlUNatxd+1Ow==}
    engines: {node: '>=8.6.0'}

  fast-json-stable-stringify@2.1.0:
    resolution: {integrity: sha512-lhd/wF+Lk98HZoTCtlVraHtfh5XYijIjalXck7saUtuanSDyLMxnHhSXEDJqHxD7msR8D0uCmqlkwjCV8xvwHw==}

  fast-levenshtein@2.0.6:
    resolution: {integrity: sha512-DCXu6Ifhqcks7TZKY3Hxp3y6qphY5SJZmrWMDrKcERSOXWQdMhU9Ig/PYrzyw/ul9jOIyh0N4M0tbC5hodg8dw==}

  fast-xml-parser@4.5.0:
    resolution: {integrity: sha512-/PlTQCI96+fZMAOLMZK4CWG1ItCbfZ/0jx7UIJFChPNrx7tcEgerUgWbeieCM9MfHInUDyK8DWYZ+YrywDJuTg==}
    hasBin: true

  fastq@1.17.1:
    resolution: {integrity: sha512-sRVD3lWVIXWg6By68ZN7vho9a1pQcN/WBFaAAsDDFzlJjvoGx0P8z7V1t72grFJfJhu3YPZBuu25f7Kaw2jN1w==}

  fd-slicer@1.1.0:
    resolution: {integrity: sha512-cE1qsB/VwyQozZ+q1dGxR8LBYNZeofhEdUNGSMbQD3Gw2lAzX9Zb3uIU6Ebc/Fmyjo9AWWfnn0AUCHqtevs/8g==}

  fetch-blob@3.2.0:
    resolution: {integrity: sha512-7yAQpD2UMJzLi1Dqv7qFYnPbaPx7ZfFK6PiIxQ4PfkGPyNyl2Ugx+a/umUonmKqjhM4DnfbMvdX6otXq83soQQ==}
    engines: {node: ^12.20 || >= 14.13}

  fflate@0.8.2:
    resolution: {integrity: sha512-cPJU47OaAoCbg0pBvzsgpTPhmhqI5eJjh/JIu8tPj5q+T7iLvW/JAYUqmE7KOB4R1ZyEhzBaIQpQpardBF5z8A==}

  figures@6.1.0:
    resolution: {integrity: sha512-d+l3qxjSesT4V7v2fh+QnmFnUWv9lSpjarhShNTgBOfA0ttejbQUAlHLitbjkoRiDulW0OPoQPYIGhIC8ohejg==}
    engines: {node: '>=18'}

  file-entry-cache@6.0.1:
    resolution: {integrity: sha512-7Gps/XWymbLk2QLYK4NzpMOrYjMhdIxXuIvy2QBsLE6ljuodKvdkWs/cpyJJ3CVIVpH0Oi1Hvg1ovbMzLdFBBg==}
    engines: {node: ^10.12.0 || >=12.0.0}

  filelist@1.0.4:
    resolution: {integrity: sha512-w1cEuf3S+DrLCQL7ET6kz+gmlJdbq9J7yXCSjK/OZCPA+qEN1WyF4ZAf0YYJa4/shHJra2t/d/r8SV4Ji+x+8Q==}

  fill-range@7.1.1:
    resolution: {integrity: sha512-YsGpe3WHLK8ZYi4tWDg2Jy3ebRz2rXowDxnld4bkQB00cc/1Zw9AWnC0i9ztDJitivtQvaI9KaLyKrc+hBW0yg==}
    engines: {node: '>=8'}

  find-up@5.0.0:
    resolution: {integrity: sha512-78/PXT1wlLLDgTzDs7sjq9hzz0vXD+zn+7wypEe4fXQxCmdmqfGsEPQxmiCSQI3ajFV91bVSsvNtrJRiW6nGng==}
    engines: {node: '>=10'}

  find-up@6.3.0:
    resolution: {integrity: sha512-v2ZsoEuVHYy8ZIlYqwPe/39Cy+cFDzp4dXPaxNvkEuouymu+2Jbz0PxpKarJHYJTmv2HWT3O382qY8l4jMWthw==}
    engines: {node: ^12.20.0 || ^14.13.1 || >=16.0.0}

  flat-cache@3.2.0:
    resolution: {integrity: sha512-CYcENa+FtcUKLmhhqyctpclsq7QF38pKjZHsGNiSQF5r4FtoKDWabFDl3hzaEQMvT1LHEysw5twgLvpYYb4vbw==}
    engines: {node: ^10.12.0 || >=12.0.0}

  flat@5.0.2:
    resolution: {integrity: sha512-b6suED+5/3rTpUBdG1gupIl8MPFCAMA0QXwmljLhvCUKcUvdE4gWky9zpuGCcXHOsz4J9wPGNWq6OKpmIzz3hQ==}
    hasBin: true

  flatted@3.3.1:
    resolution: {integrity: sha512-X8cqMLLie7KsNUDSdzeN8FYK9rEt4Dt67OsG/DNGnYTSDBG4uFAJFBnUeiV+zCVAvwFy56IjM9sH51jVaEhNxw==}

  for-each@0.3.3:
    resolution: {integrity: sha512-jqYfLp7mo9vIyQf8ykW2v7A+2N4QjeCeI5+Dz9XraiO1ign81wjiH7Fb9vSOWvQfNtmSa4H2RoQTrrXivdUZmw==}

  foreground-child@3.3.0:
    resolution: {integrity: sha512-Ld2g8rrAyMYFXBhEqMz8ZAHBi4J4uS1i/CxGMDnjyFWddMXLVcDp051DZfu+t7+ab7Wv6SMqpWmyFIj5UbfFvg==}
    engines: {node: '>=14'}

  formdata-polyfill@4.0.10:
    resolution: {integrity: sha512-buewHzMvYL29jdeQTVILecSaZKnt/RJWjoZCF5OW60Z67/GmSLBkOFM7qh1PI3zFNtJbaZL5eQu1vLfazOwj4g==}
    engines: {node: '>=12.20.0'}

  fraction.js@4.3.7:
    resolution: {integrity: sha512-ZsDfxO51wGAXREY55a7la9LScWpwv9RxIrYABrlvOFBlH/ShPnrtsXeuUIfXKKOVicNxQ+o8JTbJvjS4M89yew==}

  framer-motion@11.11.9:
    resolution: {integrity: sha512-XpdZseuCrZehdHGuW22zZt3SF5g6AHJHJi7JwQIigOznW4Jg1n0oGPMJQheMaKLC+0rp5gxUKMRYI6ytd3q4RQ==}
    peerDependencies:
      '@emotion/is-prop-valid': '*'
      react: ^18.0.0
      react-dom: ^18.0.0
    peerDependenciesMeta:
      '@emotion/is-prop-valid':
        optional: true
      react:
        optional: true
      react-dom:
        optional: true

  fs-extra@11.2.0:
    resolution: {integrity: sha512-PmDi3uwK5nFuXh7XDTlVnS17xJS7vW36is2+w3xcv8SVxiB4NyATf4ctkVY5bkSjX0Y4nbvZCq1/EjtEyr9ktw==}
    engines: {node: '>=14.14'}

  fs.realpath@1.0.0:
    resolution: {integrity: sha512-OO0pH2lK6a0hZnAdau5ItzHPI6pUlvI7jMVnxUQRtw4owF2wk8lOSabtGDCTP4Ggrg2MbGnWO9X8K1t4+fGMDw==}

  fsevents@2.3.3:
    resolution: {integrity: sha512-5xoDfX+fL7faATnagmWPpbFtwh/R77WmMMqqHGS65C3vvB0YHrgF+B1YmZ3441tMj5n63k0212XNoJwzlhffQw==}
    engines: {node: ^8.16.0 || ^10.6.0 || >=11.0.0}
    os: [darwin]

  function-bind@1.1.2:
    resolution: {integrity: sha512-7XHNxH7qX9xG5mIwxkhumTox/MIRNcOgDrxWsMt2pAr23WHp6MrRlN7FBSFpCpr+oVO0F744iUgR82nJMfG2SA==}

  function.prototype.name@1.1.6:
    resolution: {integrity: sha512-Z5kx79swU5P27WEayXM1tBi5Ze/lbIyiNgU3qyXUOf9b2rgXYyF9Dy9Cx+IQv/Lc8WCG6L82zwUPpSS9hGehIg==}
    engines: {node: '>= 0.4'}

  functions-have-names@1.2.3:
    resolution: {integrity: sha512-xckBUXyTIqT97tq2x2AMb+g163b5JFysYk0x4qxNFwbfQkmNZoiRHb6sPzI9/QV33WeuvVYBUIiD4NzNIyqaRQ==}

  gaze@1.1.3:
    resolution: {integrity: sha512-BRdNm8hbWzFzWHERTrejLqwHDfS4GibPoq5wjTPIoJHoBtKGPg3xAFfxmM+9ztbXelxcf2hwQcaz1PtmFeue8g==}
    engines: {node: '>= 4.0.0'}

  geckodriver@4.5.0:
    resolution: {integrity: sha512-EnBCT9kJ5oEoP3DaJKjzxAhm7bbNNK6k2q7oCkCT58OIOOiE6Hsr+nVDHflsNaR68HMGtBKOLSZ+YvCDHecScw==}
    engines: {node: ^16.13 || >=18 || >=20}
    hasBin: true

  geckodriver@5.0.0:
    resolution: {integrity: sha512-vn7TtQ3b9VMJtVXsyWtQQl1fyBVFhQy7UvJF96kPuuJ0or5THH496AD3eUyaDD11+EqCxH9t6V+EP9soZQk4YQ==}
    engines: {node: '>=18.0.0'}
    hasBin: true

  get-caller-file@2.0.5:
    resolution: {integrity: sha512-DyFP3BM/3YHTQOCUL/w0OZHR0lpKeGrxotcHWcqNEdnltqFwXVfhEBQ94eIo34AfQpo0rGki4cyIiftY06h2Fg==}
    engines: {node: 6.* || 8.* || >= 10.*}

  get-east-asian-width@1.2.0:
    resolution: {integrity: sha512-2nk+7SIVb14QrgXFHcm84tD4bKQz0RxPuMT8Ag5KPOq7J5fEmAg0UbXdTOSHqNuHSU28k55qnceesxXRZGzKWA==}
    engines: {node: '>=18'}

  get-intrinsic@1.2.4:
    resolution: {integrity: sha512-5uYhsJH8VJBTv7oslg4BznJYhDoRI6waYCxMmCdnTrcCrHA/fCFKoTFz2JKKE0HdDFUF7/oQuhzumXJK7paBRQ==}
    engines: {node: '>= 0.4'}

  get-nonce@1.0.1:
    resolution: {integrity: sha512-FJhYRoDaiatfEkUK8HKlicmu/3SGFD51q3itKDGoSTysQJBnfOcxU5GxnhE1E6soB76MbT0MBtnKJuXyAx+96Q==}
    engines: {node: '>=6'}

  get-port@7.1.0:
    resolution: {integrity: sha512-QB9NKEeDg3xxVwCCwJQ9+xycaz6pBB6iQ76wiWMl1927n0Kir6alPiP+yuiICLLU4jpMe08dXfpebuQppFA2zw==}
    engines: {node: '>=16'}

  get-stream@5.2.0:
    resolution: {integrity: sha512-nBF+F1rAZVCu/p7rjzgA+Yb4lfYXrpl7a6VmJrU8wF9I1CKvP/QwPNZHnOlwbTkY6dvtFIzFMSyQXbLoTQPRpA==}
    engines: {node: '>=8'}

  get-stream@8.0.1:
    resolution: {integrity: sha512-VaUJspBffn/LMCJVoMvSAdmscJyS1auj5Zulnn5UoYcY531UWmdwhRWkcGKnGU93m5HSXP9LP2usOryrBtQowA==}
    engines: {node: '>=16'}

  get-stream@9.0.1:
    resolution: {integrity: sha512-kVCxPF3vQM/N0B1PmoqVUqgHP+EeVjmZSQn+1oCRPxd2P21P2F19lIgbR3HBosbB1PUhOAoctJnfEn2GbN2eZA==}
    engines: {node: '>=18'}

  get-symbol-description@1.0.2:
    resolution: {integrity: sha512-g0QYk1dZBxGwk+Ngc+ltRH2IBp2f7zBkBMBJZCDerh6EhlhSR6+9irMCuT/09zD6qkarHUSn529sK/yL4S27mg==}
    engines: {node: '>= 0.4'}

  get-tsconfig@4.8.0:
    resolution: {integrity: sha512-Pgba6TExTZ0FJAn1qkJAjIeKoDJ3CsI2ChuLohJnZl/tTU8MVrq3b+2t5UOPfRa4RMsorClBjJALkJUMjG1PAw==}

  get-uri@6.0.3:
    resolution: {integrity: sha512-BzUrJBS9EcUb4cFol8r4W3v1cPsSyajLSthNkz5BxbpDcHN5tIrM10E2eNvfnvBn3DaT3DUgx0OpsBKkaOpanw==}
    engines: {node: '>= 14'}

  glob-parent@5.1.2:
    resolution: {integrity: sha512-AOIgSQCepiJYwP3ARnGx+5VnTu2HBYdzbGP45eLw1vr3zB3vZLeyed1sC9hnbcOc9/SrMyM5RPQrkGz4aS9Zow==}
    engines: {node: '>= 6'}

  glob-parent@6.0.2:
    resolution: {integrity: sha512-XxwI8EOhVQgWp6iDL+3b0r86f4d6AX6zSU55HfB4ydCEuXLXc5FcYeOu+nnGftS4TEju/11rt4KJPTMgbfmv4A==}
    engines: {node: '>=10.13.0'}

  glob-to-regexp@0.4.1:
    resolution: {integrity: sha512-lkX1HJXwyMcprw/5YUZc2s7DrpAiHB21/V+E1rHUrVNokkvB6bqMzT0VfV6/86ZNabt1k14YOIaT7nDvOX3Iiw==}

  glob@10.4.5:
    resolution: {integrity: sha512-7Bv8RF0k6xjo7d4A/PxYLbUCfb6c+Vpd2/mB2yRDlew7Jb5hEXiCD9ibfO7wpk8i4sevK6DFny9h7EYbM3/sHg==}
    hasBin: true

  glob@11.0.0:
    resolution: {integrity: sha512-9UiX/Bl6J2yaBbxKoEBRm4Cipxgok8kQYcOPEhScPwebu2I0HoQOuYdIO6S3hLuWoZgpDpwQZMzTFxgpkyT76g==}
    engines: {node: 20 || >=22}
    hasBin: true

  glob@7.1.7:
    resolution: {integrity: sha512-OvD9ENzPLbegENnYP5UUfJIirTg4+XwMWGaQfQTY0JenxNvvIKP3U3/tAQSPIu/lHxXYSZmpXlUHeqAIdKzBLQ==}
    deprecated: Glob versions prior to v9 are no longer supported

  glob@7.2.3:
    resolution: {integrity: sha512-nFR0zLpU2YCaRxwoCJvL6UvCH2JFyFVIvwTLsIf21AuHlMskA1hhTdk+LlYJtOlYt9v6dvszD2BGRqBL+iQK9Q==}
    deprecated: Glob versions prior to v9 are no longer supported

  glob@8.1.0:
    resolution: {integrity: sha512-r8hpEjiQEYlF2QU0df3dS+nxxSIreXQS1qRhMJM0Q5NDdR386C7jb7Hwwod8Fgiuex+k0GFjgft18yvxm5XoCQ==}
    engines: {node: '>=12'}
    deprecated: Glob versions prior to v9 are no longer supported

  globals@13.24.0:
    resolution: {integrity: sha512-AhO5QUcj8llrbG09iWhPU2B204J1xnPeL8kQmVorSsy+Sjj1sk8gIyh6cUocGmH4L0UuhAJy+hJMRA4mgA4mFQ==}
    engines: {node: '>=8'}

  globalthis@1.0.4:
    resolution: {integrity: sha512-DpLKbNU4WylpxJykQujfCcwYWiV/Jhm50Goo0wrVILAv5jOr9d+H+UR3PhSCD2rCCEIg0uc+G+muBTwD54JhDQ==}
    engines: {node: '>= 0.4'}

  globby@11.1.0:
    resolution: {integrity: sha512-jhIXaOzy1sb8IyocaruWSn1TjmnBVs8Ayhcy83rmxNJ8q2uWKCAj3CnJY+KpGSXCueAPc0i05kVvVKtP1t9S3g==}
    engines: {node: '>=10'}

  globule@1.3.4:
    resolution: {integrity: sha512-OPTIfhMBh7JbBYDpa5b+Q5ptmMWKwcNcFSR/0c6t8V4f3ZAVBEsKNY37QdVqmLRYSMhOUGYrY0QhSoEpzGr/Eg==}
    engines: {node: '>= 0.10'}

  gopd@1.0.1:
    resolution: {integrity: sha512-d65bNlIadxvpb/A2abVdlqKqV563juRnZ1Wtk6s1sIR8uNsXR70xqIzVqxVf1eTqDunwT2MkczEeaezCKTZhwA==}

  graceful-fs@4.2.11:
    resolution: {integrity: sha512-RbJ5/jmFcNNCcDV5o9eTnBLJ/HszWV0P73bc+Ff4nS/rJj+YaS6IGyiOL0VoBYX+l1Wrl3k63h/KrH+nhJ0XvQ==}

  grapheme-splitter@1.0.4:
    resolution: {integrity: sha512-bzh50DW9kTPM00T8y4o8vQg89Di9oLJVLW/KaOGIXJWP/iqCN6WKYkbNOF04vFLJhwcpYUh9ydh/+5vpOqV4YQ==}

  graphemer@1.4.0:
    resolution: {integrity: sha512-EtKwoO6kxCL9WO5xipiHTZlSzBm7WLT627TqC/uVRd0HKmq8NXyebnNYxDoBi7wt8eTWrUrKXCOVaFq9x1kgag==}

  has-bigints@1.0.2:
    resolution: {integrity: sha512-tSvCKtBr9lkF0Ex0aQiP9N+OpV4zi2r/Nee5VkRDbaqv35RLYMzbwQfFSZZH0kR+Rd6302UJZ2p/bJCEoR3VoQ==}

  has-flag@3.0.0:
    resolution: {integrity: sha512-sKJf1+ceQBr4SMkvQnBDNDtf4TXpVhVGateu0t918bl30FnbE2m4vNLX+VWe/dpjlb+HugGYzW7uQXH98HPEYw==}
    engines: {node: '>=4'}

  has-flag@4.0.0:
    resolution: {integrity: sha512-EykJT/Q1KjTWctppgIAgfSO0tKVuZUjhgMr17kqTumMl6Afv3EISleU7qZUzoXDFTAHTDC4NOoG/ZxU3EvlMPQ==}
    engines: {node: '>=8'}

  has-property-descriptors@1.0.2:
    resolution: {integrity: sha512-55JNKuIW+vq4Ke1BjOTjM2YctQIvCT7GFzHwmfZPGo5wnrgkid0YQtnAleFSqumZm4az3n2BS+erby5ipJdgrg==}

  has-proto@1.0.3:
    resolution: {integrity: sha512-SJ1amZAJUiZS+PhsVLf5tGydlaVB8EdFpaSO4gmiUKUOxk8qzn5AIy4ZeJUmh22znIdk/uMAUT2pl3FxzVUH+Q==}
    engines: {node: '>= 0.4'}

  has-symbols@1.0.3:
    resolution: {integrity: sha512-l3LCuF6MgDNwTDKkdYGEihYjt5pRPbEg46rtlmnSPlUbgmB8LOIrKJbYYFBSbnPaJexMKtiPO8hmeRjRz2Td+A==}
    engines: {node: '>= 0.4'}

  has-tostringtag@1.0.2:
    resolution: {integrity: sha512-NqADB8VjPFLM2V0VvHUewwwsw0ZWBaIdgo+ieHtK3hasLz4qeCRjYcqfB6AQrBggRKppKF8L52/VqdVsO47Dlw==}
    engines: {node: '>= 0.4'}

  hasown@2.0.2:
    resolution: {integrity: sha512-0hJU9SCPvmMzIBdZFqNPXWa6dqh7WdH0cII9y+CyS8rG3nL48Bclra9HmKhVVUHyPWNH5Y7xDwAB7bfgSjkUMQ==}
    engines: {node: '>= 0.4'}

  he@1.2.0:
    resolution: {integrity: sha512-F/1DnUGPopORZi0ni+CvrCgHQ5FyEAHRLSApuYWMmrbSwoN2Mn/7k+Gl38gJnR7yyDZk6WLXwiGod1JOWNDKGw==}
    hasBin: true

  hosted-git-info@7.0.2:
    resolution: {integrity: sha512-puUZAUKT5m8Zzvs72XWy3HtvVbTWljRE66cP60bxJzAqf2DgICo7lYTY2IHUmLnNpjYvw5bvmoHvPc0QO2a62w==}
    engines: {node: ^16.14.0 || >=18.0.0}

  htmlfy@0.2.1:
    resolution: {integrity: sha512-HoomFHQ3av1uhq+7FxJTq4Ns0clAD+tGbQNrSd0WFY3UAjjUk6G3LaWEqdgmIXYkY4pexZiyZ3ykZJhQlM0J5A==}

  htmlfy@0.3.2:
    resolution: {integrity: sha512-FsxzfpeDYRqn1emox9VpxMPfGjADoUmmup8D604q497R0VNxiXs4ZZTN2QzkaMA5C9aHGUoe1iQRVSm+HK9xuA==}

  htmlparser2@9.1.0:
    resolution: {integrity: sha512-5zfg6mHUoaer/97TxnGpxmbR7zJtPwIYFMZ/H5ucTlPZhKvtum05yiPK3Mgai3a0DyVxv7qYqoweaEd2nrYQzQ==}

  http-proxy-agent@7.0.2:
    resolution: {integrity: sha512-T1gkAiYYDWYx3V5Bmyu7HcfcvL7mUrTWiM6yOfa3PIphViJ/gFPbvidQ+veqSOHci/PxBcDabeUNCzpOODJZig==}
    engines: {node: '>= 14'}

  https-proxy-agent@7.0.5:
    resolution: {integrity: sha512-1e4Wqeblerz+tMKPIq2EMGiiWW1dIjZOksyHWSUm1rmuvw/how9hBHZ38lAGj5ID4Ik6EdkOw7NmWPy6LAwalw==}
    engines: {node: '>= 14'}

  human-signals@5.0.0:
    resolution: {integrity: sha512-AXcZb6vzzrFAUE61HnN4mpLqd/cSIwNQjtNWR0euPm6y0iqx3G4gOXaIDdtdDwZmhwe82LA6+zinmW4UBWVePQ==}
    engines: {node: '>=16.17.0'}

  human-signals@8.0.0:
    resolution: {integrity: sha512-/1/GPCpDUCCYwlERiYjxoczfP0zfvZMU/OWgQPMya9AbAE24vseigFdhAMObpc8Q4lc/kjutPfUddDYyAmejnA==}
    engines: {node: '>=18.18.0'}

  husky@9.1.5:
    resolution: {integrity: sha512-rowAVRUBfI0b4+niA4SJMhfQwc107VLkBUgEYYAOQAbqDCnra1nYh83hF/MDmhYs9t9n1E3DuKOrs2LYNC+0Ag==}
    engines: {node: '>=18'}
    hasBin: true

  iconv-lite@0.4.24:
    resolution: {integrity: sha512-v3MXnZAcvnywkTUEZomIActle7RXXeedOR31wwl7VlyoXO4Qi9arvSenNQWne1TcRwhCL1HwLI21bEqdpj8/rA==}
    engines: {node: '>=0.10.0'}

  iconv-lite@0.6.3:
    resolution: {integrity: sha512-4fCk79wshMdzMp2rH06qWrJE4iolqLhCUH+OiuIgU++RB0+94NlDL81atO7GX55uUKueo0txHNtvEyI6D7WdMw==}
    engines: {node: '>=0.10.0'}

  ieee754@1.2.1:
    resolution: {integrity: sha512-dcyqhDvX1C46lXZcVqCpK+FtMRQVdIMN6/Df5js2zouUsqG7I6sFxitIC+7KYK29KdXOLHdu9zL4sFnoVQnqaA==}

  ignore@5.3.2:
    resolution: {integrity: sha512-hsBTNUqQTDwkWtcdYI2i06Y/nUBEsNEDJKjWdigLvegy8kDuJAS8uRlpkkcQpyEXL0Z/pjDy5HBmMjRCJ2gq+g==}
    engines: {node: '>= 4'}

  immediate@3.0.6:
    resolution: {integrity: sha512-XXOFtyqDjNDAQxVfYxuF7g9Il/IbWmmlQg2MYKOH8ExIT1qg6xc4zyS3HaEEATgs1btfzxq15ciUiY7gjSXRGQ==}

  immutable@4.3.7:
    resolution: {integrity: sha512-1hqclzwYwjRDFLjcFxOM5AYkkG0rpFPpr1RLPMEuGczoS7YA8gLhy8SWXYRAA/XwfEHpfo3cw5JGioS32fnMRw==}

  import-fresh@3.3.0:
    resolution: {integrity: sha512-veYYhQa+D1QBKznvhUHxb8faxlrwUnxseDAbAp457E0wLNio2bOSKnjYDhMj+YiAq61xrMGhQk9iXVk5FzgQMw==}
    engines: {node: '>=6'}

  import-meta-resolve@4.1.0:
    resolution: {integrity: sha512-I6fiaX09Xivtk+THaMfAwnA3MVA5Big1WHF1Dfx9hFuvNIWpXnorlkzhcQf6ehrqQiiZECRt1poOAkPmer3ruw==}

  imurmurhash@0.1.4:
    resolution: {integrity: sha512-JmXMZ6wuvDmLiHEml9ykzqO6lwFbof0GG4IkcGaENdCRDDmMVnny7s5HsIgHCbaq0w2MyPhDqkhTUgS2LU2PHA==}
    engines: {node: '>=0.8.19'}

  inflight@1.0.6:
    resolution: {integrity: sha512-k92I/b08q4wvFscXCLvqfsHCrjrF7yiXsQuIVvVE7N82W3+aqpzuUdBbfhWcy/FZR3/4IgflMgKLOsvPDrGCJA==}
    deprecated: This module is not supported, and leaks memory. Do not use it. Check out lru-cache if you want a good and tested way to coalesce async requests by a key value, which is much more comprehensive and powerful.

  inherits@2.0.4:
    resolution: {integrity: sha512-k/vGaX4/Yla3WzyMCvTQOXYeIHvqOKtnqBduzTHpzpQZzAskKMhZ2K+EnBiSM9zGSoIFeMpXKxa4dYeZIQqewQ==}

  inquirer@11.1.0:
    resolution: {integrity: sha512-CmLAZT65GG/v30c+D2Fk8+ceP6pxD6RL+hIUOWAltCmeyEqWYwqu9v76q03OvjyZ3AB0C1Ala2stn1z/rMqGEw==}
    engines: {node: '>=18'}

  internal-slot@1.0.7:
    resolution: {integrity: sha512-NGnrKwXzSms2qUUih/ILZ5JBqNTSa1+ZmP6flaIp6KmSElgE9qdndzS3cqjrDovwFdmwsGsLdeFgB6suw+1e9g==}
    engines: {node: '>= 0.4'}

  invariant@2.2.4:
    resolution: {integrity: sha512-phJfQVBuaJM5raOpJjSfkiD6BpbCE4Ns//LaXl6wGYtUBY83nWS6Rf9tXm2e8VaK60JEjYldbPif/A2B1C2gNA==}

  ip-address@9.0.5:
    resolution: {integrity: sha512-zHtQzGojZXTwZTHQqra+ETKd4Sn3vgi7uBmlPoXVWZqYvuKmtI0l/VZTjqGmJY9x88GGOaZ9+G9ES8hC4T4X8g==}
    engines: {node: '>= 12'}

  is-arguments@1.1.1:
    resolution: {integrity: sha512-8Q7EARjzEnKpt/PCD7e1cgUS0a6X8u5tdSiMqXhojOdoV9TsMsiO+9VLC5vAmO8N7/GmXn7yjR8qnA6bVAEzfA==}
    engines: {node: '>= 0.4'}

  is-array-buffer@3.0.4:
    resolution: {integrity: sha512-wcjaerHw0ydZwfhiKbXJWLDY8A7yV7KhjQOpb83hGgGfId/aQa4TOvwyzn2PuswW2gPCYEL/nEAiSVpdOj1lXw==}
    engines: {node: '>= 0.4'}

  is-arrayish@0.2.1:
    resolution: {integrity: sha512-zz06S8t0ozoDXMG+ube26zeCTNXcKIPJZJi8hBrF4idCLms4CG9QtK7qBl1boi5ODzFpjswb5JPmHCbMpjaYzg==}

  is-async-function@2.0.0:
    resolution: {integrity: sha512-Y1JXKrfykRJGdlDwdKlLpLyMIiWqWvuSd17TvZk68PLAOGOoF4Xyav1z0Xhoi+gCYjZVeC5SI+hYFOfvXmGRCA==}
    engines: {node: '>= 0.4'}

  is-bigint@1.0.4:
    resolution: {integrity: sha512-zB9CruMamjym81i2JZ3UMn54PKGsQzsJeo6xvN3HJJ4CAsQNB6iRutp2To77OfCNuoxspsIhzaPoO1zyCEhFOg==}

  is-binary-path@2.1.0:
    resolution: {integrity: sha512-ZMERYes6pDydyuGidse7OsHxtbI7WVeUEozgR/g7rd0xUimYNlvZRE/K2MgZTjWy725IfelLeVcEM97mmtRGXw==}
    engines: {node: '>=8'}

  is-boolean-object@1.1.2:
    resolution: {integrity: sha512-gDYaKHJmnj4aWxyj6YHyXVpdQawtVLHU5cb+eztPGczf6cjuTdwve5ZIEfgXqH4e57An1D1AKf8CZ3kYrQRqYA==}
    engines: {node: '>= 0.4'}

  is-callable@1.2.7:
    resolution: {integrity: sha512-1BC0BVFhS/p0qtw6enp8e+8OD0UrK0oFLztSjNzhcKA3WDuJxxAPXzPuPtKkjEY9UUoEWlX/8fgKeu2S8i9JTA==}
    engines: {node: '>= 0.4'}

  is-core-module@2.15.1:
    resolution: {integrity: sha512-z0vtXSwucUJtANQWldhbtbt7BnL0vxiFjIdDLAatwhDYty2bad6s+rijD6Ri4YuYJubLzIJLUidCh09e1djEVQ==}
    engines: {node: '>= 0.4'}

  is-data-view@1.0.1:
    resolution: {integrity: sha512-AHkaJrsUVW6wq6JS8y3JnM/GJF/9cf+k20+iDzlSaJrinEo5+7vRiteOSwBhHRiAyQATN1AmY4hwzxJKPmYf+w==}
    engines: {node: '>= 0.4'}

  is-date-object@1.0.5:
    resolution: {integrity: sha512-9YQaSxsAiSwcvS33MBk3wTCVnWK+HhF8VZR2jRxehM16QcVOdHqPn4VPHmRK4lSr38n9JriurInLcP90xsYNfQ==}
    engines: {node: '>= 0.4'}

  is-extglob@2.1.1:
    resolution: {integrity: sha512-SbKbANkN603Vi4jEZv49LeVJMn4yGwsbzZworEoyEiutsN3nJYdbO36zfhGJ6QEDpOZIFkDtnq5JRxmvl3jsoQ==}
    engines: {node: '>=0.10.0'}

  is-finalizationregistry@1.0.2:
    resolution: {integrity: sha512-0by5vtUJs8iFQb5TYUHHPudOR+qXYIMKtiUzvLIZITZUjknFmziyBJuLhVRc+Ds0dREFlskDNJKYIdIzu/9pfw==}

  is-fullwidth-code-point@3.0.0:
    resolution: {integrity: sha512-zymm5+u+sCsSWyD9qNaejV3DFvhCKclKdizYaJUuHA83RLjb7nSuGnddCHGv0hk+KY7BMAlsWeK4Ueg6EV6XQg==}
    engines: {node: '>=8'}

  is-fullwidth-code-point@4.0.0:
    resolution: {integrity: sha512-O4L094N2/dZ7xqVdrXhh9r1KODPJpFms8B5sGdJLPy664AgvXsreZUyCQQNItZRDlYug4xStLjNp/sz3HvBowQ==}
    engines: {node: '>=12'}

  is-fullwidth-code-point@5.0.0:
    resolution: {integrity: sha512-OVa3u9kkBbw7b8Xw5F9P+D/T9X+Z4+JruYVNapTjPYZYUznQ5YfWeFkOj606XYYW8yugTfC8Pj0hYqvi4ryAhA==}
    engines: {node: '>=18'}

  is-generator-function@1.0.10:
    resolution: {integrity: sha512-jsEjy9l3yiXEQ+PsXdmBwEPcOxaXWLspKdplFUVI9vq1iZgIekeC0L167qeu86czQaxed3q/Uzuw0swL0irL8A==}
    engines: {node: '>= 0.4'}

  is-glob@4.0.3:
    resolution: {integrity: sha512-xelSayHH36ZgE7ZWhli7pW34hNbNl8Ojv5KVmkJD4hBdD3th8Tfk9vYasLM+mXWOZhFkgZfxhLSnrwRr4elSSg==}
    engines: {node: '>=0.10.0'}

  is-map@2.0.3:
    resolution: {integrity: sha512-1Qed0/Hr2m+YqxnM09CjA2d/i6YZNfF6R2oRAOj36eUdS6qIV/huPJNSEpKbupewFs+ZsJlxsjjPbc0/afW6Lw==}
    engines: {node: '>= 0.4'}

  is-negative-zero@2.0.3:
    resolution: {integrity: sha512-5KoIu2Ngpyek75jXodFvnafB6DJgr3u8uuK0LEZJjrU19DrMD3EVERaR8sjz8CCGgpZvxPl9SuE1GMVPFHx1mw==}
    engines: {node: '>= 0.4'}

  is-number-object@1.0.7:
    resolution: {integrity: sha512-k1U0IRzLMo7ZlYIfzRu23Oh6MiIFasgpb9X76eqfFZAqwH44UI4KTBvBYIZ1dSL9ZzChTB9ShHfLkR4pdW5krQ==}
    engines: {node: '>= 0.4'}

  is-number@7.0.0:
    resolution: {integrity: sha512-41Cifkg6e8TylSpdtTpeLVMqvSBEVzTttHvERD741+pnZ8ANv0004MRL43QKPDlK9cGvNp6NZWZUBlbGXYxxng==}
    engines: {node: '>=0.12.0'}

  is-path-inside@3.0.3:
    resolution: {integrity: sha512-Fd4gABb+ycGAmKou8eMftCupSir5lRxqf4aD/vd0cD2qc4HL07OjCeuHMr8Ro4CoMaeCKDB0/ECBOVWjTwUvPQ==}
    engines: {node: '>=8'}

  is-plain-obj@2.1.0:
    resolution: {integrity: sha512-YWnfyRwxL/+SsrWYfOpUtz5b3YD+nyfkHvjbcanzk8zgyO4ASD67uVMRt8k5bM4lLMDnXfriRhOpemw+NfT1eA==}
    engines: {node: '>=8'}

  is-plain-obj@4.1.0:
    resolution: {integrity: sha512-+Pgi+vMuUNkJyExiMBt5IlFoMyKnr5zhJ4Uspz58WOhBF5QoIZkFyNHIbBAtHwzVAgk5RtndVNsDRN61/mmDqg==}
    engines: {node: '>=12'}

  is-regex@1.1.4:
    resolution: {integrity: sha512-kvRdxDsxZjhzUX07ZnLydzS1TU/TJlTUHHY4YLL87e37oUA49DfkLqgy+VjFocowy29cKvcSiu+kIv728jTTVg==}
    engines: {node: '>= 0.4'}

  is-set@2.0.3:
    resolution: {integrity: sha512-iPAjerrse27/ygGLxw+EBR9agv9Y6uLeYVJMu+QNCoouJ1/1ri0mGrcWpfCqFZuzzx3WjtwxG098X+n4OuRkPg==}
    engines: {node: '>= 0.4'}

  is-shared-array-buffer@1.0.3:
    resolution: {integrity: sha512-nA2hv5XIhLR3uVzDDfCIknerhx8XUKnstuOERPNNIinXG7v9u+ohXF67vxm4TPTEPU6lm61ZkwP3c9PCB97rhg==}
    engines: {node: '>= 0.4'}

  is-stream@2.0.1:
    resolution: {integrity: sha512-hFoiJiTl63nn+kstHGBtewWSKnQLpyb155KHheA1l39uvtO9nWIop1p3udqPcUd/xbF1VLMO4n7OI6p7RbngDg==}
    engines: {node: '>=8'}

  is-stream@3.0.0:
    resolution: {integrity: sha512-LnQR4bZ9IADDRSkvpqMGvt/tEJWclzklNgSw48V5EAaAeDd6qGvN8ei6k5p0tvxSR171VmGyHuTiAOfxAbr8kA==}
    engines: {node: ^12.20.0 || ^14.13.1 || >=16.0.0}

  is-stream@4.0.1:
    resolution: {integrity: sha512-Dnz92NInDqYckGEUJv689RbRiTSEHCQ7wOVeALbkOz999YpqT46yMRIGtSNl2iCL1waAZSx40+h59NV/EwzV/A==}
    engines: {node: '>=18'}

  is-string@1.0.7:
    resolution: {integrity: sha512-tE2UXzivje6ofPW7l23cjDOMa09gb7xlAqG6jG5ej6uPV32TlWP3NKPigtaGeHNu9fohccRYvIiZMfOOnOYUtg==}
    engines: {node: '>= 0.4'}

  is-symbol@1.0.4:
    resolution: {integrity: sha512-C/CPBqKWnvdcxqIARxyOh4v1UUEOCHpgDa0WYgpKDFMszcrPcffg5uhwSgPCLD2WWxmq6isisz87tzT01tuGhg==}
    engines: {node: '>= 0.4'}

  is-typed-array@1.1.13:
    resolution: {integrity: sha512-uZ25/bUAlUY5fR4OKT4rZQEBrzQWYV9ZJYGGsUmEJ6thodVJ1HX64ePQ6Z0qPWP+m+Uq6e9UugrE38jeYsDSMw==}
    engines: {node: '>= 0.4'}

  is-unicode-supported@0.1.0:
    resolution: {integrity: sha512-knxG2q4UC3u8stRGyAVJCOdxFmv5DZiRcdlIaAQXAbSfJya+OhopNotLQrstBhququ4ZpuKbDc/8S6mgXgPFPw==}
    engines: {node: '>=10'}

  is-unicode-supported@2.1.0:
    resolution: {integrity: sha512-mE00Gnza5EEB3Ds0HfMyllZzbBrmLOX3vfWoj9A9PEnTfratQ/BcaJOuMhnkhjXvb2+FkY3VuHqtAGpTPmglFQ==}
    engines: {node: '>=18'}

  is-weakmap@2.0.2:
    resolution: {integrity: sha512-K5pXYOm9wqY1RgjpL3YTkF39tni1XajUIkawTLUo9EZEVUFga5gSQJF8nNS7ZwJQ02y+1YCNYcMh+HIf1ZqE+w==}
    engines: {node: '>= 0.4'}

  is-weakref@1.0.2:
    resolution: {integrity: sha512-qctsuLZmIQ0+vSSMfoVvyFe2+GSEvnmZ2ezTup1SBse9+twCCeial6EEi3Nc2KFcf6+qz2FBPnjXsk8xhKSaPQ==}

  is-weakset@2.0.3:
    resolution: {integrity: sha512-LvIm3/KWzS9oRFHugab7d+M/GcBXuXX5xZkzPmN+NxihdQlZUQ4dWuSV1xR/sq6upL1TJEDrfBgRepHFdBtSNQ==}
    engines: {node: '>= 0.4'}

  isarray@1.0.0:
    resolution: {integrity: sha512-VLghIWNM6ELQzo7zwmcg0NmTVyWKYjvIeM83yjp0wRDTmUnrM678fQbcKBo6n2CJEF0szoG//ytg+TKla89ALQ==}

  isarray@2.0.5:
    resolution: {integrity: sha512-xHjhDr3cNBK0BzdUJSPXZntQUx/mwMS5Rw4A7lPJ90XGAO6ISP/ePDNuo0vhqOZU+UD5JoodwCAAoZQd3FeAKw==}

  isexe@2.0.0:
    resolution: {integrity: sha512-RHxMLp9lnKHGHRng9QFhRCMbYAcVpn69smSGcq3f36xjgVVWThj4qqLbTLlq7Ssj8B+fIQ1EuCEGI2lKsyQeIw==}

  isexe@3.1.1:
    resolution: {integrity: sha512-LpB/54B+/2J5hqQ7imZHfdU31OlgQqx7ZicVlkm9kzg9/w8GKLEcFfJl/t7DCEDueOyBAD6zCCwTO6Fzs0NoEQ==}
    engines: {node: '>=16'}

  iterator.prototype@1.1.2:
    resolution: {integrity: sha512-DR33HMMr8EzwuRL8Y9D3u2BMj8+RqSE850jfGu59kS7tbmPLzGkZmVSfyCFSDxuZiEY6Rzt3T2NA/qU+NwVj1w==}

  jackspeak@3.4.3:
    resolution: {integrity: sha512-OGlZQpz2yfahA/Rd1Y8Cd9SIEsqvXkLVoSw/cgwhnhFMDbsQFeZYoJJ7bIZBS9BcamUW96asq/npPWugM+RQBw==}

  jackspeak@4.0.1:
    resolution: {integrity: sha512-cub8rahkh0Q/bw1+GxP7aeSe29hHHn2V4m29nnDlvCdlgU+3UGxkZp7Z53jLUdpX3jdTO0nJZUDl3xvbWc2Xog==}
    engines: {node: 20 || >=22}

  jake@10.9.2:
    resolution: {integrity: sha512-2P4SQ0HrLQ+fw6llpLnOaGAvN2Zu6778SJMrCUwns4fOoG9ayrTiZk3VV8sCPkVZF8ab0zksVpS8FDY5pRCNBA==}
    engines: {node: '>=10'}
    hasBin: true

  jest-diff@29.7.0:
    resolution: {integrity: sha512-LMIgiIrhigmPrs03JHpxUh2yISK3vLFPkAodPeo0+BuF7wA2FoQbkEg1u8gBYBThncu7e1oEDUfIXVuTqLRUjw==}
    engines: {node: ^14.15.0 || ^16.10.0 || >=18.0.0}

  jest-get-type@29.6.3:
    resolution: {integrity: sha512-zrteXnqYxfQh7l5FHyL38jL39di8H8rHoecLH3JNxH3BwOrBsNeabdap5e0I23lD4HHI8W5VFBZqG4Eaq5LNcw==}
    engines: {node: ^14.15.0 || ^16.10.0 || >=18.0.0}

  jest-matcher-utils@29.7.0:
    resolution: {integrity: sha512-sBkD+Xi9DtcChsI3L3u0+N0opgPYnCRPtGcQYrgXmR+hmt/fYfWAL0xRXYU8eWOdfuLgBe0YCW3AFtnRLagq/g==}
    engines: {node: ^14.15.0 || ^16.10.0 || >=18.0.0}

  jest-message-util@29.7.0:
    resolution: {integrity: sha512-GBEV4GRADeP+qtB2+6u61stea8mGcOT4mCtrYISZwfu9/ISHFJ/5zOMXYbpBE9RsS5+Gb63DW4FgmnKJ79Kf6w==}
    engines: {node: ^14.15.0 || ^16.10.0 || >=18.0.0}

  jest-util@29.7.0:
    resolution: {integrity: sha512-z6EbKajIpqGKU56y5KBUgy1dt1ihhQJgWzUlZHArA/+X2ad7Cb5iF+AK1EWVL/Bo7Rz9uurpqw6SiBCefUbCGA==}
    engines: {node: ^14.15.0 || ^16.10.0 || >=18.0.0}

  jest-worker@27.5.1:
    resolution: {integrity: sha512-7vuh85V5cdDofPyxn58nrPjBktZo0u9x1g8WtjQol+jZDaE+fhN+cIvTj11GndBnMnyfrUOG1sZQxCdjKh+DKg==}
    engines: {node: '>= 10.13.0'}

  jiti@1.21.6:
    resolution: {integrity: sha512-2yTgeWTWzMWkHu6Jp9NKgePDaYHbntiwvYuuJLbbN9vl7DC9DvXKOB2BC3ZZ92D3cvV/aflH0osDfwpHepQ53w==}
    hasBin: true

  js-tokens@4.0.0:
    resolution: {integrity: sha512-RdJUflcE3cUzKiMqQgsCu06FPu9UdIJO0beYbPhHN4k6apgJtifcoCtT9bcxOpYBtpD2kCM6Sbzg4CausW/PKQ==}

  js-yaml@4.1.0:
    resolution: {integrity: sha512-wpxZs9NoxZaJESJGIZTyDEaYpl0FKSA+FB9aJiyemKhMwkxQg63h4T1KJgUGHpTqPDNRcmmYLugrRjJlBtWvRA==}
    hasBin: true

  jsbn@1.1.0:
    resolution: {integrity: sha512-4bYVV3aAMtDTTu4+xsDYa6sy9GyJ69/amsu9sYF2zqjiEoZA5xJi3BrfX3uY+/IekIu7MwdObdbDWpoZdBv3/A==}

  json-buffer@3.0.1:
    resolution: {integrity: sha512-4bV5BfR2mqfQTJm+V5tPPdf+ZpuhiIvTuAB5g8kcrXOZpTT/QwwVRWBywX1ozr6lEuPdbHxwaJlm9G6mI2sfSQ==}

  json-parse-even-better-errors@2.3.1:
    resolution: {integrity: sha512-xyFwyhro/JEof6Ghe2iz2NcXoj2sloNsWr/XsERDK/oiPCfaNhl5ONfp+jQdAZRQQ0IJWNzH9zIZF7li91kh2w==}

  json-parse-even-better-errors@3.0.2:
    resolution: {integrity: sha512-fi0NG4bPjCHunUJffmLd0gxssIgkNmArMvis4iNah6Owg1MCJjWhEcDLmsK6iGkJq3tHwbDkTlce70/tmXN4cQ==}
    engines: {node: ^14.17.0 || ^16.13.0 || >=18.0.0}

  json-schema-traverse@0.4.1:
    resolution: {integrity: sha512-xbbCH5dCYU5T8LcEhhuh7HJ88HXuW3qsI3Y0zOZFKfZEHcpWiHU/Jxzk629Brsab/mMiHQti9wMP+845RPe3Vg==}

  json-stable-stringify-without-jsonify@1.0.1:
    resolution: {integrity: sha512-Bdboy+l7tA3OGW6FjyFHWkP5LuByj1Tk33Ljyq0axyzdk9//JSi2u3fP1QSmd1KNwq6VOKYGlAu87CisVir6Pw==}

  json5@1.0.2:
    resolution: {integrity: sha512-g1MWMLBiz8FKi1e4w0UyVL3w+iJceWAFBAaBnnGKOpNa5f8TLktkbre1+s6oICydWAm+HRUGTmI+//xv2hvXYA==}
    hasBin: true

  jsonfile@6.1.0:
    resolution: {integrity: sha512-5dgndWOriYSm5cnYaJNhalLNDKOqFwyDB/rr1E9ZsGciGvKPs8R2xYGCacuf3z6K1YKDz182fd+fY3cn3pMqXQ==}

  jsx-ast-utils@3.3.5:
    resolution: {integrity: sha512-ZZow9HBI5O6EPgSJLUb8n2NKgmVWTwCvHGwFuJlMjvLFqlGG6pjirPhtdsseaLZjSibD8eegzmYpUZwoIlj2cQ==}
    engines: {node: '>=4.0'}

  jszip@3.10.1:
    resolution: {integrity: sha512-xXDvecyTpGLrqFrvkrUSoxxfJI5AH7U8zxxtVclpsUtMCq4JQ290LY8AW5c7Ggnr/Y/oK+bQMbqK2qmtk3pN4g==}

  keyv@4.5.4:
    resolution: {integrity: sha512-oxVHkHR/EJf2CNXnWxRLW6mg7JyCCUcG0DtEGmL2ctUo1PNTin1PUil+r/+4r5MpVgC/fn1kjsx7mjSujKqIpw==}

  language-subtag-registry@0.3.23:
    resolution: {integrity: sha512-0K65Lea881pHotoGEa5gDlMxt3pctLi2RplBb7Ezh4rRdLEOtgi7n4EwK9lamnUCkKBqaeKRVebTq6BAxSkpXQ==}

  language-tags@1.0.9:
    resolution: {integrity: sha512-MbjN408fEndfiQXbFQ1vnd+1NoLDsnQW41410oQBXiyXDMYH5z505juWa4KUE1LqxRC7DgOgZDbKLxHIwm27hA==}
    engines: {node: '>=0.10'}

  lazystream@1.0.1:
    resolution: {integrity: sha512-b94GiNHQNy6JNTrt5w6zNyffMrNkXZb3KTkCZJb2V1xaEGCk093vkZ2jk3tpaeP33/OiXC+WvK9AxUebnf5nbw==}
    engines: {node: '>= 0.6.3'}

  levn@0.4.1:
    resolution: {integrity: sha512-+bT2uH4E5LGE7h/n3evcS/sQlJXCpIp6ym8OWJ5eV6+67Dsql/LaaT7qJBAt2rzfoa/5QBGBhxDix1dMt2kQKQ==}
    engines: {node: '>= 0.8.0'}

  lie@3.3.0:
    resolution: {integrity: sha512-UaiMJzeWRlEujzAuw5LokY1L5ecNQYZKfmyZ9L7wDHb/p5etKaxXhohBcrw0EYby+G/NA52vRSN4N39dxHAIwQ==}

  lilconfig@2.1.0:
    resolution: {integrity: sha512-utWOt/GHzuUxnLKxB6dk81RoOeoNeHgbrXiuGk4yyF5qlRz+iIVWu56E2fqGHFrXz0QNUhLB/8nKqvRH66JKGQ==}
    engines: {node: '>=10'}

  lilconfig@3.1.2:
    resolution: {integrity: sha512-eop+wDAvpItUys0FWkHIKeC9ybYrTGbU41U5K7+bttZZeohvnY7M9dZ5kB21GNWiFT2q1OoPTvncPCgSOVO5ow==}
    engines: {node: '>=14'}

  lines-and-columns@1.2.4:
    resolution: {integrity: sha512-7ylylesZQ/PV29jhEDl3Ufjo6ZX7gCqJr5F7PKrqc93v7fzSymt1BpwEU8nAUXs8qzzvqhbjhK5QZg6Mt/HkBg==}

  lines-and-columns@2.0.4:
    resolution: {integrity: sha512-wM1+Z03eypVAVUCE7QdSqpVIvelbOakn1M0bPDoA4SGWPx3sNDVUiMo3L6To6WWGClB7VyXnhQ4Sn7gxiJbE6A==}
    engines: {node: ^12.20.0 || ^14.13.1 || >=16.0.0}

  lint-staged@15.2.10:
    resolution: {integrity: sha512-5dY5t743e1byO19P9I4b3x8HJwalIznL5E1FWYnU6OWw33KxNBSLAc6Cy7F2PsFEO8FKnLwjwm5hx7aMF0jzZg==}
    engines: {node: '>=18.12.0'}
    hasBin: true

  listr2@8.2.4:
    resolution: {integrity: sha512-opevsywziHd3zHCVQGAj8zu+Z3yHNkkoYhWIGnq54RrCVwLz0MozotJEDnKsIBLvkfLGN6BLOyAeRrYI0pKA4g==}
    engines: {node: '>=18.0.0'}

  loader-runner@4.3.0:
    resolution: {integrity: sha512-3R/1M+yS3j5ou80Me59j7F9IMs4PXs3VqRrm0TU3AbKPxlmpoY1TNscJV/oGJXo8qCatFGTfDbY6W6ipGOYXfg==}
    engines: {node: '>=6.11.5'}

  loader-utils@3.3.1:
    resolution: {integrity: sha512-FMJTLMXfCLMLfJxcX9PFqX5qD88Z5MRGaZCVzfuqeZSPsyiBzs+pahDQjbIWz2QIzPZz0NX9Zy4FX3lmK6YHIg==}
    engines: {node: '>= 12.13.0'}

  locate-app@2.4.43:
    resolution: {integrity: sha512-BX6NEdECUGcDQw8aqqg02qLyF9rF8V+dAfyAnBzL2AofIlIvf4Q6EGXnzVWpWot9uBE+x/o8CjXHo7Zlegu91Q==}

  locate-path@6.0.0:
    resolution: {integrity: sha512-iPZK6eYjbxRu3uB4/WZ3EsEIMJFMqAoopl3R+zuq0UjcAm/MO6KCweDgPfP3elTztoKP3KtnVHxTn2NHBSDVUw==}
    engines: {node: '>=10'}

  locate-path@7.2.0:
    resolution: {integrity: sha512-gvVijfZvn7R+2qyPX8mAuKcFGDf6Nc61GdvGafQsHL0sBIxfKzA+usWn4GFC/bk+QdwPUD4kWFJLhElipq+0VA==}
    engines: {node: ^12.20.0 || ^14.13.1 || >=16.0.0}

  lodash.clonedeep@4.5.0:
    resolution: {integrity: sha512-H5ZhCF25riFd9uB5UCkVKo61m3S/xZk1x4wA6yp/L3RFP6Z/eHH1ymQcGLo7J3GMPfm0V/7m1tryHuGVxpqEBQ==}

  lodash.flattendeep@4.4.0:
    resolution: {integrity: sha512-uHaJFihxmJcEX3kT4I23ABqKKalJ/zDrDg0lsFtc1h+3uw49SIJ5beyhx5ExVRti3AvKoOJngIj7xz3oylPdWQ==}

  lodash.isequal@4.5.0:
    resolution: {integrity: sha512-pDo3lu8Jhfjqls6GkMgpahsF9kCyayhgykjyLMNFTKWrpVdAQtYyB4muAMWozBB4ig/dtWAmsMxLEI8wuz+DYQ==}

  lodash.merge@4.6.2:
    resolution: {integrity: sha512-0KpjqXRVvrYyCsX1swR/XTK0va6VQkQM6MNo7PqW77ByjAhoARA8EfrP1N4+KlKj8YS0ZUCtRT/YUuhyYDujIQ==}

  lodash.pickby@4.6.0:
    resolution: {integrity: sha512-AZV+GsS/6ckvPOVQPXSiFFacKvKB4kOQu6ynt9wz0F3LO4R9Ij4K1ddYsIytDpSgLz88JHd9P+oaLeej5/Sl7Q==}

  lodash.union@4.6.0:
    resolution: {integrity: sha512-c4pB2CdGrGdjMKYLA+XiRDO7Y0PRQbm/Gzg8qMj+QH+pFVAoTp5sBpO0odL3FjoPCGjK96p6qsP+yQoiLoOBcw==}

  lodash.zip@4.2.0:
    resolution: {integrity: sha512-C7IOaBBK/0gMORRBd8OETNx3kmOkgIWIPvyDpZSCTwUrpYmgZwJkjZeOD8ww4xbOUOs4/attY+pciKvadNfFbg==}

  lodash@4.17.21:
    resolution: {integrity: sha512-v2kDEe57lecTulaDIuNTPy3Ry4gLGJ6Z1O3vE1krgXZNrsQ+LFTGHVxVjcXPs17LhbZVGedAJv8XZ1tvj5FvSg==}

  log-symbols@4.1.0:
    resolution: {integrity: sha512-8XPvpAA8uyhfteu8pIvQxpJZ7SYYdpUivZpGy6sFsBuKRY/7rQGavedeB8aK+Zkyq6upMFVL/9AW6vOYzfRyLg==}
    engines: {node: '>=10'}

  log-update@6.1.0:
    resolution: {integrity: sha512-9ie8ItPR6tjY5uYJh8K/Zrv/RMZ5VOlOWvtZdEHYSTFKZfIBPQa9tOAEeAWhd+AnIneLJ22w5fjOYtoutpWq5w==}
    engines: {node: '>=18'}

  loglevel-plugin-prefix@0.8.4:
    resolution: {integrity: sha512-WpG9CcFAOjz/FtNht+QJeGpvVl/cdR6P0z6OcXSkr8wFJOsV2GRj2j10JLfjuA4aYkcKCNIEqRGCyTife9R8/g==}

  loglevel@1.9.2:
    resolution: {integrity: sha512-HgMmCqIJSAKqo68l0rS2AanEWfkxaZ5wNiEFb5ggm08lDs9Xl2KxBlX3PTcaD2chBM1gXAYf491/M2Rv8Jwayg==}
    engines: {node: '>= 0.6.0'}

  loose-envify@1.4.0:
    resolution: {integrity: sha512-lyuxPGr/Wfhrlem2CL/UcnUc1zcqKAImBDzukY7Y5F/yQiNdko6+fRLevlw1HgMySw7f611UIY408EtxRSoK3Q==}
    hasBin: true

  lru-cache@10.4.3:
    resolution: {integrity: sha512-JNAzZcXrCt42VGLuYz0zfAzDfAvJWW6AfYlDBQyDV5DClI2m5sAmK+OIO7s59XfsRsWHp02jAJrRadPRGTt6SQ==}

  lru-cache@11.0.1:
    resolution: {integrity: sha512-CgeuL5uom6j/ZVrg7G/+1IXqRY8JXX4Hghfy5YE0EhoYQWvndP1kufu58cmZLNIDKnRhZrXfdS9urVWx98AipQ==}
    engines: {node: 20 || >=22}

  lru-cache@7.18.3:
    resolution: {integrity: sha512-jumlc0BIUrS3qJGgIkWZsyfAM7NCWiBcCDhnd+3NNM5KbBmLTgHVfWBcg6W+rLUsIpzpERPsvwUP7CckAQSOoA==}
    engines: {node: '>=12'}

  lucide-react@0.453.0:
    resolution: {integrity: sha512-kL+RGZCcJi9BvJtzg2kshO192Ddy9hv3ij+cPrVPWSRzgCWCVazoQJxOjAwgK53NomL07HB7GPHW120FimjNhQ==}
    peerDependencies:
      react: ^16.5.1 || ^17.0.0 || ^18.0.0 || ^19.0.0-rc

  magic-string@0.30.11:
    resolution: {integrity: sha512-+Wri9p0QHMy+545hKww7YAu5NyzF8iomPL/RQazugQ9+Ez4Ic3mERMd8ZTX5rfK944j+560ZJi8iAwgak1Ac7A==}

  magic-string@0.30.17:
    resolution: {integrity: sha512-sNPKHvyjVf7gyjwS4xGTaW/mCnF8wnjtifKBEhxfZ7E/S8tQ0rssrwGNn6q8JH/ohItJfSQp9mBtQYuTlH5QnA==}

  make-error@1.3.6:
    resolution: {integrity: sha512-s8UhlNe7vPKomQhC1qFelMokr/Sc3AgNbso3n74mVPA5LTZwkB9NlXf4XPamLxJE8h0gh73rM94xvwRT2CVInw==}

  merge-stream@2.0.0:
    resolution: {integrity: sha512-abv/qOcuPfk3URPfDzmZU1LKmuw8kT+0nIHvKrKgFrwifol/doWcdA4ZqsWQ8ENrFKkd67Mfpo/LovbIUsbt3w==}

  merge2@1.4.1:
    resolution: {integrity: sha512-8q7VEgMJW4J8tcfVPy8g09NcQwZdbwFEqhe/WZkoIzjn/3TGDwtOCYtXGxA3O8tPzpczCCDgv+P2P5y00ZJOOg==}
    engines: {node: '>= 8'}

  micromatch@4.0.8:
    resolution: {integrity: sha512-PXwfBhYu0hBCPw8Dn0E+WDYb7af3dSLVWKi3HGv84IdF4TyFoC0ysxFd0Goxw7nSv4T/PzEJQxsYsEiFCKo2BA==}
    engines: {node: '>=8.6'}

  mime-db@1.52.0:
    resolution: {integrity: sha512-sPU4uV7dYlvtWJxwwxHD0PuihVNiE7TyAbQ5SWxDCB9mUYvOgroQOwYQQOKPJ8CIbE+1ETVlOoK1UC2nU3gYvg==}
    engines: {node: '>= 0.6'}

  mime-types@2.1.35:
    resolution: {integrity: sha512-ZDY+bPm5zTTF+YpCrAU9nK0UgICYPT0QtT1NZWFv4s++TNkcgVaT0g6+4R2uI4MjQjzysHB1zxuWL50hzaeXiw==}
    engines: {node: '>= 0.6'}

  mimic-fn@4.0.0:
    resolution: {integrity: sha512-vqiC06CuhBTUdZH+RYl8sFrL096vA45Ok5ISO6sE/Mr1jRbGH4Csnhi8f3wKVl7x8mO4Au7Ir9D3Oyv1VYMFJw==}
    engines: {node: '>=12'}

  mimic-function@5.0.1:
    resolution: {integrity: sha512-VP79XUPxV2CigYP3jWwAUFSku2aKqBH7uTAapFWCBqutsbmDo96KY5o8uh6U+/YSIn5OxJnXp73beVkpqMIGhA==}
    engines: {node: '>=18'}

  minimatch@10.0.1:
    resolution: {integrity: sha512-ethXTt3SGGR+95gudmqJ1eNhRO7eGEGIgYA9vnPatK4/etz2MEVDno5GMCibdMTuBMyElzIlgxMna3K94XDIDQ==}
    engines: {node: 20 || >=22}

  minimatch@3.0.8:
    resolution: {integrity: sha512-6FsRAQsxQ61mw+qP1ZzbL9Bc78x2p5OqNgNpnoAFLTrX8n5Kxph0CsnhmKKNXTWjXqU5L0pGPR7hYk+XWZr60Q==}

  minimatch@3.1.2:
    resolution: {integrity: sha512-J7p63hRiAjw1NDEww1W7i37+ByIrOWO5XQQAzZ3VOcL0PNybwpfmV/N05zFAzwQ9USyEcX6t3UO+K5aqBQOIHw==}

  minimatch@5.1.6:
    resolution: {integrity: sha512-lKwV/1brpG6mBUFHtb7NUmtABCb2WZZmm2wNiOA5hAb8VdCS4B3dtMWyvcoViccwAW/COERjXLt0zP1zXUN26g==}
    engines: {node: '>=10'}

  minimatch@9.0.5:
    resolution: {integrity: sha512-G6T0ZX48xgozx7587koeX9Ys2NYy6Gmv//P89sEte9V9whIapMNF4idKxnW2QtCcLiTWlb/wfCabAtAFWhhBow==}
    engines: {node: '>=16 || 14 >=14.17'}

  minimist@1.2.8:
    resolution: {integrity: sha512-2yyAR8qBkN3YuheJanUpWC5U3bb5osDywNB8RzDVlDwDHbocAJveqqj1u8+SVD7jkWT4yvsHCpWqqWqAxb0zCA==}

  minipass@7.1.2:
    resolution: {integrity: sha512-qOOzS1cBTWYF4BH8fVePDBOO9iptMnGUEZwNc/cMWnTV2nVLZ7VoNWEPHkYczZA0pdoA7dl6e7FL659nX9S2aw==}
    engines: {node: '>=16 || 14 >=14.17'}

  mocha@10.7.3:
    resolution: {integrity: sha512-uQWxAu44wwiACGqjbPYmjo7Lg8sFrS3dQe7PP2FQI+woptP4vZXSMcfMyFL/e1yFEeEpV4RtyTpZROOKmxis+A==}
    engines: {node: '>= 14.0.0'}
    hasBin: true

  mrmime@1.0.1:
    resolution: {integrity: sha512-hzzEagAgDyoU1Q6yg5uI+AorQgdvMCur3FcKf7NhMKWsaYg+RnbTyHRa/9IlLF9rf455MOCtcqqrQQ83pPP7Uw==}
    engines: {node: '>=10'}

  ms@2.1.3:
    resolution: {integrity: sha512-6FlzubTLZG3J2a/NVCAleEhjzq5oxgHyaCU9yYXvcLsvoVaHJq/s5xXI6/XXP6tz7R9xAOtHnSO/tXtF3WRTlA==}

  mute-stream@1.0.0:
    resolution: {integrity: sha512-avsJQhyd+680gKXyG/sQc0nXaC6rBkPOfyHYcFb9+hdkqQkR9bdnkJ0AMZhke0oesPqIO+mFFJ+IdBc7mst4IA==}
    engines: {node: ^14.17.0 || ^16.13.0 || >=18.0.0}

  mylas@2.1.13:
    resolution: {integrity: sha512-+MrqnJRtxdF+xngFfUUkIMQrUUL0KsxbADUkn23Z/4ibGg192Q+z+CQyiYwvWTsYjJygmMR8+w3ZDa98Zh6ESg==}
    engines: {node: '>=12.0.0'}

  mz@2.7.0:
    resolution: {integrity: sha512-z81GNO7nnYMEhrGh9LeymoE4+Yr0Wn5McHIZMK5cfQCl+NDX08sCZgUc9/6MHni9IWuFLm1Z3HTCXu2z9fN62Q==}

  nanoid@3.3.7:
    resolution: {integrity: sha512-eSRppjcPIatRIMC1U6UngP8XFcz8MQWGQdt1MTBQ7NaAmvXDfvNxbvWV3x2y6CdEUciCSsDHDQZbhYaB8QEo2g==}
    engines: {node: ^10 || ^12 || ^13.7 || ^14 || >=15.0.1}
    hasBin: true

  natural-compare@1.4.0:
    resolution: {integrity: sha512-OWND8ei3VtNC9h7V60qff3SVobHr996CTwgxubgyQYEpg290h9J0buyECNNJexkFm5sOajh5G116RYA1c8ZMSw==}

  neo-async@2.6.2:
    resolution: {integrity: sha512-Yd3UES5mWCSqR+qNT93S3UoYUkqAZ9lLg8a7g9rimsWmYGK8cVToA4/sF3RrshdyV3sAGMXVUmpMYOw+dLpOuw==}

  netmask@2.0.2:
    resolution: {integrity: sha512-dBpDMdxv9Irdq66304OLfEmQ9tbNRFnFTuZiLo+bD+r332bBmMJ8GBLXklIXXgxd3+v9+KUnZaUR5PJMa75Gsg==}
    engines: {node: '>= 0.4.0'}

  node-domexception@1.0.0:
    resolution: {integrity: sha512-/jKZoMpw0F8GRwl4/eLROPA3cfcXtLApP0QzLmUT/HuPCZWyB7IY9ZrMeKw2O/nFIqPQB3PVM9aYm0F312AXDQ==}
    engines: {node: '>=10.5.0'}

  node-fetch@3.3.2:
    resolution: {integrity: sha512-dRB78srN/l6gqWulah9SrxeYnxeddIG30+GOqK/9OlLVyLg3HPnr6SqOWTWOXKRwC2eGYCkZ59NNuSgvSrpgOA==}
    engines: {node: ^12.20.0 || ^14.13.1 || >=16.0.0}

  node-releases@2.0.18:
    resolution: {integrity: sha512-d9VeXT4SJ7ZeOqGX6R5EM022wpL+eWPooLI+5UpWn2jCT1aosUQEhQP214x33Wkwx3JQMvIm+tIoVOdodFS40g==}

  normalize-package-data@6.0.2:
    resolution: {integrity: sha512-V6gygoYb/5EmNI+MEGrWkC+e6+Rr7mTmfHrxDbLzxQogBkgzo76rkok0Am6thgSF7Mv2nLOajAJj5vDJZEFn7g==}
    engines: {node: ^16.14.0 || >=18.0.0}

  normalize-path@3.0.0:
    resolution: {integrity: sha512-6eZs5Ls3WtCisHWp9S2GUy8dqkpGi4BVSz3GaqiE6ezub0512ESztXUwUB6C6IKbQkY2Pnb/mD4WYojCRwcwLA==}
    engines: {node: '>=0.10.0'}

  normalize-range@0.1.2:
    resolution: {integrity: sha512-bdok/XvKII3nUpklnV6P2hxtMNrCboOjAcyBuQnWEhO665FwrSNRxU+AqpsyvO6LgGYPspN+lu5CLtw4jPRKNA==}
    engines: {node: '>=0.10.0'}

  npm-run-path@5.3.0:
    resolution: {integrity: sha512-ppwTtiJZq0O/ai0z7yfudtBpWIoxM8yE6nHi1X47eFR2EWORqfbu6CnPlNsjeN683eT0qG6H/Pyf9fCcvjnnnQ==}
    engines: {node: ^12.20.0 || ^14.13.1 || >=16.0.0}

  nth-check@2.1.1:
    resolution: {integrity: sha512-lqjrjmaOoAnWfMmBPL+XNnynZh2+swxiX3WUE0s4yEHI6m+AwrK2UZOimIRl3X/4QctVqS8AiZjFqyOGrMXb/w==}

  object-assign@4.1.1:
    resolution: {integrity: sha512-rJgTQnkUnH1sFw8yT6VSU3zD3sWmu6sZhIseY8VX+GRu3P6F7Fu+JNDoXfklElbLJSnc3FUQHVe4cU5hj+BcUg==}
    engines: {node: '>=0.10.0'}

  object-hash@3.0.0:
    resolution: {integrity: sha512-RSn9F68PjH9HqtltsSnqYC1XXoWe9Bju5+213R98cNGttag9q9yAOTzdbsqvIa7aNm5WffBZFpWYr2aWrklWAw==}
    engines: {node: '>= 6'}

  object-inspect@1.13.2:
    resolution: {integrity: sha512-IRZSRuzJiynemAXPYtPe5BoI/RESNYR7TYm50MC5Mqbd3Jmw5y790sErYw3V6SryFJD64b74qQQs9wn5Bg/k3g==}
    engines: {node: '>= 0.4'}

  object-is@1.1.6:
    resolution: {integrity: sha512-F8cZ+KfGlSGi09lJT7/Nd6KJZ9ygtvYC0/UYYLI9nmQKLMnydpB9yvbv9K1uSkEu7FU9vYPmVwLg328tX+ot3Q==}
    engines: {node: '>= 0.4'}

  object-keys@1.1.1:
    resolution: {integrity: sha512-NuAESUOUMrlIXOfHKzD6bpPu3tYt3xvjNdRIQ+FeT0lNb4K8WR70CaDxhuNguS2XG+GjkyMwOzsN5ZktImfhLA==}
    engines: {node: '>= 0.4'}

  object.assign@4.1.5:
    resolution: {integrity: sha512-byy+U7gp+FVwmyzKPYhW2h5l3crpmGsxl7X2s8y43IgxvG4g3QZ6CffDtsNQy1WsmZpQbO+ybo0AlW7TY6DcBQ==}
    engines: {node: '>= 0.4'}

  object.entries@1.1.8:
    resolution: {integrity: sha512-cmopxi8VwRIAw/fkijJohSfpef5PdN0pMQJN6VC/ZKvn0LIknWD8KtgY6KlQdEc4tIjcQ3HxSMmnvtzIscdaYQ==}
    engines: {node: '>= 0.4'}

  object.fromentries@2.0.8:
    resolution: {integrity: sha512-k6E21FzySsSK5a21KRADBd/NGneRegFO5pLHfdQLpRDETUNJueLXs3WCzyQ3tFRDYgbq3KHGXfTbi2bs8WQ6rQ==}
    engines: {node: '>= 0.4'}

  object.groupby@1.0.3:
    resolution: {integrity: sha512-+Lhy3TQTuzXI5hevh8sBGqbmurHbbIjAi0Z4S63nthVLmLxfbj4T54a4CfZrXIrt9iP4mVAPYMo/v99taj3wjQ==}
    engines: {node: '>= 0.4'}

  object.values@1.2.0:
    resolution: {integrity: sha512-yBYjY9QX2hnRmZHAjG/f13MzmBzxzYgQhFrke06TTyKY5zSTEqkOeukBzIdVA3j3ulu8Qa3MbVFShV7T2RmGtQ==}
    engines: {node: '>= 0.4'}

  once@1.4.0:
    resolution: {integrity: sha512-lNaJgI+2Q5URQBkccEKHTQOPaXdUxnZZElQTZY0MFUAuaEqe1E+Nyvgdz/aIyNi6Z9MzO5dv1H8n58/GELp3+w==}

  onetime@6.0.0:
    resolution: {integrity: sha512-1FlR+gjXK7X+AsAHso35MnyN5KqGwJRi/31ft6x0M194ht7S+rWAvd7PHss9xSKMzE0asv1pyIHaJYq+BbacAQ==}
    engines: {node: '>=12'}

  onetime@7.0.0:
    resolution: {integrity: sha512-VXJjc87FScF88uafS3JllDgvAm+c/Slfz06lorj2uAY34rlUu0Nt+v8wreiImcrgAjjIHp1rXpTDlLOGw29WwQ==}
    engines: {node: '>=18'}

  optionator@0.9.4:
    resolution: {integrity: sha512-6IpQ7mKUxRcZNLIObR0hz7lxsapSSIYNZJwXPGeF0mTVqGKFIXj1DQcMoT22S3ROcLyY/rz0PWaWZ9ayWmad9g==}
    engines: {node: '>= 0.8.0'}

  os-tmpdir@1.0.2:
    resolution: {integrity: sha512-D2FR03Vir7FIu45XBY20mTb+/ZSWB00sjU9jdQXt83gDrI4Ztz5Fs7/yy74g2N5SVQY4xY1qDr4rNddwYRVX0g==}
    engines: {node: '>=0.10.0'}

  p-limit@3.1.0:
    resolution: {integrity: sha512-TYOanM3wGwNGsZN2cVTYPArw454xnXj5qmWF1bEoAc4+cU/ol7GVh7odevjp1FNHduHc3KZMcFduxU5Xc6uJRQ==}
    engines: {node: '>=10'}

  p-limit@4.0.0:
    resolution: {integrity: sha512-5b0R4txpzjPWVw/cXXUResoD4hb6U/x9BH08L7nw+GN1sezDzPdxeRvpc9c433fZhBan/wusjbCsqwqm4EIBIQ==}
    engines: {node: ^12.20.0 || ^14.13.1 || >=16.0.0}

  p-locate@5.0.0:
    resolution: {integrity: sha512-LaNjtRWUBY++zB5nE/NwcaoMylSPk+S+ZHNB1TzdbMJMny6dynpAGt7X/tl/QYq3TIeE6nxHppbo2LGymrG5Pw==}
    engines: {node: '>=10'}

  p-locate@6.0.0:
    resolution: {integrity: sha512-wPrq66Llhl7/4AGC6I+cqxT07LhXvWL08LNXz1fENOw0Ap4sRZZ/gZpTTJ5jpurzzzfS2W/Ge9BY3LgLjCShcw==}
    engines: {node: ^12.20.0 || ^14.13.1 || >=16.0.0}

  pac-proxy-agent@7.0.2:
    resolution: {integrity: sha512-BFi3vZnO9X5Qt6NRz7ZOaPja3ic0PhlsmCRYLOpN11+mWBCR6XJDqW5RF3j8jm4WGGQZtBA+bTfxYzeKW73eHg==}
    engines: {node: '>= 14'}

  pac-resolver@7.0.1:
    resolution: {integrity: sha512-5NPgf87AT2STgwa2ntRMr45jTKrYBGkVU36yT0ig/n/GMAa3oPqhZfIQ2kMEimReg0+t9kZViDVZ83qfVUlckg==}
    engines: {node: '>= 14'}

  package-json-from-dist@1.0.0:
    resolution: {integrity: sha512-dATvCeZN/8wQsGywez1mzHtTlP22H8OEfPrVMLNr4/eGa+ijtLn/6M5f0dY8UKNrC2O9UCU6SSoG3qRKnt7STw==}

  pako@1.0.11:
    resolution: {integrity: sha512-4hLB8Py4zZce5s4yd9XzopqwVv/yGNhV1Bl8NTmCq1763HeK2+EwVTv+leGeL13Dnh2wfbqowVPXCIO0z4taYw==}

  parent-module@1.0.1:
    resolution: {integrity: sha512-GQ2EWRpQV8/o+Aw8YqtfZZPfNRWZYkbidE9k5rpl/hC3vtHHBfGm2Ifi6qWV+coDGkrUKZAxE3Lot5kcsRlh+g==}
    engines: {node: '>=6'}

  parse-json@7.1.1:
    resolution: {integrity: sha512-SgOTCX/EZXtZxBE5eJ97P4yGM5n37BwRU+YMsH4vNzFqJV/oWFXXCmwFlgWUM4PrakybVOueJJ6pwHqSVhTFDw==}
    engines: {node: '>=16'}

  parse-ms@4.0.0:
    resolution: {integrity: sha512-TXfryirbmq34y8QBwgqCVLi+8oA3oWx2eAnSn62ITyEhEYaWRlVZ2DvMM9eZbMs/RfxPu/PK/aBLyGj4IrqMHw==}
    engines: {node: '>=18'}

  parse5-htmlparser2-tree-adapter@7.0.0:
    resolution: {integrity: sha512-B77tOZrqqfUfnVcOrUvfdLbz4pu4RopLD/4vmu3HUPswwTA8OH0EMW9BlWR2B0RCoiZRAHEUu7IxeP1Pd1UU+g==}

  parse5-parser-stream@7.1.2:
    resolution: {integrity: sha512-JyeQc9iwFLn5TbvvqACIF/VXG6abODeB3Fwmv/TGdLk2LfbWkaySGY72at4+Ty7EkPZj854u4CrICqNk2qIbow==}

  parse5@7.1.2:
    resolution: {integrity: sha512-Czj1WaSVpaoj0wbhMzLmWD69anp2WH7FXMB9n1Sy8/ZFF9jolSQVMu1Ij5WIyGmcBmhk7EOndpO4mIpihVqAXw==}

  path-exists@4.0.0:
    resolution: {integrity: sha512-ak9Qy5Q7jYb2Wwcey5Fpvg2KoAc/ZIhLSLOSBmRmygPsGwkVVt0fZa0qrtMz+m6tJTAHfZQ8FnmB4MG4LWy7/w==}
    engines: {node: '>=8'}

  path-exists@5.0.0:
    resolution: {integrity: sha512-RjhtfwJOxzcFmNOi6ltcbcu4Iu+FL3zEj83dk4kAS+fVpTxXLO1b38RvJgT/0QwvV/L3aY9TAnyv0EOqW4GoMQ==}
    engines: {node: ^12.20.0 || ^14.13.1 || >=16.0.0}

  path-is-absolute@1.0.1:
    resolution: {integrity: sha512-AVbw3UJ2e9bq64vSaS9Am0fje1Pa8pbGqTTsmXfaIiMpnr5DlDhfJOuLj9Sf95ZPVDAUerDfEk88MPmPe7UCQg==}
    engines: {node: '>=0.10.0'}

  path-key@3.1.1:
    resolution: {integrity: sha512-ojmeN0qd+y0jszEtoY48r0Peq5dwMEkIlCOu6Q5f41lfkswXuKtYrhgoTpLnyIcHm24Uhqx+5Tqm2InSwLhE6Q==}
    engines: {node: '>=8'}

  path-key@4.0.0:
    resolution: {integrity: sha512-haREypq7xkM7ErfgIyA0z+Bj4AGKlMSdlQE2jvJo6huWD1EdkKYV+G/T4nq0YEF2vgTT8kqMFKo1uHn950r4SQ==}
    engines: {node: '>=12'}

  path-parse@1.0.7:
    resolution: {integrity: sha512-LDJzPVEEEPR+y48z93A0Ed0yXb8pAByGWo/k5YYdYgpY2/2EsOsksJrq7lOHxryrVOn1ejG6oAp8ahvOIQD8sw==}

  path-scurry@1.11.1:
    resolution: {integrity: sha512-Xa4Nw17FS9ApQFJ9umLiJS4orGjm7ZzwUrwamcGQuHSzDyth9boKDaycYdDcZDuqYATXw4HFXgaqWTctW/v1HA==}
    engines: {node: '>=16 || 14 >=14.18'}

  path-scurry@2.0.0:
    resolution: {integrity: sha512-ypGJsmGtdXUOeM5u93TyeIEfEhM6s+ljAhrk5vAvSx8uyY/02OvrZnA0YNGUrPXfpJMgI1ODd3nwz8Npx4O4cg==}
    engines: {node: 20 || >=22}

  path-type@4.0.0:
    resolution: {integrity: sha512-gDKb8aZMDeD/tZWs9P6+q0J9Mwkdl6xMV8TjnGP3qJVJ06bdMgkbBlLU8IdfOsIsFz2BW1rNVT3XuNEl8zPAvw==}
    engines: {node: '>=8'}

  pathe@1.1.2:
    resolution: {integrity: sha512-whLdWMYL2TwI08hn8/ZqAbrVemu0LNaNNJZX73O6qaIdCTfXutsLhMkjdENX0qhsQ9uIimo4/aQOmXkoon2nDQ==}

  pend@1.2.0:
    resolution: {integrity: sha512-F3asv42UuXchdzt+xXqfW1OGlVBe+mxa2mqI0pg5yAHZPvFmY3Y6drSf/GQ1A86WgWEN9Kzh/WrgKa6iGcHXLg==}

  picocolors@1.1.0:
    resolution: {integrity: sha512-TQ92mBOW0l3LeMeyLV6mzy/kWr8lkd/hp3mTg7wYK7zJhuBStmGMBG0BdeDZS/dZx1IukaX6Bk11zcln25o1Aw==}

  picocolors@1.1.1:
    resolution: {integrity: sha512-xceH2snhtb5M9liqDsmEw56le376mTZkEX/jEb/RxNFyegNul7eNslCXP9FDj/Lcu0X8KEyMceP2ntpaHrDEVA==}

  picomatch@2.3.1:
    resolution: {integrity: sha512-JU3teHTNjmE2VCGFzuY8EXzCDVwEqB2a8fsIvwaStHhAWJEeVd1o1QD80CU6+ZdEXXSLbSsuLwJjkCBWqRQUVA==}
    engines: {node: '>=8.6'}

  pidtree@0.6.0:
    resolution: {integrity: sha512-eG2dWTVw5bzqGRztnHExczNxt5VGsE6OwTeCG3fdUf9KBsZzO3R5OIIIzWR+iZA0NtZ+RDVdaoE2dK1cn6jH4g==}
    engines: {node: '>=0.10'}
    hasBin: true

  pify@2.3.0:
    resolution: {integrity: sha512-udgsAY+fTnvv7kI7aaxbqwWNb0AHiB0qBO89PZKPkoTmGOgdbrHDKD+0B2X4uTfJ/FT1R09r9gTsjUjNJotuog==}
    engines: {node: '>=0.10.0'}

  pirates@4.0.6:
    resolution: {integrity: sha512-saLsH7WeYYPiD25LDuLRRY/i+6HaPYr6G1OUlN39otzkSTxKnubR9RTxS3/Kk50s1g2JTgFwWQDQyplC5/SHZg==}
    engines: {node: '>= 6'}

  plimit-lit@1.6.1:
    resolution: {integrity: sha512-B7+VDyb8Tl6oMJT9oSO2CW8XC/T4UcJGrwOVoNGwOQsQYhlpfajmrMj5xeejqaASq3V/EqThyOeATEOMuSEXiA==}
    engines: {node: '>=12'}

  possible-typed-array-names@1.0.0:
    resolution: {integrity: sha512-d7Uw+eZoloe0EHDIYoe+bQ5WXnGMOpmiZFTuMWCwpjzzkL2nTjcKiAk4hh8TjnGye2TwWOk3UXucZ+3rbmBa8Q==}
    engines: {node: '>= 0.4'}

  postcss-import@15.1.0:
    resolution: {integrity: sha512-hpr+J05B2FVYUAXHeK1YyI267J/dDDhMU6B6civm8hSY1jYJnBXxzKDKDswzJmtLHryrjhnDjqqp/49t8FALew==}
    engines: {node: '>=14.0.0'}
    peerDependencies:
      postcss: ^8.0.0

  postcss-js@4.0.1:
    resolution: {integrity: sha512-dDLF8pEO191hJMtlHFPRa8xsizHaM82MLfNkUHdUtVEV3tgTp5oj+8qbEqYM57SLfc74KSbw//4SeJma2LRVIw==}
    engines: {node: ^12 || ^14 || >= 16}
    peerDependencies:
      postcss: ^8.4.21

  postcss-load-config@4.0.2:
    resolution: {integrity: sha512-bSVhyJGL00wMVoPUzAVAnbEoWyqRxkjv64tUl427SKnPrENtq6hJwUojroMz2VB+Q1edmi4IfrAPpami5VVgMQ==}
    engines: {node: '>= 14'}
    peerDependencies:
      postcss: '>=8.0.9'
      ts-node: '>=9.0.0'
    peerDependenciesMeta:
      postcss:
        optional: true
      ts-node:
        optional: true

  postcss-load-config@6.0.1:
    resolution: {integrity: sha512-oPtTM4oerL+UXmx+93ytZVN82RrlY/wPUV8IeDxFrzIjXOLF1pN+EmKPLbubvKHT2HC20xXsCAH2Z+CKV6Oz/g==}
    engines: {node: '>= 18'}
    peerDependencies:
      jiti: '>=1.21.0'
      postcss: '>=8.0.9'
      tsx: ^4.8.1
      yaml: ^2.4.2
    peerDependenciesMeta:
      jiti:
        optional: true
      postcss:
        optional: true
      tsx:
        optional: true
      yaml:
        optional: true

  postcss-nested@6.2.0:
    resolution: {integrity: sha512-HQbt28KulC5AJzG+cZtj9kvKB93CFCdLvog1WFLf1D+xmMvPGlBstkpTEZfK5+AN9hfJocyBFCNiqyS48bpgzQ==}
    engines: {node: '>=12.0'}
    peerDependencies:
      postcss: ^8.2.14

  postcss-selector-parser@6.1.2:
    resolution: {integrity: sha512-Q8qQfPiZ+THO/3ZrOrO0cJJKfpYCagtMUkXbnEfmgUjwXg6z/WBeOyS9APBBPCTSiDV+s4SwQGu8yFsiMRIudg==}
    engines: {node: '>=4'}

  postcss-value-parser@4.2.0:
    resolution: {integrity: sha512-1NNCs6uurfkVbeXG4S8JFT9t19m45ICnif8zWLd5oPSZ50QnwMfK+H3jv408d4jw/7Bttv5axS5IiHoLaVNHeQ==}

  postcss@8.4.47:
    resolution: {integrity: sha512-56rxCq7G/XfB4EkXq9Egn5GCqugWvDFjafDOThIdMBsI15iqPqR5r15TfSr1YPYeEI19YeaXMCbY6u88Y76GLQ==}
    engines: {node: ^10 || ^12 || >=14}

  postcss@8.4.49:
    resolution: {integrity: sha512-OCVPnIObs4N29kxTjzLfUryOkvZEq+pf8jTF0lg8E7uETuWHA+v7j3c/xJmiqpX450191LlmZfUKkXxkTry7nA==}
    engines: {node: ^10 || ^12 || >=14}

  prelude-ls@1.2.1:
    resolution: {integrity: sha512-vkcDPrRZo1QZLbn5RLGPpg/WmIQ65qoWWhcGKf/b5eplkkarX0m9z8ppCat4mlOqUsWpyNuYgO3VRyrYHSzX5g==}
    engines: {node: '>= 0.8.0'}

  prettier-linter-helpers@1.0.0:
    resolution: {integrity: sha512-GbK2cP9nraSSUF9N2XwUwqfzlAFlMNYYl+ShE/V+H8a9uNl/oUqB1w2EL54Jh0OlyRSd8RfWYJ3coVS4TROP2w==}
    engines: {node: '>=6.0.0'}

  prettier@3.3.3:
    resolution: {integrity: sha512-i2tDNA0O5IrMO757lfrdQZCc2jPNDVntV0m/+4whiDfWaTKfMNgR7Qz0NAeGz/nRqF4m5/6CLzbP4/liHt12Ew==}
    engines: {node: '>=14'}
    hasBin: true

  pretty-format@29.7.0:
    resolution: {integrity: sha512-Pdlw/oPxN+aXdmM9R00JVC9WVFoCLTKJvDVLgmJ+qAffBMxsV85l/Lu7sNx4zSzPyoL2euImuEwHhOXdEgNFZQ==}
    engines: {node: ^14.15.0 || ^16.10.0 || >=18.0.0}

  pretty-ms@9.1.0:
    resolution: {integrity: sha512-o1piW0n3tgKIKCwk2vpM/vOV13zjJzvP37Ioze54YlTHE06m4tjEbzg9WsKkvTuyYln2DHjo5pY4qrZGI0otpw==}
    engines: {node: '>=18'}

  process-nextick-args@2.0.1:
    resolution: {integrity: sha512-3ouUOpQhtgrbOa17J7+uxOTpITYWaGP7/AhoR3+A+/1e9skrzelGi/dXzEYyvbxubEF6Wn2ypscTKiKJFFn1ag==}

  process@0.11.10:
    resolution: {integrity: sha512-cdGef/drWFoydD1JsMzuFf8100nZl+GT+yacc2bEced5f9Rjk4z+WtFUTBu9PhOi9j/jfmBPu0mMEY4wIdAF8A==}
    engines: {node: '>= 0.6.0'}

  progress@2.0.3:
    resolution: {integrity: sha512-7PiHtLll5LdnKIMw100I+8xJXR5gW2QwWYkT6iJva0bXitZKa/XMrSbdmg3r2Xnaidz9Qumd0VPaMrZlF9V9sA==}
    engines: {node: '>=0.4.0'}

  prop-types@15.8.1:
    resolution: {integrity: sha512-oj87CgZICdulUohogVAR7AjlC0327U4el4L6eAvOqCeudMDVU0NThNaV+b9Df4dXgSP1gXMTnPdhfe/2qDH5cg==}

  proxy-agent@6.4.0:
    resolution: {integrity: sha512-u0piLU+nCOHMgGjRbimiXmA9kM/L9EHh3zL81xCdp7m+Y2pHIsnmbdDoEDoAz5geaonNR6q6+yOPQs6n4T6sBQ==}
    engines: {node: '>= 14'}

  proxy-from-env@1.1.0:
    resolution: {integrity: sha512-D+zkORCbA9f1tdWRK0RaCR3GPv50cMxcrz4X8k5LTSUD1Dkw47mKJEZQNunItRTkWwgtaUSo1RVFRIG9ZXiFYg==}

  pump@3.0.2:
    resolution: {integrity: sha512-tUPXtzlGM8FE3P0ZL6DVs/3P58k9nk8/jZeQCurTJylQA8qFYzHFfhBJkuqyE0FifOsQ0uKWekiZ5g8wtr28cw==}

  punycode@2.3.1:
    resolution: {integrity: sha512-vYt7UD1U9Wg6138shLtLOvdAu+8DsC/ilFtEVHcH+wydcSpNE20AfSOduf6MkRFahL5FY7X1oU7nKVZFtfq8Fg==}
    engines: {node: '>=6'}

  query-selector-shadow-dom@1.0.1:
    resolution: {integrity: sha512-lT5yCqEBgfoMYpf3F2xQRK7zEr1rhIIZuceDK6+xRkJQ4NMbHTwXqk4NkwDwQMNqXgG9r9fyHnzwNVs6zV5KRw==}

  queue-lit@1.5.2:
    resolution: {integrity: sha512-tLc36IOPeMAubu8BkW8YDBV+WyIgKlYU7zUNs0J5Vk9skSZ4JfGlPOqplP0aHdfv7HL0B2Pg6nwiq60Qc6M2Hw==}
    engines: {node: '>=12'}

  queue-microtask@1.2.3:
    resolution: {integrity: sha512-NuaNSa6flKT5JaSYQzJok04JzTL1CA6aGhv5rfLW3PgqA+M2ChpZQnAC8h8i4ZFkBS8X5RqkDBHA7r4hej3K9A==}

  queue-tick@1.0.1:
    resolution: {integrity: sha512-kJt5qhMxoszgU/62PLP1CJytzd2NKetjSRnyuj31fDd3Rlcz3fzlFdFLD1SItunPwyqEOkca6GbV612BWfaBag==}

  randombytes@2.1.0:
    resolution: {integrity: sha512-vYl3iOX+4CKUWuxGi9Ukhie6fsqXqS9FE2Zaic4tNFD2N2QQaXOMFbuKK4QmDHC0JO6B1Zp41J0LpT0oR68amQ==}

  react-day-picker@8.10.1:
    resolution: {integrity: sha512-TMx7fNbhLk15eqcMt+7Z7S2KF7mfTId/XJDjKE8f+IUcFn0l08/kI4FiYTL/0yuOLmEcbR4Fwe3GJf/NiiMnPA==}
    peerDependencies:
      date-fns: ^2.28.0 || ^3.0.0
      react: ^16.8.0 || ^17.0.0 || ^18.0.0

  react-dom@18.3.1:
    resolution: {integrity: sha512-5m4nQKp+rZRb09LNH59GM4BxTh9251/ylbKIbpe7TpGxfJ+9kv6BLkLBXIjjspbgbnIBNqlI23tRnTWT0snUIw==}
    peerDependencies:
      react: ^18.3.1

  react-draggable@4.4.6:
    resolution: {integrity: sha512-LtY5Xw1zTPqHkVmtM3X8MUOxNDOUhv/khTgBgrUvwaS064bwVvxT+q5El0uUFNx5IEPKXuRejr7UqLwBIg5pdw==}
    peerDependencies:
      react: '>= 16.3.0'
      react-dom: '>= 16.3.0'

  react-hook-form@7.53.1:
    resolution: {integrity: sha512-6aiQeBda4zjcuaugWvim9WsGqisoUk+etmFEsSUMm451/Ic8L/UAb7sRtMj3V+Hdzm6mMjU1VhiSzYUZeBm0Vg==}
    engines: {node: '>=18.0.0'}
    peerDependencies:
      react: ^16.8.0 || ^17 || ^18 || ^19

  react-is@16.13.1:
    resolution: {integrity: sha512-24e6ynE2H+OKt4kqsOvNd8kBpV65zoxbA4BVsEOB3ARVWQki/DHzaUoC5KuON/BiccDaCCTZBuOcfZs70kR8bQ==}

  react-is@18.3.1:
    resolution: {integrity: sha512-/LLMVyas0ljjAtoYiPqYiL8VWXzUUdThrmU5+n20DZv+a+ClRoevUzw5JxU+Ieh5/c87ytoTBV9G1FiKfNJdmg==}

  react-remove-scroll-bar@2.3.6:
    resolution: {integrity: sha512-DtSYaao4mBmX+HDo5YWYdBWQwYIQQshUV/dVxFxK+KM26Wjwp1gZ6rv6OC3oujI6Bfu6Xyg3TwK533AQutsn/g==}
    engines: {node: '>=10'}
    peerDependencies:
      '@types/react': ^16.8.0 || ^17.0.0 || ^18.0.0
      react: ^16.8.0 || ^17.0.0 || ^18.0.0
    peerDependenciesMeta:
      '@types/react':
        optional: true

  react-remove-scroll@2.5.5:
    resolution: {integrity: sha512-ImKhrzJJsyXJfBZ4bzu8Bwpka14c/fQt0k+cyFp/PBhTfyDnU5hjOtM4AG/0AMyy8oKzOTR0lDgJIM7pYXI0kw==}
    engines: {node: '>=10'}
    peerDependencies:
      '@types/react': ^16.8.0 || ^17.0.0 || ^18.0.0
      react: ^16.8.0 || ^17.0.0 || ^18.0.0
    peerDependenciesMeta:
      '@types/react':
        optional: true

  react-remove-scroll@2.6.0:
    resolution: {integrity: sha512-I2U4JVEsQenxDAKaVa3VZ/JeJZe0/2DxPWL8Tj8yLKctQJQiZM52pn/GWFpSp8dftjM3pSAHVJZscAnC/y+ySQ==}
    engines: {node: '>=10'}
    peerDependencies:
      '@types/react': ^16.8.0 || ^17.0.0 || ^18.0.0
      react: ^16.8.0 || ^17.0.0 || ^18.0.0
    peerDependenciesMeta:
      '@types/react':
        optional: true

  react-router-dom@6.27.0:
    resolution: {integrity: sha512-+bvtFWMC0DgAFrfKXKG9Fc+BcXWRUO1aJIihbB79xaeq0v5UzfvnM5houGUm1Y461WVRcgAQ+Clh5rdb1eCx4g==}
    engines: {node: '>=14.0.0'}
    peerDependencies:
      react: '>=16.8'
      react-dom: '>=16.8'

  react-router@6.27.0:
    resolution: {integrity: sha512-YA+HGZXz4jaAkVoYBE98VQl+nVzI+cVI2Oj/06F5ZM+0u3TgedN9Y9kmMRo2mnkSK2nCpNQn0DVob4HCsY/WLw==}
    engines: {node: '>=14.0.0'}
    peerDependencies:
      react: '>=16.8'

  react-style-singleton@2.2.1:
    resolution: {integrity: sha512-ZWj0fHEMyWkHzKYUr2Bs/4zU6XLmq9HsgBURm7g5pAVfyn49DgUiNgY2d4lXRlYSiCif9YBGpQleewkcqddc7g==}
    engines: {node: '>=10'}
    peerDependencies:
      '@types/react': ^16.8.0 || ^17.0.0 || ^18.0.0
      react: ^16.8.0 || ^17.0.0 || ^18.0.0
    peerDependenciesMeta:
      '@types/react':
        optional: true

  react@18.3.1:
    resolution: {integrity: sha512-wS+hAgJShR0KhEvPJArfuPVN1+Hz1t0Y6n5jLrGQbkb4urgPE/0Rve+1kMB1v/oWgHgm4WIcV+i7F2pTVj+2iQ==}
    engines: {node: '>=0.10.0'}

  read-cache@1.0.0:
    resolution: {integrity: sha512-Owdv/Ft7IjOgm/i0xvNDZ1LrRANRfew4b2prF3OWMQLxLfu3bS8FVhCsrSCMK4lR56Y9ya+AThoTpDCTxCmpRA==}

  read-pkg-up@10.1.0:
    resolution: {integrity: sha512-aNtBq4jR8NawpKJQldrQcSW9y/d+KWH4v24HWkHljOZ7H0av+YTGANBzRh9A5pw7v/bLVsLVPpOhJ7gHNVy8lA==}
    engines: {node: '>=16'}

  read-pkg@8.1.0:
    resolution: {integrity: sha512-PORM8AgzXeskHO/WEv312k9U03B8K9JSiWF/8N9sUuFjBa+9SF2u6K7VClzXwDXab51jCd8Nd36CNM+zR97ScQ==}
    engines: {node: '>=16'}

  readable-stream@2.3.8:
    resolution: {integrity: sha512-8p0AUk4XODgIewSi0l8Epjs+EVnWiK7NoDIEGU0HhE7+ZyY8D1IMY7odu5lRrFXGg71L15KG8QrPmum45RTtdA==}

  readable-stream@4.5.2:
    resolution: {integrity: sha512-yjavECdqeZ3GLXNgRXgeQEdz9fvDDkNKyHnbHRFtOr7/LcfgBcmct7t/ET+HaCTqfh06OzoAxrkN/IfjJBVe+g==}
    engines: {node: ^12.22.0 || ^14.17.0 || >=16.0.0}

  readdir-glob@1.1.3:
    resolution: {integrity: sha512-v05I2k7xN8zXvPD9N+z/uhXPaj0sUFCe2rcWZIpBsqxfP7xXFQ0tipAd/wjj1YxWyWtUS5IDJpOG82JKt2EAVA==}

  readdirp@3.6.0:
    resolution: {integrity: sha512-hOS089on8RduqdbhvQ5Z37A0ESjsqz6qnRcffsMU3495FuTdqSm+7bhJ29JvIOsBDEEnan5DPu9t3To9VRlMzA==}
    engines: {node: '>=8.10.0'}

  readdirp@4.0.2:
    resolution: {integrity: sha512-yDMz9g+VaZkqBYS/ozoBJwaBhTbZo3UNYQHNRw1D3UFQB8oHB4uS/tAODO+ZLjGWmUbKnIlOWO+aaIiAxrUWHA==}
    engines: {node: '>= 14.16.0'}

  recursive-readdir@2.2.3:
    resolution: {integrity: sha512-8HrF5ZsXk5FAH9dgsx3BlUer73nIhuj+9OrQwEbLTPOBzGkL1lsFCR01am+v+0m2Cmbs1nP12hLDl5FA7EszKA==}
    engines: {node: '>=6.0.0'}

  reflect.getprototypeof@1.0.6:
    resolution: {integrity: sha512-fmfw4XgoDke3kdI6h4xcUz1dG8uaiv5q9gcEwLS4Pnth2kxT+GZ7YehS1JTMGBQmtV7Y4GFGbs2re2NqhdozUg==}
    engines: {node: '>= 0.4'}

  regenerator-runtime@0.14.1:
    resolution: {integrity: sha512-dYnhHh0nJoMfnkZs6GmmhFknAGRrLznOu5nc9ML+EJxGvrx6H7teuevqVqCuPcPK//3eDrrjQhehXVx9cnkGdw==}

  regexp.prototype.flags@1.5.2:
    resolution: {integrity: sha512-NcDiDkTLuPR+++OCKB0nWafEmhg/Da8aUPLPMQbK+bxKKCm1/S5he+AqYa4PlMCVBalb4/yxIRub6qkEx5yJbw==}
    engines: {node: '>= 0.4'}

  require-directory@2.1.1:
    resolution: {integrity: sha512-fGxEI7+wsG9xrvdjsrlmL22OMTTiHRwAMroiEeMgq8gzoLC/PQr7RsRDSTLUg/bZAZtF+TVIkHc6/4RIKrui+Q==}
    engines: {node: '>=0.10.0'}

  resolve-from@4.0.0:
    resolution: {integrity: sha512-pb/MYmXstAkysRFx8piNI1tGFNQIFA3vkE3Gq4EuA1dF6gHp/+vgZqsCGJapvy8N3Q+4o7FwvquPJcnZ7RYy4g==}
    engines: {node: '>=4'}

  resolve-pkg-maps@1.0.0:
    resolution: {integrity: sha512-seS2Tj26TBVOC2NIc2rOe2y2ZO7efxITtLZcGSOnHHNOQ7CkiUBfw0Iw2ck6xkIhPwLhKNLS8BO+hEpngQlqzw==}

  resolve@1.22.8:
    resolution: {integrity: sha512-oKWePCxqpd6FlLvGV1VU0x7bkPmmCNolxzjMf4NczoDnQcIWrAF+cPtZn5i6n+RfD2d9i0tzpKnG6Yk168yIyw==}
    hasBin: true

  resolve@2.0.0-next.5:
    resolution: {integrity: sha512-U7WjGVG9sH8tvjW5SmGbQuui75FiyjAX72HX15DwBBwF9dNiQZRQAg9nnPhYy+TUnE0+VcrttuvNI8oSxZcocA==}
    hasBin: true

  resq@1.11.0:
    resolution: {integrity: sha512-G10EBz+zAAy3zUd/CDoBbXRL6ia9kOo3xRHrMDsHljI0GDkhYlyjwoCx5+3eCC4swi1uCoZQhskuJkj7Gp57Bw==}

  restore-cursor@5.1.0:
    resolution: {integrity: sha512-oMA2dcrw6u0YfxJQXm342bFKX/E4sG9rbTzO9ptUcR/e8A33cHuvStiYOwH7fszkZlZ1z/ta9AAoPk2F4qIOHA==}
    engines: {node: '>=18'}

  reusify@1.0.4:
    resolution: {integrity: sha512-U9nH88a3fc/ekCF1l0/UP1IosiuIjyTh7hBvXVMHYgVcfGvt897Xguj2UOLDeI5BG2m7/uwyaLVT6fbtCwTyzw==}
    engines: {iojs: '>=1.0.0', node: '>=0.10.0'}

  rfdc@1.4.1:
    resolution: {integrity: sha512-q1b3N5QkRUWUl7iyylaaj3kOpIT0N2i9MqIEQXP73GVsN9cw3fdx8X63cEmWhJGi2PPCF23Ijp7ktmd39rawIA==}

  rgb2hex@0.2.5:
    resolution: {integrity: sha512-22MOP1Rh7sAo1BZpDG6R5RFYzR2lYEgwq7HEmyW2qcsOqR2lQKmn+O//xV3YG/0rrhMC6KVX2hU+ZXuaw9a5bw==}

  rimraf@3.0.2:
    resolution: {integrity: sha512-JZkJMZkAGFFPP2YqXZXPbMlMBgsxzE8ILs4lMIX/2o0L9UBw9O/Y3o6wFw/i9YLapcUJWwqbi3kdxIPdC62TIA==}
    deprecated: Rimraf versions prior to v4 are no longer supported
    hasBin: true

  rimraf@6.0.1:
    resolution: {integrity: sha512-9dkvaxAsk/xNXSJzMgFqqMCuFgt2+KsOFek3TMLfo8NCPfWpBmqwyNn5Y+NX56QUYfCtsyhF3ayiboEoUmJk/A==}
    engines: {node: 20 || >=22}
    hasBin: true

  rollup@4.24.0:
    resolution: {integrity: sha512-DOmrlGSXNk1DM0ljiQA+i+o0rSLhtii1je5wgk60j49d1jHT5YYttBv1iWOnYSTG+fZZESUOSNiAl89SIet+Cg==}
    engines: {node: '>=18.0.0', npm: '>=8.0.0'}
    hasBin: true

  run-async@3.0.0:
    resolution: {integrity: sha512-540WwVDOMxA6dN6We19EcT9sc3hkXPw5mzRNGM3FkdN/vtE9NFvj5lFAPNwUDmJjXidm3v7TC1cTE7t17Ulm1Q==}
    engines: {node: '>=0.12.0'}

  run-parallel@1.2.0:
    resolution: {integrity: sha512-5l4VyZR86LZ/lDxZTR6jqL8AFE2S0IFLMP26AbjsLVADxHdhB/c0GUsH+y39UfCi3dzz8OlQuPmnaJOMoDHQBA==}

  run-script-os@1.1.6:
    resolution: {integrity: sha512-ql6P2LzhBTTDfzKts+Qo4H94VUKpxKDFz6QxxwaUZN0mwvi7L3lpOI7BqPCq7lgDh3XLl0dpeXwfcVIitlrYrw==}
    hasBin: true

  rxjs@7.8.1:
    resolution: {integrity: sha512-AA3TVj+0A2iuIoQkWEK/tqFjBq2j+6PO6Y0zJcvzLAFhEFIO3HL0vls9hWLncZbAAbK0mar7oZ4V079I/qPMxg==}

  safaridriver@0.1.2:
    resolution: {integrity: sha512-4R309+gWflJktzPXBQCobbWEHlzC4aK3a+Ov3tz2Ib2aBxiwd11phkdIBH1l0EO22x24CJMUQkpKFumRriCSRg==}

  safaridriver@1.0.0:
    resolution: {integrity: sha512-J92IFbskyo7OYB3Dt4aTdyhag1GlInrfbPCmMteb7aBK7PwlnGz1HI0+oyNN97j7pV9DqUAVoVgkNRMrfY47mQ==}
    engines: {node: '>=18.0.0'}

  safe-array-concat@1.1.2:
    resolution: {integrity: sha512-vj6RsCsWBCf19jIeHEfkRMw8DPiBb+DMXklQ/1SGDHOMlHdPUkZXFQ2YdplS23zESTijAcurb1aSgJA3AgMu1Q==}
    engines: {node: '>=0.4'}

  safe-buffer@5.1.2:
    resolution: {integrity: sha512-Gd2UZBJDkXlY7GbJxfsE8/nvKkUEU1G38c1siN6QP6a9PT9MmHB8GnpscSmMJSoF8LOIrt8ud/wPtojys4G6+g==}

  safe-buffer@5.2.1:
    resolution: {integrity: sha512-rp3So07KcdmmKbGvgaNxQSJr7bGVSVk5S9Eq1F+ppbRo70+YeaDxkw5Dd8NPN+GD6bjnYm2VuPuCXmpuYvmCXQ==}

  safe-regex-test@1.0.3:
    resolution: {integrity: sha512-CdASjNJPvRa7roO6Ra/gLYBTzYzzPyyBXxIMdGW3USQLyjWEls2RgW5UBTXaQVp+OrpeCK3bLem8smtmheoRuw==}
    engines: {node: '>= 0.4'}

  safer-buffer@2.1.2:
    resolution: {integrity: sha512-YZo3K82SD7Riyi0E1EQPojLz7kpepnSQI9IyPbHHg1XXXevb5dJI7tpyN2ADxGcQbHG7vcyRHk0cbwqcQriUtg==}

  sass@1.79.4:
    resolution: {integrity: sha512-K0QDSNPXgyqO4GZq2HO5Q70TLxTH6cIT59RdoCHMivrC8rqzaTw5ab9prjz9KUN1El4FLXrBXJhik61JR4HcGg==}
    engines: {node: '>=14.0.0'}
    hasBin: true

  scheduler@0.23.2:
    resolution: {integrity: sha512-UOShsPwz7NrMUqhR6t0hWjFduvOzbtv7toDH1/hIrfRNIDBnnBWd0CwJTGvTpngVlmwGCdP9/Zl/tVrDqcuYzQ==}

  schema-utils@3.3.0:
    resolution: {integrity: sha512-pN/yOAvcC+5rQ5nERGuwrjLlYvLTbCibnZ1I7B1LaiAz9BRBlE9GMgE/eqV30P7aJQUf7Ddimy/RsbYO/GrVGg==}
    engines: {node: '>= 10.13.0'}

  semver@6.3.1:
    resolution: {integrity: sha512-BR7VvDCVHO+q2xBEWskxS6DJE1qRnb7DxzUrogb71CWoSficBxYsiAGd+Kl0mmq/MprG9yArRkyrQxTO6XjMzA==}
    hasBin: true

  semver@7.6.3:
    resolution: {integrity: sha512-oVekP1cKtI+CTDvHWYFUcMtsK/00wmAEfyqKfNdARm8u1wNVhSgaX7A8d4UuIlUI5e84iEwOhs7ZPYRmzU9U6A==}
    engines: {node: '>=10'}
    hasBin: true

  serialize-error@11.0.3:
    resolution: {integrity: sha512-2G2y++21dhj2R7iHAdd0FIzjGwuKZld+7Pl/bTU6YIkrC2ZMbVUjm+luj6A6V34Rv9XfKJDKpTWu9W4Gse1D9g==}
    engines: {node: '>=14.16'}

  serialize-javascript@6.0.2:
    resolution: {integrity: sha512-Saa1xPByTTq2gdeFZYLLo+RFE35NHZkAbqZeWNd3BpzppeVisAqpDjcp8dyf6uIvEqJRd46jemmyA4iFIeVk8g==}

  set-function-length@1.2.2:
    resolution: {integrity: sha512-pgRc4hJ4/sNjWCSS9AmnS40x3bNMDTknHgL5UaMBTMyJnU90EgWh1Rz+MC9eFu4BuN/UwZjKQuY/1v3rM7HMfg==}
    engines: {node: '>= 0.4'}

  set-function-name@2.0.2:
    resolution: {integrity: sha512-7PGFlmtwsEADb0WYyvCMa1t+yke6daIG4Wirafur5kcf+MhUnPms1UeR0CKQdTZD81yESwMHbtn+TR+dMviakQ==}
    engines: {node: '>= 0.4'}

  setimmediate@1.0.5:
    resolution: {integrity: sha512-MATJdZp8sLqDl/68LfQmbP8zKPLQNV6BIZoIgrscFDQ+RsvK/BxeDQOgyxKKoh0y/8h3BqVFnCqQ/gd+reiIXA==}

  shebang-command@2.0.0:
    resolution: {integrity: sha512-kHxr2zZpYtdmrN1qDjrrX/Z1rR1kG8Dx+gkpK1G4eXmvXswmcE1hTWBWYUzlraYw1/yZp6YuDY77YtvbN0dmDA==}
    engines: {node: '>=8'}

  shebang-regex@3.0.0:
    resolution: {integrity: sha512-7++dFhtcx3353uBaq8DDR4NuxBetBzC7ZQOhmTQInHEd6bSrXdiEyzCvG07Z44UYdLShWUyXt5M/yhz8ekcb1A==}
    engines: {node: '>=8'}

  shell-quote@1.8.1:
    resolution: {integrity: sha512-6j1W9l1iAs/4xYBI1SYOVZyFcCis9b4KCLQ8fgAGG07QvzaRLVVRQvAy85yNmmZSjYjg4MWh4gNvlPujU/5LpA==}

  side-channel@1.0.6:
    resolution: {integrity: sha512-fDW/EZ6Q9RiO8eFG8Hj+7u/oW+XrPTIChwCOM2+th2A6OblDtYYIpve9m+KvI9Z4C9qSEXlaGR6bTEYHReuglA==}
    engines: {node: '>= 0.4'}

  signal-exit@4.1.0:
    resolution: {integrity: sha512-bzyZ1e88w9O1iNJbKnOlvYTrWPDl46O1bG0D3XInv+9tkPrxrN8jUUTiFlDkkmKWgn1M6CfIA13SuGqOa9Korw==}
    engines: {node: '>=14'}

  slash@3.0.0:
    resolution: {integrity: sha512-g9Q1haeby36OSStwb4ntCGGGaKsaVSjQ68fBxoQcutl5fS1vuY18H3wSt3jFyFtrkx+Kz0V1G85A4MyAdDMi2Q==}
    engines: {node: '>=8'}

  slice-ansi@5.0.0:
    resolution: {integrity: sha512-FC+lgizVPfie0kkhqUScwRu1O/lF6NOgJmlCgK+/LYxDCTk8sGelYaHDhFcDN+Sn3Cv+3VSa4Byeo+IMCzpMgQ==}
    engines: {node: '>=12'}

  slice-ansi@7.1.0:
    resolution: {integrity: sha512-bSiSngZ/jWeX93BqeIAbImyTbEihizcwNjFoRUIY/T1wWQsfsm2Vw1agPKylXvQTU7iASGdHhyqRlqQzfz+Htg==}
    engines: {node: '>=18'}

  smart-buffer@4.2.0:
    resolution: {integrity: sha512-94hK0Hh8rPqQl2xXc3HsaBoOXKV20MToPkcXvwbISWLEs+64sBq5kFgn2kJDHb1Pry9yrP0dxrCI9RRci7RXKg==}
    engines: {node: '>= 6.0.0', npm: '>= 3.0.0'}

  socks-proxy-agent@8.0.4:
    resolution: {integrity: sha512-GNAq/eg8Udq2x0eNiFkr9gRg5bA7PXEWagQdeRX4cPSG+X/8V38v637gim9bjFptMk1QWsCTr0ttrJEiXbNnRw==}
    engines: {node: '>= 14'}

  socks@2.8.3:
    resolution: {integrity: sha512-l5x7VUUWbjVFbafGLxPWkYsHIhEvmF85tbIeFZWc8ZPtoMyybuEhL7Jye/ooC4/d48FgOjSJXgsF/AJPYCW8Zw==}
    engines: {node: '>= 10.0.0', npm: '>= 3.0.0'}

  source-map-js@1.2.1:
    resolution: {integrity: sha512-UXWMKhLOwVKb728IUtQPXxfYU+usdybtUrK/8uGE8CQMvrhOpwvzDBwj0QhSL7MQc7vIsISBG8VQ8+IDQxpfQA==}
    engines: {node: '>=0.10.0'}

  source-map-support@0.5.21:
    resolution: {integrity: sha512-uBHU3L3czsIyYXKX88fdrGovxdSCoTGDRZ6SYXtSRxLZUzHg5P/66Ht6uoUlHu9EZod+inXhKo3qQgwXUT/y1w==}

  source-map@0.6.1:
    resolution: {integrity: sha512-UjgapumWlbMhkBgzT7Ykc5YXUT46F0iKu8SGXq0bcwP5dz/h0Plj6enJqjz1Zbq2l5WaqYnrVbwWOWMyF3F47g==}
    engines: {node: '>=0.10.0'}

  source-map@0.7.4:
    resolution: {integrity: sha512-l3BikUxvPOcn5E74dZiq5BGsTb5yEwhaTSzccU6t4sDOH8NWJCstKO5QT2CvtFoK6F0saL7p9xHAqHOlCPJygA==}
    engines: {node: '>= 8'}

  spacetrim@0.11.39:
    resolution: {integrity: sha512-S/baW29azJ7py5ausQRE2S6uEDQnlxgMHOEEq4V770ooBDD1/9kZnxRcco/tjZYuDuqYXblCk/r3N13ZmvHZ2g==}

  spdx-correct@3.2.0:
    resolution: {integrity: sha512-kN9dJbvnySHULIluDHy32WHRUu3Og7B9sbY7tsFLctQkIqnMh3hErYgdMjTYuqmcXX+lK5T1lnUt3G7zNswmZA==}

  spdx-exceptions@2.5.0:
    resolution: {integrity: sha512-PiU42r+xO4UbUS1buo3LPJkjlO7430Xn5SVAhdpzzsPHsjbYVflnnFdATgabnLude+Cqu25p6N+g2lw/PFsa4w==}

  spdx-expression-parse@3.0.1:
    resolution: {integrity: sha512-cbqHunsQWnJNE6KhVSMsMeH5H/L9EpymbzqTQ3uLwNCLZ1Q481oWaofqH7nO6V07xlXwY6PhQdQ2IedWx/ZK4Q==}

  spdx-license-ids@3.0.20:
    resolution: {integrity: sha512-jg25NiDV/1fLtSgEgyvVyDunvaNHbuwF9lfNV17gSmPFAlYzdfNBlLtLzXTevwkPj7DhGbmN9VnmJIgLnhvaBw==}

  split2@4.2.0:
    resolution: {integrity: sha512-UcjcJOWknrNkF6PLX83qcHM6KHgVKNkV62Y8a5uYDVv9ydGQVwAHMKqHdJje1VTWpljG0WYpCDhrCdAOYH4TWg==}
    engines: {node: '>= 10.x'}

  sprintf-js@1.1.3:
    resolution: {integrity: sha512-Oo+0REFV59/rz3gfJNKQiBlwfHaSESl1pcGyABQsnnIfWOFt6JNj5gCog2U6MLZ//IGYD+nA8nI+mTShREReaA==}

  stack-utils@2.0.6:
    resolution: {integrity: sha512-XlkWvfIm6RmsWtNJx+uqtKLS8eqFbxUg0ZzLXqY0caEy9l7hruX8IpiDnjsLavoBgqCCR71TqWO8MaXYheJ3RQ==}
    engines: {node: '>=10'}

  stop-iteration-iterator@1.0.0:
    resolution: {integrity: sha512-iCGQj+0l0HOdZ2AEeBADlsRC+vsnDsZsbdSiH1yNSjcfKM7fdpCMfqAL/dwF5BLiw/XhRft/Wax6zQbhq2BcjQ==}
    engines: {node: '>= 0.4'}

  stream-buffers@3.0.3:
    resolution: {integrity: sha512-pqMqwQCso0PBJt2PQmDO0cFj0lyqmiwOMiMSkVtRokl7e+ZTRYgDHKnuZNbqjiJXgsg4nuqtD/zxuo9KqTp0Yw==}
    engines: {node: '>= 0.10.0'}

  streamx@2.20.1:
    resolution: {integrity: sha512-uTa0mU6WUC65iUvzKH4X9hEdvSW7rbPxPtwfWiLMSj3qTdQbAiUboZTxauKfpFuGIGa1C2BYijZ7wgdUXICJhA==}

  string-argv@0.3.2:
    resolution: {integrity: sha512-aqD2Q0144Z+/RqG52NeHEkZauTAUWJO8c6yTftGJKO3Tja5tUgIfmIl6kExvhtxSDP7fXB6DvzkfMpCd/F3G+Q==}
    engines: {node: '>=0.6.19'}

  string-width@4.2.3:
    resolution: {integrity: sha512-wKyQRQpjJ0sIp62ErSZdGsjMJWsap5oRNihHhu6G7JVO/9jIB6UyevL+tXuOqrng8j/cxKTWyWUwvSTriiZz/g==}
    engines: {node: '>=8'}

  string-width@5.1.2:
    resolution: {integrity: sha512-HnLOCR3vjcY8beoNLtcjZ5/nxn2afmME6lhrDrebokqMap+XbeW8n9TXpPDOqdGK5qcI3oT0GKTW6wC7EMiVqA==}
    engines: {node: '>=12'}

  string-width@7.2.0:
    resolution: {integrity: sha512-tsaTIkKW9b4N+AEj+SVA+WhJzV7/zMhcSu78mLKWSk7cXMOSHsBKFWUs0fWwq8QyK3MgJBQRX6Gbi4kYbdvGkQ==}
    engines: {node: '>=18'}

  string.prototype.includes@2.0.0:
    resolution: {integrity: sha512-E34CkBgyeqNDcrbU76cDjL5JLcVrtSdYq0MEh/B10r17pRP4ciHLwTgnuLV8Ay6cgEMLkcBkFCKyFZ43YldYzg==}

  string.prototype.matchall@4.0.11:
    resolution: {integrity: sha512-NUdh0aDavY2og7IbBPenWqR9exH+E26Sv8e0/eTe1tltDGZL+GtBkDAnnyBtmekfK6/Dq3MkcGtzXFEd1LQrtg==}
    engines: {node: '>= 0.4'}

  string.prototype.repeat@1.0.0:
    resolution: {integrity: sha512-0u/TldDbKD8bFCQ/4f5+mNRrXwZ8hg2w7ZR8wa16e8z9XpePWl3eGEcUD0OXpEH/VJH/2G3gjUtR3ZOiBe2S/w==}

  string.prototype.trim@1.2.9:
    resolution: {integrity: sha512-klHuCNxiMZ8MlsOihJhJEBJAiMVqU3Z2nEXWfWnIqjN0gEFS9J9+IxKozWWtQGcgoa1WUZzLjKPTr4ZHNFTFxw==}
    engines: {node: '>= 0.4'}

  string.prototype.trimend@1.0.8:
    resolution: {integrity: sha512-p73uL5VCHCO2BZZ6krwwQE3kCzM7NKmis8S//xEC6fQonchbum4eP6kR4DLEjQFO3Wnj3Fuo8NM0kOSjVdHjZQ==}

  string.prototype.trimstart@1.0.8:
    resolution: {integrity: sha512-UXSH262CSZY1tfu3G3Secr6uGLCFVPMhIqHjlgCUtCCcgihYc/xKs9djMTMUOb2j1mVSeU8EU6NWc/iQKU6Gfg==}
    engines: {node: '>= 0.4'}

  string_decoder@1.1.1:
    resolution: {integrity: sha512-n/ShnvDi6FHbbVfviro+WojiFzv+s8MPMHBczVePfUpDJLwoLT0ht1l4YwBCbi8pJAveEEdnkHyPyTP/mzRfwg==}

  string_decoder@1.3.0:
    resolution: {integrity: sha512-hkRX8U1WjJFd8LsDJ2yQ/wWWxaopEsABU1XfkM8A+j0+85JAGppt16cr1Whg6KIbb4okU6Mql6BOj+uup/wKeA==}

  strip-ansi@6.0.1:
    resolution: {integrity: sha512-Y38VPSHcqkFrCpFnQ9vuSXmquuv5oXOKpGeT6aGrr3o3Gc9AlVa6JBfUSOCnbxGGZF+/0ooI7KrPuUSztUdU5A==}
    engines: {node: '>=8'}

  strip-ansi@7.1.0:
    resolution: {integrity: sha512-iq6eVVI64nQQTRYq2KtEg2d2uU7LElhTJwsH4YzIHZshxlgZms/wIc4VoDQTlG/IvVIrBKG06CrZnp0qv7hkcQ==}
    engines: {node: '>=12'}

  strip-bom@3.0.0:
    resolution: {integrity: sha512-vavAMRXOgBVNF6nyEEmL3DBK19iRpDcoIwW+swQ+CbGiu7lju6t+JklA1MHweoWtadgt4ISVUsXLyDq34ddcwA==}
    engines: {node: '>=4'}

  strip-final-newline@3.0.0:
    resolution: {integrity: sha512-dOESqjYr96iWYylGObzd39EuNTa5VJxyvVAEm5Jnh7KGo75V43Hk1odPQkNDyXNmUR6k+gEiDVXnjB8HJ3crXw==}
    engines: {node: '>=12'}

  strip-final-newline@4.0.0:
    resolution: {integrity: sha512-aulFJcD6YK8V1G7iRB5tigAP4TsHBZZrOV8pjV++zdUwmeV8uzbY7yn6h9MswN62adStNZFuCIx4haBnRuMDaw==}
    engines: {node: '>=18'}

  strip-json-comments@3.1.1:
    resolution: {integrity: sha512-6fPc+R4ihwqP6N/aIv2f1gMH8lOVtWQHoqC4yK6oSDVVocumAsfCqjkXnqiYMhmMwS/mEHLp7Vehlt3ql6lEig==}
    engines: {node: '>=8'}

  strnum@1.0.5:
    resolution: {integrity: sha512-J8bbNyKKXl5qYcR36TIO8W3mVGVHrmmxsd5PAItGkmyzwJvybiw2IVq5nqd0i4LSNSkB/sx9VHllbfFdr9k1JA==}

  sucrase@3.35.0:
    resolution: {integrity: sha512-8EbVDiu9iN/nESwxeSxDKe0dunta1GOlHufmSSXxMD2z2/tMZpDMpvXQGsc+ajGo8y2uYUmixaSRUc/QPoQ0GA==}
    engines: {node: '>=16 || 14 >=14.17'}
    hasBin: true

  supports-color@5.5.0:
    resolution: {integrity: sha512-QjVjwdXIt408MIiAqCX4oUKsgU2EqAGzs2Ppkm4aQYbjm+ZEWEcW4SfFNTr4uMNZma0ey4f5lgLrkB0aX0QMow==}
    engines: {node: '>=4'}

  supports-color@7.2.0:
    resolution: {integrity: sha512-qpCAvRl9stuOHveKsn7HncJRvv501qIacKzQlO/+Lwxc9+0q2wLyv4Dfvt80/DPn2pqOBsJdDiogXGR9+OvwRw==}
    engines: {node: '>=8'}

  supports-color@8.1.1:
    resolution: {integrity: sha512-MpUEN2OodtUzxvKQl72cUF7RQ5EiHsGvSsVG0ia9c5RbWGL2CI4C7EpPS8UTBIplnlzZiNuV56w+FuNxy3ty2Q==}
    engines: {node: '>=10'}

  supports-preserve-symlinks-flag@1.0.0:
    resolution: {integrity: sha512-ot0WnXS9fgdkgIcePe6RHNk1WA8+muPa6cSjeR3V8K27q9BB1rTE3R1p7Hv0z1ZyAc8s6Vvv8DIyWf681MAt0w==}
    engines: {node: '>= 0.4'}

  synckit@0.9.1:
    resolution: {integrity: sha512-7gr8p9TQP6RAHusBOSLs46F4564ZrjV8xFmw5zCmgmhGUcw2hxsShhJ6CEiHQMgPDwAQ1fWHPM0ypc4RMAig4A==}
    engines: {node: ^14.18.0 || >=16.0.0}

  tailwind-merge@2.5.2:
    resolution: {integrity: sha512-kjEBm+pvD+6eAwzJL2Bi+02/9LFLal1Gs61+QB7HvTfQQ0aXwC5LGT8PEt1gS0CWKktKe6ysPTAy3cBC5MeiIg==}

  tailwindcss-animate@1.0.7:
    resolution: {integrity: sha512-bl6mpH3T7I3UFxuvDEXLxy/VuFxBk5bbzplh7tXI68mwMokNYd1t9qPBHlnyTwfa4JGC4zP516I1hYYtQ/vspA==}
    peerDependencies:
      tailwindcss: '>=3.0.0 || insiders'

  tailwindcss@3.4.15:
    resolution: {integrity: sha512-r4MeXnfBmSOuKUWmXe6h2CcyfzJCEk4F0pptO5jlnYSIViUkVmsawj80N5h2lO3gwcmSb4n3PuN+e+GC1Guylw==}
    engines: {node: '>=14.0.0'}
    hasBin: true

  tapable@2.2.1:
    resolution: {integrity: sha512-GNzQvQTOIP6RyTfE2Qxb8ZVlNmw0n88vp1szwWRimP02mnTsx3Wtn5qRdqY9w2XduFNUgvOwhNnQsjwCp+kqaQ==}
    engines: {node: '>=6'}

  tar-fs@3.0.6:
    resolution: {integrity: sha512-iokBDQQkUyeXhgPYaZxmczGPhnhXZ0CmrqI+MOb/WFGS9DW5wnfrLgtjUJBvz50vQ3qfRwJ62QVoCFu8mPVu5w==}

  tar-stream@3.1.7:
    resolution: {integrity: sha512-qJj60CXt7IU1Ffyc3NJMjh6EkuCFej46zUqJ4J7pqYlThyd9bO0XBTmcOIhSzZJVWfsLks0+nle/j538YAW9RQ==}

  terser-webpack-plugin@5.3.10:
    resolution: {integrity: sha512-BKFPWlPDndPs+NGGCr1U59t0XScL5317Y0UReNrHaw9/FwhPENlq6bfgs+4yPfyP51vqC1bQ4rp1EfXW5ZSH9w==}
    engines: {node: '>= 10.13.0'}
    peerDependencies:
      '@swc/core': '*'
      esbuild: '*'
      uglify-js: '*'
      webpack: ^5.1.0
    peerDependenciesMeta:
      '@swc/core':
        optional: true
      esbuild:
        optional: true
      uglify-js:
        optional: true

  terser@5.34.1:
    resolution: {integrity: sha512-FsJZ7iZLd/BXkz+4xrRTGJ26o/6VTjQytUk8b8OxkwcD2I+79VPJlz7qss1+zE7h8GNIScFqXcDyJ/KqBYZFVA==}
    engines: {node: '>=10'}
    hasBin: true

  text-decoder@1.2.0:
    resolution: {integrity: sha512-n1yg1mOj9DNpk3NeZOx7T6jchTbyJS3i3cucbNN6FcdPriMZx7NsgrGpWWdWZZGxD7ES1XB+3uoqHMgOKaN+fg==}

  text-table@0.2.0:
    resolution: {integrity: sha512-N+8UisAXDGk8PFXP4HAzVR9nbfmVJ3zYLAWiTIoqC5v5isinhr+r5uaO8+7r3BMfuNIufIsA7RdpVgacC2cSpw==}

  thenify-all@1.6.0:
    resolution: {integrity: sha512-RNxQH/qI8/t3thXJDwcstUO4zeqo64+Uy/+sNVRBx4Xn2OX+OZ9oP+iJnNFqplFra2ZUVeKCSa2oVWi3T4uVmA==}
    engines: {node: '>=0.8'}

  thenify@3.3.1:
    resolution: {integrity: sha512-RVZSIV5IG10Hk3enotrhvz0T9em6cyHBLkH/YAZuKqd8hRkKhSfCGIcP2KUY0EPxndzANBmNllzWPwak+bheSw==}

  through@2.3.8:
    resolution: {integrity: sha512-w89qg7PI8wAdvX60bMDP+bFoD5Dvhm9oLheFp5O4a2QF0cSBGsBX4qZmadPMvVqlLJBBci+WqGGOAPvcDeNSVg==}

  tinyrainbow@1.2.0:
    resolution: {integrity: sha512-weEDEq7Z5eTHPDh4xjX789+fHfF+P8boiFB+0vbWzpbnbsEr/GRaohi/uMKxg8RZMXnl1ItAi/IUHWMsjDV7kQ==}
    engines: {node: '>=14.0.0'}

  tmp@0.0.33:
    resolution: {integrity: sha512-jRCJlojKnZ3addtTOjdIqoRuPEKBvNXcGYqzO6zWZX8KfKEpnGY5jfggJQ3EjKuu8D4bJRr0y+cYJFmYbImXGw==}
    engines: {node: '>=0.6.0'}

  to-regex-range@5.0.1:
    resolution: {integrity: sha512-65P7iz6X5yEr1cwcgvQxbbIw7Uk3gOy5dIdtZ4rDveLqhrdJP+Li/Hx6tyK0NEb+2GCyneCMJiGqrADCSNk8sQ==}
    engines: {node: '>=8.0'}

  tree-kill@1.2.2:
    resolution: {integrity: sha512-L0Orpi8qGpRG//Nd+H90vFB+3iHnue1zSSGmNOOCh1GLJ7rUKVwV2HvijphGQS2UmhUZewS9VgvxYIdgr+fG1A==}
    hasBin: true

  ts-api-utils@1.3.0:
    resolution: {integrity: sha512-UQMIo7pb8WRomKR1/+MFVLTroIvDVtMX3K6OUir8ynLyzB8Jeriont2bTAtmNPa1ekAgN7YPDyf6V+ygrdU+eQ==}
    engines: {node: '>=16'}
    peerDependencies:
      typescript: '>=4.2.0'

  ts-interface-checker@0.1.13:
    resolution: {integrity: sha512-Y/arvbn+rrz3JCKl9C4kVNfTfSm2/mEp5FSz5EsZSANGPSlQrpRI5M4PKF+mJnE52jOO90PnPSc3Ur3bTQw0gA==}

  ts-loader@9.5.1:
    resolution: {integrity: sha512-rNH3sK9kGZcH9dYzC7CewQm4NtxJTjSEVRJ2DyBZR7f8/wcta+iV44UPCXc5+nzDzivKtlzV6c9P4e+oFhDLYg==}
    engines: {node: '>=12.0.0'}
    peerDependencies:
      typescript: '*'
      webpack: ^5.0.0

  ts-node@10.9.2:
    resolution: {integrity: sha512-f0FFpIdcHgn8zcPSbf1dRevwt047YMnaiJM3u2w2RewrB+fob/zePZcrOyQoLMMO7aBIddLcQIEK5dYjkLnGrQ==}
    hasBin: true
    peerDependencies:
      '@swc/core': '>=1.2.50'
      '@swc/wasm': '>=1.2.50'
      '@types/node': '*'
      typescript: '>=2.7'
    peerDependenciesMeta:
      '@swc/core':
        optional: true
      '@swc/wasm':
        optional: true

  tsc-alias@1.8.10:
    resolution: {integrity: sha512-Ibv4KAWfFkFdKJxnWfVtdOmB0Zi1RJVxcbPGiCDsFpCQSsmpWyuzHG3rQyI5YkobWwxFPEyQfu1hdo4qLG2zPw==}
    hasBin: true

  tsconfig-paths@3.15.0:
    resolution: {integrity: sha512-2Ac2RgzDe/cn48GvOe3M+o82pEFewD3UPbyoUHHdKasHwJKjds4fLXWf/Ux5kATBKN20oaFGu+jbElp1pos0mg==}

  tslib@2.7.0:
    resolution: {integrity: sha512-gLXCKdN1/j47AiHiOkJN69hJmcbGTHI0ImLmbYLHykhgeN0jVGola9yVjFgzCUklsZQMW55o+dW7IXv3RCXDzA==}

  tsx@4.19.2:
    resolution: {integrity: sha512-pOUl6Vo2LUq/bSa8S5q7b91cgNSjctn9ugq/+Mvow99qW6x/UZYwzxy/3NmqoT66eHYfCVvFvACC58UBPFf28g==}
    engines: {node: '>=18.0.0'}
    hasBin: true

  turbo-darwin-64@2.3.3:
    resolution: {integrity: sha512-bxX82xe6du/3rPmm4aCC5RdEilIN99VUld4HkFQuw+mvFg6darNBuQxyWSHZTtc25XgYjQrjsV05888w1grpaA==}
    cpu: [x64]
    os: [darwin]

  turbo-darwin-arm64@2.3.3:
    resolution: {integrity: sha512-DYbQwa3NsAuWkCUYVzfOUBbSUBVQzH5HWUFy2Kgi3fGjIWVZOFk86ss+xsWu//rlEAfYwEmopigsPYSmW4X15A==}
    cpu: [arm64]
    os: [darwin]

  turbo-linux-64@2.3.3:
    resolution: {integrity: sha512-eHj9OIB0dFaP6BxB88jSuaCLsOQSYWBgmhy2ErCu6D2GG6xW3b6e2UWHl/1Ho9FsTg4uVgo4DB9wGsKa5erjUA==}
    cpu: [x64]
    os: [linux]

  turbo-linux-arm64@2.3.3:
    resolution: {integrity: sha512-NmDE/NjZoDj1UWBhMtOPmqFLEBKhzGS61KObfrDEbXvU3lekwHeoPvAMfcovzswzch+kN2DrtbNIlz+/rp8OCg==}
    cpu: [arm64]
    os: [linux]

  turbo-windows-64@2.3.3:
    resolution: {integrity: sha512-O2+BS4QqjK3dOERscXqv7N2GXNcqHr9hXumkMxDj/oGx9oCatIwnnwx34UmzodloSnJpgSqjl8iRWiY65SmYoQ==}
    cpu: [x64]
    os: [win32]

  turbo-windows-arm64@2.3.3:
    resolution: {integrity: sha512-dW4ZK1r6XLPNYLIKjC4o87HxYidtRRcBeo/hZ9Wng2XM/MqqYkAyzJXJGgRMsc0MMEN9z4+ZIfnSNBrA0b08ag==}
    cpu: [arm64]
    os: [win32]

  turbo@2.3.3:
    resolution: {integrity: sha512-DUHWQAcC8BTiUZDRzAYGvpSpGLiaOQPfYXlCieQbwUvmml/LRGIe3raKdrOPOoiX0DYlzxs2nH6BoWJoZrj8hA==}
    hasBin: true

  type-check@0.4.0:
    resolution: {integrity: sha512-XleUoc9uwGXqjWwXaUTZAmzMcFZ5858QA2vvx1Ur5xIcixXIP+8LnFDgRplU30us6teqdlskFfu+ae4K79Ooew==}
    engines: {node: '>= 0.8.0'}

  type-fest@0.20.2:
    resolution: {integrity: sha512-Ne+eE4r0/iWnpAxD852z3A+N0Bt5RN//NjJwRd2VFHEmrywxf5vsZlh4R6lixl6B+wz/8d+maTSAkN1FIkI3LQ==}
    engines: {node: '>=10'}

  type-fest@0.21.3:
    resolution: {integrity: sha512-t0rzBq87m3fVcduHDUFhKmyyX+9eo6WQjZvf51Ea/M0Q7+T374Jp1aUiyUl0GKxp8M/OETVHSDvmkyPgvX+X2w==}
    engines: {node: '>=10'}

  type-fest@2.13.0:
    resolution: {integrity: sha512-lPfAm42MxE4/456+QyIaaVBAwgpJb6xZ8PRu09utnhPdWwcyj9vgy6Sq0Z5yNbJ21EdxB5dRU/Qg8bsyAMtlcw==}
    engines: {node: '>=12.20'}

  type-fest@2.19.0:
    resolution: {integrity: sha512-RAH822pAdBgcNMAfWnCBU3CFZcfZ/i1eZjwFU/dsLKumyuuP3niueg2UAukXYF0E2AAoc82ZSSf9J0WQBinzHA==}
    engines: {node: '>=12.20'}

  type-fest@3.13.1:
    resolution: {integrity: sha512-tLq3bSNx+xSpwvAJnzrK0Ep5CLNWjvFTOp71URMaAEWBfRb9nnJiBoUe0tF8bI4ZFO3omgBR6NvnbzVUT3Ly4g==}
    engines: {node: '>=14.16'}

  type-fest@4.26.1:
    resolution: {integrity: sha512-yOGpmOAL7CkKe/91I5O3gPICmJNLJ1G4zFYVAsRHg7M64biSnPtRj0WNQt++bRkjYOqjWXrhnUw1utzmVErAdg==}
    engines: {node: '>=16'}

  typed-array-buffer@1.0.2:
    resolution: {integrity: sha512-gEymJYKZtKXzzBzM4jqa9w6Q1Jjm7x2d+sh19AdsD4wqnMPDYyvwpsIc2Q/835kHuo3BEQ7CjelGhfTsoBb2MQ==}
    engines: {node: '>= 0.4'}

  typed-array-byte-length@1.0.1:
    resolution: {integrity: sha512-3iMJ9q0ao7WE9tWcaYKIptkNBuOIcZCCT0d4MRvuuH88fEoEH62IuQe0OtraD3ebQEoTRk8XCBoknUNc1Y67pw==}
    engines: {node: '>= 0.4'}

  typed-array-byte-offset@1.0.2:
    resolution: {integrity: sha512-Ous0vodHa56FviZucS2E63zkgtgrACj7omjwd/8lTEMEPFFyjfixMZ1ZXenpgCFBBt4EC1J2XsyVS2gkG0eTFA==}
    engines: {node: '>= 0.4'}

  typed-array-length@1.0.6:
    resolution: {integrity: sha512-/OxDN6OtAk5KBpGb28T+HZc2M+ADtvRxXrKKbUwtsLgdoxgX13hyy7ek6bFRl5+aBs2yZzB0c4CnQfAtVypW/g==}
    engines: {node: '>= 0.4'}

  typescript@5.5.4:
    resolution: {integrity: sha512-Mtq29sKDAEYP7aljRgtPOpTvOfbwRWlS6dPRzwjdE+C0R4brX/GUyhHSecbHMFLNBLcJIPt9nl9yG5TZ1weH+Q==}
    engines: {node: '>=14.17'}
    hasBin: true

  unbox-primitive@1.0.2:
    resolution: {integrity: sha512-61pPlCD9h51VoreyJ0BReideM3MDKMKnh6+V9L08331ipq6Q8OFXZYiqP6n/tbHx4s5I9uRhcye6BrbkizkBDw==}

  unbzip2-stream@1.4.3:
    resolution: {integrity: sha512-mlExGW4w71ebDJviH16lQLtZS32VKqsSfk80GCfUlwT/4/hNRFsoscrF/c++9xinkMzECL1uL9DDwXqFWkruPg==}

  undici-types@6.19.8:
    resolution: {integrity: sha512-ve2KP6f/JnbPBFyobGHuerC9g1FYGn/F8n1LWTwNxCEzd6IfqTwUQcNXgEtmmQ6DlRrC1hrSrBnCZPokRrDHjw==}

  undici@6.21.0:
    resolution: {integrity: sha512-BUgJXc752Kou3oOIuU1i+yZZypyZRqNPW0vqoMPl8VaoalSfeR0D8/t4iAS3yirs79SSMTxTag+ZC86uswv+Cw==}
    engines: {node: '>=18.17'}

  universalify@2.0.1:
    resolution: {integrity: sha512-gptHNQghINnc/vTGIk0SOFGFNXw7JVrlRUtConJRlvaw6DuX0wO5Jeko9sWrMBhh+PsYAZ7oXAiOnf/UKogyiw==}
    engines: {node: '>= 10.0.0'}

  update-browserslist-db@1.1.1:
    resolution: {integrity: sha512-R8UzCaa9Az+38REPiJ1tXlImTJXlVfgHZsglwBD/k6nj76ctsH1E3q4doGrukiLQd3sGQYu56r5+lo5r94l29A==}
    hasBin: true
    peerDependencies:
      browserslist: '>= 4.21.0'

  uri-js@4.4.1:
    resolution: {integrity: sha512-7rKUyy33Q1yc98pQ1DAmLtwX109F7TIfWlW1Ydo8Wl1ii1SeHieeh0HHfPeL2fMXK6z0s8ecKs9frCuLJvndBg==}

  urlpattern-polyfill@10.0.0:
    resolution: {integrity: sha512-H/A06tKD7sS1O1X2SshBVeA5FLycRpjqiBeqGKmBwBDBy28EnRjORxTNe269KSSr5un5qyWi1iL61wLxpd+ZOg==}

  use-callback-ref@1.3.2:
    resolution: {integrity: sha512-elOQwe6Q8gqZgDA8mrh44qRTQqpIHDcZ3hXTLjBe1i4ph8XpNJnO+aQf3NaG+lriLopI4HMx9VjQLfPQ6vhnoA==}
    engines: {node: '>=10'}
    peerDependencies:
      '@types/react': ^16.8.0 || ^17.0.0 || ^18.0.0
      react: ^16.8.0 || ^17.0.0 || ^18.0.0
    peerDependenciesMeta:
      '@types/react':
        optional: true

  use-sidecar@1.1.2:
    resolution: {integrity: sha512-epTbsLuzZ7lPClpz2TyryBfztm7m+28DlEv2ZCQ3MDr5ssiwyOwGH/e5F9CkfWjJ1t4clvI58yF822/GUkjjhw==}
    engines: {node: '>=10'}
    peerDependencies:
      '@types/react': ^16.9.0 || ^17.0.0 || ^18.0.0
      react: ^16.8.0 || ^17.0.0 || ^18.0.0
    peerDependenciesMeta:
      '@types/react':
        optional: true

  userhome@1.0.0:
    resolution: {integrity: sha512-ayFKY3H+Pwfy4W98yPdtH1VqH4psDeyW8lYYFzfecR9d6hqLpqhecktvYR3SEEXt7vG0S1JEpciI3g94pMErig==}
    engines: {node: '>= 0.8.0'}

  util-deprecate@1.0.2:
    resolution: {integrity: sha512-EPD5q1uXyFxJpCrLnCc1nHnq3gOa6DZBocAIiI2TaSCA7VCJ1UJDMagCzIkXNsUYfD1daK//LTEQ8xiIbrHtcw==}

  v8-compile-cache-lib@3.0.1:
    resolution: {integrity: sha512-wa7YjyUGfNZngI/vtK0UHAN+lgDCxBPCylVXGp0zu59Fz5aiGtNXaq3DhIov063MorB+VfufLh3JlF2KdTK3xg==}

  validate-npm-package-license@3.0.4:
    resolution: {integrity: sha512-DpKm2Ui/xN7/HQKCtpZxoRWBhZ9Z0kqtygG8XCgNQ8ZlDnxuQmWhj566j8fN4Cu3/JmbhsDo7fcAJq4s9h27Ew==}

<<<<<<< HEAD
  vaul@1.1.0:
    resolution: {integrity: sha512-YhO/bikcauk48hzhMhvIvT+U87cuCbNbKk9fF4Ou5UkI9t2KkBMernmdP37pCzF15hrv55fcny1YhexK8h6GVQ==}
    peerDependencies:
      react: ^16.8 || ^17.0 || ^18.0
      react-dom: ^16.8 || ^17.0 || ^18.0

  vite@5.4.9:
    resolution: {integrity: sha512-20OVpJHh0PAM0oSOELa5GaZNWeDjcAvQjGXy2Uyr+Tp+/D2/Hdz6NLgpJLsarPTA2QJ6v8mX2P1ZfbsSKvdMkg==}
    engines: {node: ^18.0.0 || >=20.0.0}
=======
  vite@6.0.5:
    resolution: {integrity: sha512-akD5IAH/ID5imgue2DYhzsEwCi0/4VKY31uhMLEYJwPP4TiUp8pL5PIK+Wo7H8qT8JY9i+pVfPydcFPYD1EL7g==}
    engines: {node: ^18.0.0 || ^20.0.0 || >=22.0.0}
>>>>>>> 3fb2f179
    hasBin: true
    peerDependencies:
      '@types/node': ^18.0.0 || ^20.0.0 || >=22.0.0
      jiti: '>=1.21.0'
      less: '*'
      lightningcss: ^1.21.0
      sass: '*'
      sass-embedded: '*'
      stylus: '*'
      sugarss: '*'
      terser: ^5.16.0
      tsx: ^4.8.1
      yaml: ^2.4.2
    peerDependenciesMeta:
      '@types/node':
        optional: true
      jiti:
        optional: true
      less:
        optional: true
      lightningcss:
        optional: true
      sass:
        optional: true
      sass-embedded:
        optional: true
      stylus:
        optional: true
      sugarss:
        optional: true
      terser:
        optional: true
      tsx:
        optional: true
      yaml:
        optional: true

  wait-port@1.1.0:
    resolution: {integrity: sha512-3e04qkoN3LxTMLakdqeWth8nih8usyg+sf1Bgdf9wwUkp05iuK1eSY/QpLvscT/+F/gA89+LpUmmgBtesbqI2Q==}
    engines: {node: '>=10'}
    hasBin: true

  watchpack@2.4.2:
    resolution: {integrity: sha512-TnbFSbcOCcDgjZ4piURLCbJ3nJhznVh9kw6F6iokjiFPl8ONxe9A6nMDVXDiNbrSfLILs6vB07F7wLBrwPYzJw==}
    engines: {node: '>=10.13.0'}

  wcwidth@1.0.1:
    resolution: {integrity: sha512-XHPEwS0q6TaxcvG85+8EYkbiCux2XtWG2mkc47Ng2A77BQu9+DqIOJldST4HgPkuea7dvKSj5VgX3P1d4rW8Tg==}

  web-streams-polyfill@3.3.3:
    resolution: {integrity: sha512-d2JWLCivmZYTSIoge9MsgFCZrt571BikcWGYkjC1khllbTeDlGqZ2D8vD8E/lJa8WGWbb7Plm8/XJYV7IJHZZw==}
    engines: {node: '>= 8'}

  webdriver@9.1.2:
    resolution: {integrity: sha512-NjeYVTCSMwQrd+EDpSSB8YnSNzYeEPU2IoJhvjaXUwTEhoaIvz6x6fM4UqCbm/ph8lZ1uWux43fqIcfDzFQl5Q==}
    engines: {node: '>=18.20.0'}

  webdriver@9.4.4:
    resolution: {integrity: sha512-F/QxX3TNfkBWzYC0Ywz0oRRUtvUEFUM59pob19gs+lZ2seXKKCJ8vVLzIWcT9XBU8dFAWN6Mzqi5FypHWeBgfw==}
    engines: {node: '>=18.20.0'}

  webdriverio@9.1.2:
    resolution: {integrity: sha512-Yk/OmxUmse6YVBMr+iM5zH3LKiy07cJQsq19qL2Zj29+2I3b8kK8uGxx8+DhqYF/A/MVwHUFxACzQDYsdW6pjw==}
    engines: {node: '>=18.20.0'}
    peerDependencies:
      puppeteer-core: ^22.3.0
    peerDependenciesMeta:
      puppeteer-core:
        optional: true

  webdriverio@9.4.5:
    resolution: {integrity: sha512-tc22NSwKbXNROhafzktoQnhfkx0bhvh9a+XVaVu3mLhaiOmymIGDcS2NyRoOn3Sq4JxWJuOUwTO6f6jNkFJ5bQ==}
    engines: {node: '>=18.20.0'}
    peerDependencies:
      puppeteer-core: ^22.3.0
    peerDependenciesMeta:
      puppeteer-core:
        optional: true

  webextension-polyfill@0.12.0:
    resolution: {integrity: sha512-97TBmpoWJEE+3nFBQ4VocyCdLKfw54rFaJ6EVQYLBCXqCIpLSZkwGgASpv4oPt9gdKCJ80RJlcmNzNn008Ag6Q==}

  webpack-sources@3.2.3:
    resolution: {integrity: sha512-/DyMEOrDgLKKIG0fmvtz+4dUX/3Ghozwgm6iPp8KRhvn+eQf9+Q7GWxVNMk3+uCPWfdXYC4ExGBckIXdFEfH1w==}
    engines: {node: '>=10.13.0'}

  webpack@5.94.0:
    resolution: {integrity: sha512-KcsGn50VT+06JH/iunZJedYGUJS5FGjow8wb9c0v5n1Om8O1g4L6LjtfxwlXIATopoQu+vOXXa7gYisWxCoPyg==}
    engines: {node: '>=10.13.0'}
    hasBin: true
    peerDependencies:
      webpack-cli: '*'
    peerDependenciesMeta:
      webpack-cli:
        optional: true

  whatwg-encoding@3.1.1:
    resolution: {integrity: sha512-6qN4hJdMwfYBtE3YBTTHhoeuUrDBPZmbQaxWAqSALV/MeEnR5z1xd8UKud2RAkFoPkmB+hli1TZSnyi84xz1vQ==}
    engines: {node: '>=18'}

  whatwg-mimetype@4.0.0:
    resolution: {integrity: sha512-QaKxh0eNIi2mE9p2vEdzfagOKHCcj1pJ56EEHGQOVxp8r9/iszLUUV7v89x9O1p/T+NlTM5W7jW6+cz4Fq1YVg==}
    engines: {node: '>=18'}

  which-boxed-primitive@1.0.2:
    resolution: {integrity: sha512-bwZdv0AKLpplFY2KZRX6TvyuN7ojjr7lwkg6ml0roIy9YeuSr7JS372qlNW18UQYzgYK9ziGcerWqZOmEn9VNg==}

  which-builtin-type@1.1.4:
    resolution: {integrity: sha512-bppkmBSsHFmIMSl8BO9TbsyzsvGjVoppt8xUiGzwiu/bhDCGxnpOKCxgqj6GuyHE0mINMDecBFPlOm2hzY084w==}
    engines: {node: '>= 0.4'}

  which-collection@1.0.2:
    resolution: {integrity: sha512-K4jVyjnBdgvc86Y6BkaLZEN933SwYOuBFkdmBu9ZfkcAbdVbpITnDmjvZ/aQjRXQrv5EPkTnD1s39GiiqbngCw==}
    engines: {node: '>= 0.4'}

  which-typed-array@1.1.15:
    resolution: {integrity: sha512-oV0jmFtUky6CXfkqehVvBP/LSWJ2sy4vWMioiENyJLePrBO/yKyV9OyJySfAKosh+RYkIl5zJCNZ8/4JncrpdA==}
    engines: {node: '>= 0.4'}

  which@2.0.2:
    resolution: {integrity: sha512-BLI3Tl1TW3Pvl70l3yq3Y64i+awpwXqsGBYWkkqMtnbXgrMD+yj7rhW0kuEDxzJaYXGjEW5ogapKNMEKNMjibA==}
    engines: {node: '>= 8'}
    hasBin: true

  which@4.0.0:
    resolution: {integrity: sha512-GlaYyEb07DPxYCKhKzplCWBJtvxZcZMrL+4UkrTSJHHPyZU4mYYTv3qaOe77H7EODLSSopAUFAc6W8U4yqvscg==}
    engines: {node: ^16.13.0 || >=18.0.0}
    hasBin: true

  which@5.0.0:
    resolution: {integrity: sha512-JEdGzHwwkrbWoGOlIHqQ5gtprKGOenpDHpxE9zVR1bWbOtYRyPPHMe9FaP6x61CmNaTThSkb0DAJte5jD+DmzQ==}
    engines: {node: ^18.17.0 || >=20.5.0}
    hasBin: true

  word-wrap@1.2.5:
    resolution: {integrity: sha512-BN22B5eaMMI9UMtjrGd5g5eCYPpCPDUy0FJXbYsaT5zYxjFOckS53SQDE3pWkVoWpHXVb3BrYcEN4Twa55B5cA==}
    engines: {node: '>=0.10.0'}

  workerpool@6.5.1:
    resolution: {integrity: sha512-Fs4dNYcsdpYSAfVxhnl1L5zTksjvOJxtC5hzMNl+1t9B8hTJTdKDyZ5ju7ztgPy+ft9tBFXoOlDNiOT9WUXZlA==}

  wrap-ansi@6.2.0:
    resolution: {integrity: sha512-r6lPcBGxZXlIcymEu7InxDMhdW0KDxpLgoFLcguasxCaJ/SOIZwINatK9KY/tf+ZrlywOKU0UDj3ATXUBfxJXA==}
    engines: {node: '>=8'}

  wrap-ansi@7.0.0:
    resolution: {integrity: sha512-YVGIj2kamLSTxw6NsZjoBxfSwsn0ycdesmc4p+Q21c5zPuZ1pl+NfxVdxPtdHvmNVOQ6XSYG4AUtyt/Fi7D16Q==}
    engines: {node: '>=10'}

  wrap-ansi@8.1.0:
    resolution: {integrity: sha512-si7QWI6zUMq56bESFvagtmzMdGOtoxfR+Sez11Mobfc7tm+VkUckk9bW2UeffTGVUbOksxmSw0AA2gs8g71NCQ==}
    engines: {node: '>=12'}

  wrap-ansi@9.0.0:
    resolution: {integrity: sha512-G8ura3S+3Z2G+mkgNRq8dqaFZAuxfsxpBB8OCTGRTCtp+l/v9nbFNmCUP1BZMts3G1142MsZfn6eeUKrr4PD1Q==}
    engines: {node: '>=18'}

  wrappy@1.0.2:
    resolution: {integrity: sha512-l4Sp/DRseor9wL6EvV2+TuQn63dMkPjZ/sp9XkghTEbV9KlPS1xUsZ3u7/IQO4wxtcFB4bgpQPRcR3QCvezPcQ==}

  ws@8.18.0:
    resolution: {integrity: sha512-8VbfWfHLbbwu3+N6OKsOMpBdT4kXPDDB9cJk2bJ6mh9ucxdlnNvH1e+roYkKmN9Nxw2yjz7VzeO9oOz2zJ04Pw==}
    engines: {node: '>=10.0.0'}
    peerDependencies:
      bufferutil: ^4.0.1
      utf-8-validate: '>=5.0.2'
    peerDependenciesMeta:
      bufferutil:
        optional: true
      utf-8-validate:
        optional: true

  y18n@5.0.8:
    resolution: {integrity: sha512-0pfFzegeDWJHJIAmTLRP2DwHjdF5s7jo9tuztdQxAhINCdvS+3nGINqPd00AphqJR/0LhANUS6/+7SCb98YOfA==}
    engines: {node: '>=10'}

  yaml@2.5.1:
    resolution: {integrity: sha512-bLQOjaX/ADgQ20isPJRvF0iRUHIxVhYvr53Of7wGcWlO2jvtUlH5m87DsmulFVxRpNLOnI4tB6p/oh8D7kpn9Q==}
    engines: {node: '>= 14'}
    hasBin: true

  yargs-parser@20.2.9:
    resolution: {integrity: sha512-y11nGElTIV+CT3Zv9t7VKl+Q3hTQoT9a1Qzezhhl6Rp21gJ/IVTW7Z3y9EWXhuUBC2Shnf+DX0antecpAwSP8w==}
    engines: {node: '>=10'}

  yargs-parser@21.1.1:
    resolution: {integrity: sha512-tVpsJW7DdjecAiFpbIB1e3qxIQsE6NoPc5/eTdrbbIC4h0LVsWhnoa3g+m2HclBIujHzsxZ4VJVA+GUuc2/LBw==}
    engines: {node: '>=12'}

  yargs-unparser@2.0.0:
    resolution: {integrity: sha512-7pRTIA9Qc1caZ0bZ6RYRGbHJthJWuakf+WmHK0rVeLkNrrGhfoabBNdue6kdINI6r4if7ocq9aD/n7xwKOdzOA==}
    engines: {node: '>=10'}

  yargs@16.2.0:
    resolution: {integrity: sha512-D1mvvtDG0L5ft/jGWkLpG1+m0eQxOfaBvTNELraWj22wSVUMWxZUvYgJYcKh6jGGIkJFhH4IZPQhR4TKpc8mBw==}
    engines: {node: '>=10'}

  yargs@17.7.2:
    resolution: {integrity: sha512-7dSzzRQ++CKnNI/krKnYRV7JKKPUXMEh61soaHKg9mrWEhzFWhFnxPxGl+69cD1Ou63C13NUPCnmIcrvqCuM6w==}
    engines: {node: '>=12'}

  yauzl@2.10.0:
    resolution: {integrity: sha512-p4a9I6X6nu6IhoGmBqAcbJy1mlC4j27vEPZX9F4L4/vZT3Lyq1VkFHw/V/PUcB9Buo+DG3iHkT0x3Qya58zc3g==}

  yn@3.1.1:
    resolution: {integrity: sha512-Ux4ygGWsu2c7isFWe8Yu1YluJmqVhxqK2cLXNQA5AcC3QfbGNpM7fu0Y8b/z16pXLnFxZYvWhd3fhBY9DLmC6Q==}
    engines: {node: '>=6'}

  yocto-queue@0.1.0:
    resolution: {integrity: sha512-rVksvsnNCdJ/ohGc6xgPwyN8eheCxsiLM8mxuE/t/mOVqJewPuO1miLpTHQiRgTKCLexL4MeAFVagts7HmNZ2Q==}
    engines: {node: '>=10'}

  yocto-queue@1.1.1:
    resolution: {integrity: sha512-b4JR1PFR10y1mKjhHY9LaGo6tmrgjit7hxVIeAmyMw3jegXR4dhYqLaQF5zMXZxY7tLpMyJeLjr1C4rLmkVe8g==}
    engines: {node: '>=12.20'}

  yoctocolors-cjs@2.1.2:
    resolution: {integrity: sha512-cYVsTjKl8b+FrnidjibDWskAv7UKOfcwaVZdp/it9n1s9fU3IkgDbhdIRKCW4JDsAlECJY0ytoVPT3sK6kideA==}
    engines: {node: '>=18'}

  yoctocolors@2.1.1:
    resolution: {integrity: sha512-GQHQqAopRhwU8Kt1DDM8NjibDXHC8eoh1erhGAJPEyveY9qqVeXvVikNKrDz69sHowPMorbPUrH/mx8c50eiBQ==}
    engines: {node: '>=18'}

  zip-stream@6.0.1:
    resolution: {integrity: sha512-zK7YHHz4ZXpW89AHXUPbQVGKI7uvkd3hzusTdotCg1UxyaVtg0zFJSTfW/Dq5f7OBBVnq6cZIaC8Ti4hb6dtCA==}
    engines: {node: '>= 14'}

  zod@3.23.8:
    resolution: {integrity: sha512-XBx9AXhXktjUqnepgTiE5flcKIYWi/rme0Eaj+5Y0lftuGBq+jyRu/md4WnuxqgP1ubdpNCsYEYPxrzVHD8d6g==}

snapshots:

  '@alloc/quick-lru@5.2.0': {}

  '@babel/code-frame@7.24.7':
    dependencies:
      '@babel/highlight': 7.24.7
      picocolors: 1.1.0

  '@babel/helper-validator-identifier@7.24.7': {}

  '@babel/highlight@7.24.7':
    dependencies:
      '@babel/helper-validator-identifier': 7.24.7
      chalk: 2.4.2
      js-tokens: 4.0.0
      picocolors: 1.1.0

  '@babel/runtime@7.26.0':
    dependencies:
      regenerator-runtime: 0.14.1

  '@cspotcode/source-map-support@0.8.1':
    dependencies:
      '@jridgewell/trace-mapping': 0.3.9

  '@dnd-kit/accessibility@3.1.0(react@18.3.1)':
    dependencies:
      react: 18.3.1
      tslib: 2.7.0

  '@dnd-kit/core@6.1.0(react-dom@18.3.1(react@18.3.1))(react@18.3.1)':
    dependencies:
      '@dnd-kit/accessibility': 3.1.0(react@18.3.1)
      '@dnd-kit/utilities': 3.2.2(react@18.3.1)
      react: 18.3.1
      react-dom: 18.3.1(react@18.3.1)
      tslib: 2.7.0

  '@dnd-kit/modifiers@7.0.0(@dnd-kit/core@6.1.0(react-dom@18.3.1(react@18.3.1))(react@18.3.1))(react@18.3.1)':
    dependencies:
      '@dnd-kit/core': 6.1.0(react-dom@18.3.1(react@18.3.1))(react@18.3.1)
      '@dnd-kit/utilities': 3.2.2(react@18.3.1)
      react: 18.3.1
      tslib: 2.7.0

  '@dnd-kit/utilities@3.2.2(react@18.3.1)':
    dependencies:
      react: 18.3.1
      tslib: 2.7.0

  '@esbuild/aix-ppc64@0.21.5':
    optional: true

  '@esbuild/aix-ppc64@0.23.1':
    optional: true

  '@esbuild/android-arm64@0.21.5':
    optional: true

  '@esbuild/android-arm64@0.23.1':
    optional: true

  '@esbuild/android-arm@0.21.5':
    optional: true

  '@esbuild/android-arm@0.23.1':
    optional: true

  '@esbuild/android-x64@0.21.5':
    optional: true

  '@esbuild/android-x64@0.23.1':
    optional: true

  '@esbuild/darwin-arm64@0.21.5':
    optional: true

  '@esbuild/darwin-arm64@0.23.1':
    optional: true

  '@esbuild/darwin-x64@0.21.5':
    optional: true

  '@esbuild/darwin-x64@0.23.1':
    optional: true

  '@esbuild/freebsd-arm64@0.21.5':
    optional: true

  '@esbuild/freebsd-arm64@0.23.1':
    optional: true

  '@esbuild/freebsd-x64@0.21.5':
    optional: true

  '@esbuild/freebsd-x64@0.23.1':
    optional: true

  '@esbuild/linux-arm64@0.21.5':
    optional: true

  '@esbuild/linux-arm64@0.23.1':
    optional: true

  '@esbuild/linux-arm@0.21.5':
    optional: true

  '@esbuild/linux-arm@0.23.1':
    optional: true

  '@esbuild/linux-ia32@0.21.5':
    optional: true

  '@esbuild/linux-ia32@0.23.1':
    optional: true

  '@esbuild/linux-loong64@0.21.5':
    optional: true

  '@esbuild/linux-loong64@0.23.1':
    optional: true

  '@esbuild/linux-mips64el@0.21.5':
    optional: true

  '@esbuild/linux-mips64el@0.23.1':
    optional: true

  '@esbuild/linux-ppc64@0.21.5':
    optional: true

  '@esbuild/linux-ppc64@0.23.1':
    optional: true

  '@esbuild/linux-riscv64@0.21.5':
    optional: true

  '@esbuild/linux-riscv64@0.23.1':
    optional: true

  '@esbuild/linux-s390x@0.21.5':
    optional: true

  '@esbuild/linux-s390x@0.23.1':
    optional: true

  '@esbuild/linux-x64@0.21.5':
    optional: true

  '@esbuild/linux-x64@0.23.1':
    optional: true

  '@esbuild/netbsd-x64@0.21.5':
    optional: true

  '@esbuild/netbsd-x64@0.23.1':
    optional: true

  '@esbuild/openbsd-arm64@0.23.1':
    optional: true

  '@esbuild/openbsd-x64@0.21.5':
    optional: true

  '@esbuild/openbsd-x64@0.23.1':
    optional: true

  '@esbuild/sunos-x64@0.21.5':
    optional: true

  '@esbuild/sunos-x64@0.23.1':
    optional: true

  '@esbuild/win32-arm64@0.21.5':
    optional: true

  '@esbuild/win32-arm64@0.23.1':
    optional: true

  '@esbuild/win32-ia32@0.21.5':
    optional: true

  '@esbuild/win32-ia32@0.23.1':
    optional: true

  '@esbuild/win32-x64@0.21.5':
    optional: true

  '@esbuild/win32-x64@0.23.1':
    optional: true

  '@eslint-community/eslint-utils@4.4.0(eslint@8.57.0)':
    dependencies:
      eslint: 8.57.0
      eslint-visitor-keys: 3.4.3

  '@eslint-community/regexpp@4.11.0': {}

  '@eslint/eslintrc@2.1.4':
    dependencies:
      ajv: 6.12.6
      debug: 4.3.7(supports-color@8.1.1)
      espree: 9.6.1
      globals: 13.24.0
      ignore: 5.3.2
      import-fresh: 3.3.0
      js-yaml: 4.1.0
      minimatch: 3.1.2
      strip-json-comments: 3.1.1
    transitivePeerDependencies:
      - supports-color

  '@eslint/js@8.57.0': {}

  '@floating-ui/core@1.6.8':
    dependencies:
      '@floating-ui/utils': 0.2.8

  '@floating-ui/dom@1.6.11':
    dependencies:
      '@floating-ui/core': 1.6.8
      '@floating-ui/utils': 0.2.8

  '@floating-ui/react-dom@2.1.2(react-dom@18.3.1(react@18.3.1))(react@18.3.1)':
    dependencies:
      '@floating-ui/dom': 1.6.11
      react: 18.3.1
      react-dom: 18.3.1(react@18.3.1)

  '@floating-ui/utils@0.2.8': {}

  '@hookform/resolvers@3.9.0(react-hook-form@7.53.1(react@18.3.1))':
    dependencies:
      react-hook-form: 7.53.1(react@18.3.1)

  '@humanwhocodes/config-array@0.11.14':
    dependencies:
<<<<<<< HEAD
      '@humanwhocodes/object-schema': 2.0.3
      debug: 4.3.7(supports-color@8.1.1)
      minimatch: 3.1.2
    transitivePeerDependencies:
      - supports-color

  '@humanwhocodes/module-importer@1.0.1': {}
=======
      '@jridgewell/trace-mapping': 0.3.9

  '@esbuild/aix-ppc64@0.23.1':
    optional: true

  '@esbuild/aix-ppc64@0.24.0':
    optional: true
>>>>>>> 3fb2f179

  '@humanwhocodes/object-schema@2.0.3': {}

<<<<<<< HEAD
  '@inquirer/checkbox@3.0.1':
    dependencies:
      '@inquirer/core': 9.2.1
      '@inquirer/figures': 1.0.6
      '@inquirer/type': 2.0.0
      ansi-escapes: 4.3.2
      yoctocolors-cjs: 2.1.2
=======
  '@esbuild/android-arm64@0.24.0':
    optional: true
>>>>>>> 3fb2f179

  '@inquirer/confirm@4.0.1':
    dependencies:
      '@inquirer/core': 9.2.1
      '@inquirer/type': 2.0.0

<<<<<<< HEAD
  '@inquirer/core@9.2.1':
    dependencies:
      '@inquirer/figures': 1.0.6
      '@inquirer/type': 2.0.0
      '@types/mute-stream': 0.0.4
      '@types/node': 22.7.4
      '@types/wrap-ansi': 3.0.0
      ansi-escapes: 4.3.2
      cli-width: 4.1.0
      mute-stream: 1.0.0
      signal-exit: 4.1.0
      strip-ansi: 6.0.1
      wrap-ansi: 6.2.0
      yoctocolors-cjs: 2.1.2
=======
  '@esbuild/android-arm@0.24.0':
    optional: true
>>>>>>> 3fb2f179

  '@inquirer/editor@3.0.1':
    dependencies:
      '@inquirer/core': 9.2.1
      '@inquirer/type': 2.0.0
      external-editor: 3.1.0

<<<<<<< HEAD
  '@inquirer/expand@3.0.1':
    dependencies:
      '@inquirer/core': 9.2.1
      '@inquirer/type': 2.0.0
      yoctocolors-cjs: 2.1.2
=======
  '@esbuild/android-x64@0.24.0':
    optional: true
>>>>>>> 3fb2f179

  '@inquirer/figures@1.0.6': {}

<<<<<<< HEAD
  '@inquirer/input@3.0.1':
    dependencies:
      '@inquirer/core': 9.2.1
      '@inquirer/type': 2.0.0
=======
  '@esbuild/darwin-arm64@0.24.0':
    optional: true
>>>>>>> 3fb2f179

  '@inquirer/number@2.0.1':
    dependencies:
      '@inquirer/core': 9.2.1
      '@inquirer/type': 2.0.0

<<<<<<< HEAD
  '@inquirer/password@3.0.1':
    dependencies:
      '@inquirer/core': 9.2.1
      '@inquirer/type': 2.0.0
      ansi-escapes: 4.3.2
=======
  '@esbuild/darwin-x64@0.24.0':
    optional: true
>>>>>>> 3fb2f179

  '@inquirer/prompts@6.0.1':
    dependencies:
      '@inquirer/checkbox': 3.0.1
      '@inquirer/confirm': 4.0.1
      '@inquirer/editor': 3.0.1
      '@inquirer/expand': 3.0.1
      '@inquirer/input': 3.0.1
      '@inquirer/number': 2.0.1
      '@inquirer/password': 3.0.1
      '@inquirer/rawlist': 3.0.1
      '@inquirer/search': 2.0.1
      '@inquirer/select': 3.0.1

<<<<<<< HEAD
  '@inquirer/rawlist@3.0.1':
    dependencies:
      '@inquirer/core': 9.2.1
      '@inquirer/type': 2.0.0
      yoctocolors-cjs: 2.1.2
=======
  '@esbuild/freebsd-arm64@0.24.0':
    optional: true
>>>>>>> 3fb2f179

  '@inquirer/search@2.0.1':
    dependencies:
      '@inquirer/core': 9.2.1
      '@inquirer/figures': 1.0.6
      '@inquirer/type': 2.0.0
      yoctocolors-cjs: 2.1.2

<<<<<<< HEAD
  '@inquirer/select@3.0.1':
    dependencies:
      '@inquirer/core': 9.2.1
      '@inquirer/figures': 1.0.6
      '@inquirer/type': 2.0.0
      ansi-escapes: 4.3.2
      yoctocolors-cjs: 2.1.2
=======
  '@esbuild/freebsd-x64@0.24.0':
    optional: true
>>>>>>> 3fb2f179

  '@inquirer/type@2.0.0':
    dependencies:
      mute-stream: 1.0.0

<<<<<<< HEAD
  '@isaacs/cliui@8.0.2':
    dependencies:
      string-width: 5.1.2
      string-width-cjs: string-width@4.2.3
      strip-ansi: 7.1.0
      strip-ansi-cjs: strip-ansi@6.0.1
      wrap-ansi: 8.1.0
      wrap-ansi-cjs: wrap-ansi@7.0.0
=======
  '@esbuild/linux-arm64@0.24.0':
    optional: true
>>>>>>> 3fb2f179

  '@jest/expect-utils@29.7.0':
    dependencies:
      jest-get-type: 29.6.3

<<<<<<< HEAD
  '@jest/schemas@29.6.3':
    dependencies:
      '@sinclair/typebox': 0.27.8
=======
  '@esbuild/linux-arm@0.24.0':
    optional: true
>>>>>>> 3fb2f179

  '@jest/types@29.6.3':
    dependencies:
      '@jest/schemas': 29.6.3
      '@types/istanbul-lib-coverage': 2.0.6
      '@types/istanbul-reports': 3.0.4
      '@types/node': 20.16.10
      '@types/yargs': 17.0.33
      chalk: 4.1.2

<<<<<<< HEAD
  '@jridgewell/gen-mapping@0.3.5':
    dependencies:
      '@jridgewell/set-array': 1.2.1
      '@jridgewell/sourcemap-codec': 1.5.0
      '@jridgewell/trace-mapping': 0.3.25
=======
  '@esbuild/linux-ia32@0.24.0':
    optional: true
>>>>>>> 3fb2f179

  '@jridgewell/resolve-uri@3.1.2': {}

<<<<<<< HEAD
  '@jridgewell/set-array@1.2.1': {}
=======
  '@esbuild/linux-loong64@0.24.0':
    optional: true
>>>>>>> 3fb2f179

  '@jridgewell/source-map@0.3.6':
    dependencies:
      '@jridgewell/gen-mapping': 0.3.5
      '@jridgewell/trace-mapping': 0.3.25

<<<<<<< HEAD
  '@jridgewell/sourcemap-codec@1.5.0': {}
=======
  '@esbuild/linux-mips64el@0.24.0':
    optional: true
>>>>>>> 3fb2f179

  '@jridgewell/trace-mapping@0.3.25':
    dependencies:
      '@jridgewell/resolve-uri': 3.1.2
      '@jridgewell/sourcemap-codec': 1.5.0

<<<<<<< HEAD
  '@jridgewell/trace-mapping@0.3.9':
    dependencies:
      '@jridgewell/resolve-uri': 3.1.2
      '@jridgewell/sourcemap-codec': 1.5.0
=======
  '@esbuild/linux-ppc64@0.24.0':
    optional: true
>>>>>>> 3fb2f179

  '@laynezh/vite-plugin-lib-assets@0.5.24(vite@5.4.9(@types/node@22.7.4)(sass@1.79.4)(terser@5.34.1))':
    dependencies:
      escape-string-regexp: 4.0.0
      loader-utils: 3.3.1
      mrmime: 1.0.1
      semver: 7.6.3
      vite: 5.4.9(@types/node@22.7.4)(sass@1.79.4)(terser@5.34.1)

<<<<<<< HEAD
  '@nodelib/fs.scandir@2.1.5':
    dependencies:
      '@nodelib/fs.stat': 2.0.5
      run-parallel: 1.2.0
=======
  '@esbuild/linux-riscv64@0.24.0':
    optional: true
>>>>>>> 3fb2f179

  '@nodelib/fs.stat@2.0.5': {}

<<<<<<< HEAD
  '@nodelib/fs.walk@1.2.8':
    dependencies:
      '@nodelib/fs.scandir': 2.1.5
      fastq: 1.17.1
=======
  '@esbuild/linux-s390x@0.24.0':
    optional: true
>>>>>>> 3fb2f179

  '@pkgjs/parseargs@0.11.0':
    optional: true

<<<<<<< HEAD
  '@pkgr/core@0.1.1': {}
=======
  '@esbuild/linux-x64@0.24.0':
    optional: true
>>>>>>> 3fb2f179

  '@promptbook/utils@0.70.0-1':
    dependencies:
      spacetrim: 0.11.39

<<<<<<< HEAD
  '@puppeteer/browsers@2.4.0':
    dependencies:
      debug: 4.3.7(supports-color@8.1.1)
      extract-zip: 2.0.1
      progress: 2.0.3
      proxy-agent: 6.4.0
      semver: 7.6.3
      tar-fs: 3.0.6
      unbzip2-stream: 1.4.3
      yargs: 17.7.2
    transitivePeerDependencies:
      - supports-color

  '@radix-ui/number@1.1.0': {}
=======
  '@esbuild/netbsd-x64@0.24.0':
    optional: true

  '@esbuild/openbsd-arm64@0.23.1':
    optional: true

  '@esbuild/openbsd-arm64@0.24.0':
    optional: true
>>>>>>> 3fb2f179

  '@radix-ui/primitive@1.0.1':
    dependencies:
      '@babel/runtime': 7.26.0

<<<<<<< HEAD
  '@radix-ui/primitive@1.1.0': {}
=======
  '@esbuild/openbsd-x64@0.24.0':
    optional: true
>>>>>>> 3fb2f179

  '@radix-ui/react-accordion@1.2.1(@types/react-dom@18.3.0)(@types/react@18.3.5)(react-dom@18.3.1(react@18.3.1))(react@18.3.1)':
    dependencies:
      '@radix-ui/primitive': 1.1.0
      '@radix-ui/react-collapsible': 1.1.1(@types/react-dom@18.3.0)(@types/react@18.3.5)(react-dom@18.3.1(react@18.3.1))(react@18.3.1)
      '@radix-ui/react-collection': 1.1.0(@types/react-dom@18.3.0)(@types/react@18.3.5)(react-dom@18.3.1(react@18.3.1))(react@18.3.1)
      '@radix-ui/react-compose-refs': 1.1.0(@types/react@18.3.5)(react@18.3.1)
      '@radix-ui/react-context': 1.1.1(@types/react@18.3.5)(react@18.3.1)
      '@radix-ui/react-direction': 1.1.0(@types/react@18.3.5)(react@18.3.1)
      '@radix-ui/react-id': 1.1.0(@types/react@18.3.5)(react@18.3.1)
      '@radix-ui/react-primitive': 2.0.0(@types/react-dom@18.3.0)(@types/react@18.3.5)(react-dom@18.3.1(react@18.3.1))(react@18.3.1)
      '@radix-ui/react-use-controllable-state': 1.1.0(@types/react@18.3.5)(react@18.3.1)
      react: 18.3.1
      react-dom: 18.3.1(react@18.3.1)
    optionalDependencies:
      '@types/react': 18.3.5
      '@types/react-dom': 18.3.0

<<<<<<< HEAD
  '@radix-ui/react-alert-dialog@1.1.2(@types/react-dom@18.3.0)(@types/react@18.3.5)(react-dom@18.3.1(react@18.3.1))(react@18.3.1)':
    dependencies:
      '@radix-ui/primitive': 1.1.0
      '@radix-ui/react-compose-refs': 1.1.0(@types/react@18.3.5)(react@18.3.1)
      '@radix-ui/react-context': 1.1.1(@types/react@18.3.5)(react@18.3.1)
      '@radix-ui/react-dialog': 1.1.2(@types/react-dom@18.3.0)(@types/react@18.3.5)(react-dom@18.3.1(react@18.3.1))(react@18.3.1)
      '@radix-ui/react-primitive': 2.0.0(@types/react-dom@18.3.0)(@types/react@18.3.5)(react-dom@18.3.1(react@18.3.1))(react@18.3.1)
      '@radix-ui/react-slot': 1.1.0(@types/react@18.3.5)(react@18.3.1)
      react: 18.3.1
      react-dom: 18.3.1(react@18.3.1)
    optionalDependencies:
      '@types/react': 18.3.5
      '@types/react-dom': 18.3.0
=======
  '@esbuild/sunos-x64@0.24.0':
    optional: true
>>>>>>> 3fb2f179

  '@radix-ui/react-arrow@1.1.0(@types/react-dom@18.3.0)(@types/react@18.3.5)(react-dom@18.3.1(react@18.3.1))(react@18.3.1)':
    dependencies:
      '@radix-ui/react-primitive': 2.0.0(@types/react-dom@18.3.0)(@types/react@18.3.5)(react-dom@18.3.1(react@18.3.1))(react@18.3.1)
      react: 18.3.1
      react-dom: 18.3.1(react@18.3.1)
    optionalDependencies:
      '@types/react': 18.3.5
      '@types/react-dom': 18.3.0

<<<<<<< HEAD
  '@radix-ui/react-avatar@1.1.1(@types/react-dom@18.3.0)(@types/react@18.3.5)(react-dom@18.3.1(react@18.3.1))(react@18.3.1)':
    dependencies:
      '@radix-ui/react-context': 1.1.1(@types/react@18.3.5)(react@18.3.1)
      '@radix-ui/react-primitive': 2.0.0(@types/react-dom@18.3.0)(@types/react@18.3.5)(react-dom@18.3.1(react@18.3.1))(react@18.3.1)
      '@radix-ui/react-use-callback-ref': 1.1.0(@types/react@18.3.5)(react@18.3.1)
      '@radix-ui/react-use-layout-effect': 1.1.0(@types/react@18.3.5)(react@18.3.1)
      react: 18.3.1
      react-dom: 18.3.1(react@18.3.1)
    optionalDependencies:
      '@types/react': 18.3.5
      '@types/react-dom': 18.3.0

  '@radix-ui/react-checkbox@1.1.2(@types/react-dom@18.3.0)(@types/react@18.3.5)(react-dom@18.3.1(react@18.3.1))(react@18.3.1)':
    dependencies:
      '@radix-ui/primitive': 1.1.0
      '@radix-ui/react-compose-refs': 1.1.0(@types/react@18.3.5)(react@18.3.1)
      '@radix-ui/react-context': 1.1.1(@types/react@18.3.5)(react@18.3.1)
      '@radix-ui/react-presence': 1.1.1(@types/react-dom@18.3.0)(@types/react@18.3.5)(react-dom@18.3.1(react@18.3.1))(react@18.3.1)
      '@radix-ui/react-primitive': 2.0.0(@types/react-dom@18.3.0)(@types/react@18.3.5)(react-dom@18.3.1(react@18.3.1))(react@18.3.1)
      '@radix-ui/react-use-controllable-state': 1.1.0(@types/react@18.3.5)(react@18.3.1)
      '@radix-ui/react-use-previous': 1.1.0(@types/react@18.3.5)(react@18.3.1)
      '@radix-ui/react-use-size': 1.1.0(@types/react@18.3.5)(react@18.3.1)
      react: 18.3.1
      react-dom: 18.3.1(react@18.3.1)
    optionalDependencies:
      '@types/react': 18.3.5
      '@types/react-dom': 18.3.0

  '@radix-ui/react-collapsible@1.1.1(@types/react-dom@18.3.0)(@types/react@18.3.5)(react-dom@18.3.1(react@18.3.1))(react@18.3.1)':
    dependencies:
      '@radix-ui/primitive': 1.1.0
      '@radix-ui/react-compose-refs': 1.1.0(@types/react@18.3.5)(react@18.3.1)
      '@radix-ui/react-context': 1.1.1(@types/react@18.3.5)(react@18.3.1)
      '@radix-ui/react-id': 1.1.0(@types/react@18.3.5)(react@18.3.1)
      '@radix-ui/react-presence': 1.1.1(@types/react-dom@18.3.0)(@types/react@18.3.5)(react-dom@18.3.1(react@18.3.1))(react@18.3.1)
      '@radix-ui/react-primitive': 2.0.0(@types/react-dom@18.3.0)(@types/react@18.3.5)(react-dom@18.3.1(react@18.3.1))(react@18.3.1)
      '@radix-ui/react-use-controllable-state': 1.1.0(@types/react@18.3.5)(react@18.3.1)
      '@radix-ui/react-use-layout-effect': 1.1.0(@types/react@18.3.5)(react@18.3.1)
      react: 18.3.1
      react-dom: 18.3.1(react@18.3.1)
    optionalDependencies:
      '@types/react': 18.3.5
      '@types/react-dom': 18.3.0
=======
  '@esbuild/win32-arm64@0.24.0':
    optional: true
>>>>>>> 3fb2f179

  '@radix-ui/react-collection@1.1.0(@types/react-dom@18.3.0)(@types/react@18.3.5)(react-dom@18.3.1(react@18.3.1))(react@18.3.1)':
    dependencies:
      '@radix-ui/react-compose-refs': 1.1.0(@types/react@18.3.5)(react@18.3.1)
      '@radix-ui/react-context': 1.1.0(@types/react@18.3.5)(react@18.3.1)
      '@radix-ui/react-primitive': 2.0.0(@types/react-dom@18.3.0)(@types/react@18.3.5)(react-dom@18.3.1(react@18.3.1))(react@18.3.1)
      '@radix-ui/react-slot': 1.1.0(@types/react@18.3.5)(react@18.3.1)
      react: 18.3.1
      react-dom: 18.3.1(react@18.3.1)
    optionalDependencies:
      '@types/react': 18.3.5
      '@types/react-dom': 18.3.0

<<<<<<< HEAD
  '@radix-ui/react-compose-refs@1.0.1(@types/react@18.3.5)(react@18.3.1)':
    dependencies:
      '@babel/runtime': 7.26.0
      react: 18.3.1
    optionalDependencies:
      '@types/react': 18.3.5
=======
  '@esbuild/win32-ia32@0.24.0':
    optional: true
>>>>>>> 3fb2f179

  '@radix-ui/react-compose-refs@1.1.0(@types/react@18.3.5)(react@18.3.1)':
    dependencies:
      react: 18.3.1
    optionalDependencies:
      '@types/react': 18.3.5

<<<<<<< HEAD
  '@radix-ui/react-context@1.0.1(@types/react@18.3.5)(react@18.3.1)':
=======
  '@esbuild/win32-x64@0.24.0':
    optional: true

  '@eslint-community/eslint-utils@4.4.0(eslint@8.57.0)':
>>>>>>> 3fb2f179
    dependencies:
      '@babel/runtime': 7.26.0
      react: 18.3.1
    optionalDependencies:
      '@types/react': 18.3.5

  '@radix-ui/react-context@1.1.0(@types/react@18.3.5)(react@18.3.1)':
    dependencies:
      react: 18.3.1
    optionalDependencies:
      '@types/react': 18.3.5

  '@radix-ui/react-context@1.1.1(@types/react@18.3.5)(react@18.3.1)':
    dependencies:
      react: 18.3.1
    optionalDependencies:
      '@types/react': 18.3.5

  '@radix-ui/react-dialog@1.0.5(@types/react-dom@18.3.0)(@types/react@18.3.5)(react-dom@18.3.1(react@18.3.1))(react@18.3.1)':
    dependencies:
      '@babel/runtime': 7.26.0
      '@radix-ui/primitive': 1.0.1
      '@radix-ui/react-compose-refs': 1.0.1(@types/react@18.3.5)(react@18.3.1)
      '@radix-ui/react-context': 1.0.1(@types/react@18.3.5)(react@18.3.1)
      '@radix-ui/react-dismissable-layer': 1.0.5(@types/react-dom@18.3.0)(@types/react@18.3.5)(react-dom@18.3.1(react@18.3.1))(react@18.3.1)
      '@radix-ui/react-focus-guards': 1.0.1(@types/react@18.3.5)(react@18.3.1)
      '@radix-ui/react-focus-scope': 1.0.4(@types/react-dom@18.3.0)(@types/react@18.3.5)(react-dom@18.3.1(react@18.3.1))(react@18.3.1)
      '@radix-ui/react-id': 1.0.1(@types/react@18.3.5)(react@18.3.1)
      '@radix-ui/react-portal': 1.0.4(@types/react-dom@18.3.0)(@types/react@18.3.5)(react-dom@18.3.1(react@18.3.1))(react@18.3.1)
      '@radix-ui/react-presence': 1.0.1(@types/react-dom@18.3.0)(@types/react@18.3.5)(react-dom@18.3.1(react@18.3.1))(react@18.3.1)
      '@radix-ui/react-primitive': 1.0.3(@types/react-dom@18.3.0)(@types/react@18.3.5)(react-dom@18.3.1(react@18.3.1))(react@18.3.1)
      '@radix-ui/react-slot': 1.0.2(@types/react@18.3.5)(react@18.3.1)
      '@radix-ui/react-use-controllable-state': 1.0.1(@types/react@18.3.5)(react@18.3.1)
      aria-hidden: 1.2.4
      react: 18.3.1
      react-dom: 18.3.1(react@18.3.1)
      react-remove-scroll: 2.5.5(@types/react@18.3.5)(react@18.3.1)
    optionalDependencies:
      '@types/react': 18.3.5
      '@types/react-dom': 18.3.0

  '@radix-ui/react-dialog@1.1.2(@types/react-dom@18.3.0)(@types/react@18.3.5)(react-dom@18.3.1(react@18.3.1))(react@18.3.1)':
    dependencies:
      '@radix-ui/primitive': 1.1.0
      '@radix-ui/react-compose-refs': 1.1.0(@types/react@18.3.5)(react@18.3.1)
      '@radix-ui/react-context': 1.1.1(@types/react@18.3.5)(react@18.3.1)
      '@radix-ui/react-dismissable-layer': 1.1.1(@types/react-dom@18.3.0)(@types/react@18.3.5)(react-dom@18.3.1(react@18.3.1))(react@18.3.1)
      '@radix-ui/react-focus-guards': 1.1.1(@types/react@18.3.5)(react@18.3.1)
      '@radix-ui/react-focus-scope': 1.1.0(@types/react-dom@18.3.0)(@types/react@18.3.5)(react-dom@18.3.1(react@18.3.1))(react@18.3.1)
      '@radix-ui/react-id': 1.1.0(@types/react@18.3.5)(react@18.3.1)
      '@radix-ui/react-portal': 1.1.2(@types/react-dom@18.3.0)(@types/react@18.3.5)(react-dom@18.3.1(react@18.3.1))(react@18.3.1)
      '@radix-ui/react-presence': 1.1.1(@types/react-dom@18.3.0)(@types/react@18.3.5)(react-dom@18.3.1(react@18.3.1))(react@18.3.1)
      '@radix-ui/react-primitive': 2.0.0(@types/react-dom@18.3.0)(@types/react@18.3.5)(react-dom@18.3.1(react@18.3.1))(react@18.3.1)
      '@radix-ui/react-slot': 1.1.0(@types/react@18.3.5)(react@18.3.1)
      '@radix-ui/react-use-controllable-state': 1.1.0(@types/react@18.3.5)(react@18.3.1)
      aria-hidden: 1.2.4
      react: 18.3.1
      react-dom: 18.3.1(react@18.3.1)
      react-remove-scroll: 2.6.0(@types/react@18.3.5)(react@18.3.1)
    optionalDependencies:
      '@types/react': 18.3.5
      '@types/react-dom': 18.3.0

  '@radix-ui/react-direction@1.1.0(@types/react@18.3.5)(react@18.3.1)':
    dependencies:
      react: 18.3.1
    optionalDependencies:
      '@types/react': 18.3.5

  '@radix-ui/react-dismissable-layer@1.0.5(@types/react-dom@18.3.0)(@types/react@18.3.5)(react-dom@18.3.1(react@18.3.1))(react@18.3.1)':
    dependencies:
      '@babel/runtime': 7.26.0
      '@radix-ui/primitive': 1.0.1
      '@radix-ui/react-compose-refs': 1.0.1(@types/react@18.3.5)(react@18.3.1)
      '@radix-ui/react-primitive': 1.0.3(@types/react-dom@18.3.0)(@types/react@18.3.5)(react-dom@18.3.1(react@18.3.1))(react@18.3.1)
      '@radix-ui/react-use-callback-ref': 1.0.1(@types/react@18.3.5)(react@18.3.1)
      '@radix-ui/react-use-escape-keydown': 1.0.3(@types/react@18.3.5)(react@18.3.1)
      react: 18.3.1
      react-dom: 18.3.1(react@18.3.1)
    optionalDependencies:
      '@types/react': 18.3.5
      '@types/react-dom': 18.3.0

  '@radix-ui/react-dismissable-layer@1.1.1(@types/react-dom@18.3.0)(@types/react@18.3.5)(react-dom@18.3.1(react@18.3.1))(react@18.3.1)':
    dependencies:
      '@radix-ui/primitive': 1.1.0
      '@radix-ui/react-compose-refs': 1.1.0(@types/react@18.3.5)(react@18.3.1)
      '@radix-ui/react-primitive': 2.0.0(@types/react-dom@18.3.0)(@types/react@18.3.5)(react-dom@18.3.1(react@18.3.1))(react@18.3.1)
      '@radix-ui/react-use-callback-ref': 1.1.0(@types/react@18.3.5)(react@18.3.1)
      '@radix-ui/react-use-escape-keydown': 1.1.0(@types/react@18.3.5)(react@18.3.1)
      react: 18.3.1
      react-dom: 18.3.1(react@18.3.1)
    optionalDependencies:
      '@types/react': 18.3.5
      '@types/react-dom': 18.3.0

  '@radix-ui/react-dropdown-menu@2.1.2(@types/react-dom@18.3.0)(@types/react@18.3.5)(react-dom@18.3.1(react@18.3.1))(react@18.3.1)':
    dependencies:
      '@radix-ui/primitive': 1.1.0
      '@radix-ui/react-compose-refs': 1.1.0(@types/react@18.3.5)(react@18.3.1)
      '@radix-ui/react-context': 1.1.1(@types/react@18.3.5)(react@18.3.1)
      '@radix-ui/react-id': 1.1.0(@types/react@18.3.5)(react@18.3.1)
      '@radix-ui/react-menu': 2.1.2(@types/react-dom@18.3.0)(@types/react@18.3.5)(react-dom@18.3.1(react@18.3.1))(react@18.3.1)
      '@radix-ui/react-primitive': 2.0.0(@types/react-dom@18.3.0)(@types/react@18.3.5)(react-dom@18.3.1(react@18.3.1))(react@18.3.1)
      '@radix-ui/react-use-controllable-state': 1.1.0(@types/react@18.3.5)(react@18.3.1)
      react: 18.3.1
      react-dom: 18.3.1(react@18.3.1)
    optionalDependencies:
      '@types/react': 18.3.5
      '@types/react-dom': 18.3.0

  '@radix-ui/react-focus-guards@1.0.1(@types/react@18.3.5)(react@18.3.1)':
    dependencies:
      '@babel/runtime': 7.26.0
      react: 18.3.1
    optionalDependencies:
      '@types/react': 18.3.5

  '@radix-ui/react-focus-guards@1.1.1(@types/react@18.3.5)(react@18.3.1)':
    dependencies:
      react: 18.3.1
    optionalDependencies:
      '@types/react': 18.3.5

  '@radix-ui/react-focus-scope@1.0.4(@types/react-dom@18.3.0)(@types/react@18.3.5)(react-dom@18.3.1(react@18.3.1))(react@18.3.1)':
    dependencies:
      '@babel/runtime': 7.26.0
      '@radix-ui/react-compose-refs': 1.0.1(@types/react@18.3.5)(react@18.3.1)
      '@radix-ui/react-primitive': 1.0.3(@types/react-dom@18.3.0)(@types/react@18.3.5)(react-dom@18.3.1(react@18.3.1))(react@18.3.1)
      '@radix-ui/react-use-callback-ref': 1.0.1(@types/react@18.3.5)(react@18.3.1)
      react: 18.3.1
      react-dom: 18.3.1(react@18.3.1)
    optionalDependencies:
      '@types/react': 18.3.5
      '@types/react-dom': 18.3.0

  '@radix-ui/react-focus-scope@1.1.0(@types/react-dom@18.3.0)(@types/react@18.3.5)(react-dom@18.3.1(react@18.3.1))(react@18.3.1)':
    dependencies:
      '@radix-ui/react-compose-refs': 1.1.0(@types/react@18.3.5)(react@18.3.1)
      '@radix-ui/react-primitive': 2.0.0(@types/react-dom@18.3.0)(@types/react@18.3.5)(react-dom@18.3.1(react@18.3.1))(react@18.3.1)
      '@radix-ui/react-use-callback-ref': 1.1.0(@types/react@18.3.5)(react@18.3.1)
      react: 18.3.1
      react-dom: 18.3.1(react@18.3.1)
    optionalDependencies:
      '@types/react': 18.3.5
      '@types/react-dom': 18.3.0

  '@radix-ui/react-id@1.0.1(@types/react@18.3.5)(react@18.3.1)':
    dependencies:
      '@babel/runtime': 7.26.0
      '@radix-ui/react-use-layout-effect': 1.0.1(@types/react@18.3.5)(react@18.3.1)
      react: 18.3.1
    optionalDependencies:
      '@types/react': 18.3.5

  '@radix-ui/react-id@1.1.0(@types/react@18.3.5)(react@18.3.1)':
    dependencies:
      '@radix-ui/react-use-layout-effect': 1.1.0(@types/react@18.3.5)(react@18.3.1)
      react: 18.3.1
    optionalDependencies:
      '@types/react': 18.3.5

  '@radix-ui/react-label@2.1.0(@types/react-dom@18.3.0)(@types/react@18.3.5)(react-dom@18.3.1(react@18.3.1))(react@18.3.1)':
    dependencies:
      '@radix-ui/react-primitive': 2.0.0(@types/react-dom@18.3.0)(@types/react@18.3.5)(react-dom@18.3.1(react@18.3.1))(react@18.3.1)
      react: 18.3.1
      react-dom: 18.3.1(react@18.3.1)
    optionalDependencies:
      '@types/react': 18.3.5
      '@types/react-dom': 18.3.0

  '@radix-ui/react-menu@2.1.2(@types/react-dom@18.3.0)(@types/react@18.3.5)(react-dom@18.3.1(react@18.3.1))(react@18.3.1)':
    dependencies:
      '@radix-ui/primitive': 1.1.0
      '@radix-ui/react-collection': 1.1.0(@types/react-dom@18.3.0)(@types/react@18.3.5)(react-dom@18.3.1(react@18.3.1))(react@18.3.1)
      '@radix-ui/react-compose-refs': 1.1.0(@types/react@18.3.5)(react@18.3.1)
      '@radix-ui/react-context': 1.1.1(@types/react@18.3.5)(react@18.3.1)
      '@radix-ui/react-direction': 1.1.0(@types/react@18.3.5)(react@18.3.1)
      '@radix-ui/react-dismissable-layer': 1.1.1(@types/react-dom@18.3.0)(@types/react@18.3.5)(react-dom@18.3.1(react@18.3.1))(react@18.3.1)
      '@radix-ui/react-focus-guards': 1.1.1(@types/react@18.3.5)(react@18.3.1)
      '@radix-ui/react-focus-scope': 1.1.0(@types/react-dom@18.3.0)(@types/react@18.3.5)(react-dom@18.3.1(react@18.3.1))(react@18.3.1)
      '@radix-ui/react-id': 1.1.0(@types/react@18.3.5)(react@18.3.1)
      '@radix-ui/react-popper': 1.2.0(@types/react-dom@18.3.0)(@types/react@18.3.5)(react-dom@18.3.1(react@18.3.1))(react@18.3.1)
      '@radix-ui/react-portal': 1.1.2(@types/react-dom@18.3.0)(@types/react@18.3.5)(react-dom@18.3.1(react@18.3.1))(react@18.3.1)
      '@radix-ui/react-presence': 1.1.1(@types/react-dom@18.3.0)(@types/react@18.3.5)(react-dom@18.3.1(react@18.3.1))(react@18.3.1)
      '@radix-ui/react-primitive': 2.0.0(@types/react-dom@18.3.0)(@types/react@18.3.5)(react-dom@18.3.1(react@18.3.1))(react@18.3.1)
      '@radix-ui/react-roving-focus': 1.1.0(@types/react-dom@18.3.0)(@types/react@18.3.5)(react-dom@18.3.1(react@18.3.1))(react@18.3.1)
      '@radix-ui/react-slot': 1.1.0(@types/react@18.3.5)(react@18.3.1)
      '@radix-ui/react-use-callback-ref': 1.1.0(@types/react@18.3.5)(react@18.3.1)
      aria-hidden: 1.2.4
      react: 18.3.1
      react-dom: 18.3.1(react@18.3.1)
      react-remove-scroll: 2.6.0(@types/react@18.3.5)(react@18.3.1)
    optionalDependencies:
      '@types/react': 18.3.5
      '@types/react-dom': 18.3.0

  '@radix-ui/react-navigation-menu@1.2.1(@types/react-dom@18.3.0)(@types/react@18.3.5)(react-dom@18.3.1(react@18.3.1))(react@18.3.1)':
    dependencies:
      '@radix-ui/primitive': 1.1.0
      '@radix-ui/react-collection': 1.1.0(@types/react-dom@18.3.0)(@types/react@18.3.5)(react-dom@18.3.1(react@18.3.1))(react@18.3.1)
      '@radix-ui/react-compose-refs': 1.1.0(@types/react@18.3.5)(react@18.3.1)
      '@radix-ui/react-context': 1.1.1(@types/react@18.3.5)(react@18.3.1)
      '@radix-ui/react-direction': 1.1.0(@types/react@18.3.5)(react@18.3.1)
      '@radix-ui/react-dismissable-layer': 1.1.1(@types/react-dom@18.3.0)(@types/react@18.3.5)(react-dom@18.3.1(react@18.3.1))(react@18.3.1)
      '@radix-ui/react-id': 1.1.0(@types/react@18.3.5)(react@18.3.1)
      '@radix-ui/react-presence': 1.1.1(@types/react-dom@18.3.0)(@types/react@18.3.5)(react-dom@18.3.1(react@18.3.1))(react@18.3.1)
      '@radix-ui/react-primitive': 2.0.0(@types/react-dom@18.3.0)(@types/react@18.3.5)(react-dom@18.3.1(react@18.3.1))(react@18.3.1)
      '@radix-ui/react-use-callback-ref': 1.1.0(@types/react@18.3.5)(react@18.3.1)
      '@radix-ui/react-use-controllable-state': 1.1.0(@types/react@18.3.5)(react@18.3.1)
      '@radix-ui/react-use-layout-effect': 1.1.0(@types/react@18.3.5)(react@18.3.1)
      '@radix-ui/react-use-previous': 1.1.0(@types/react@18.3.5)(react@18.3.1)
      '@radix-ui/react-visually-hidden': 1.1.0(@types/react-dom@18.3.0)(@types/react@18.3.5)(react-dom@18.3.1(react@18.3.1))(react@18.3.1)
      react: 18.3.1
      react-dom: 18.3.1(react@18.3.1)
    optionalDependencies:
      '@types/react': 18.3.5
      '@types/react-dom': 18.3.0

  '@radix-ui/react-popover@1.1.2(@types/react-dom@18.3.0)(@types/react@18.3.5)(react-dom@18.3.1(react@18.3.1))(react@18.3.1)':
    dependencies:
      '@radix-ui/primitive': 1.1.0
      '@radix-ui/react-compose-refs': 1.1.0(@types/react@18.3.5)(react@18.3.1)
      '@radix-ui/react-context': 1.1.1(@types/react@18.3.5)(react@18.3.1)
      '@radix-ui/react-dismissable-layer': 1.1.1(@types/react-dom@18.3.0)(@types/react@18.3.5)(react-dom@18.3.1(react@18.3.1))(react@18.3.1)
      '@radix-ui/react-focus-guards': 1.1.1(@types/react@18.3.5)(react@18.3.1)
      '@radix-ui/react-focus-scope': 1.1.0(@types/react-dom@18.3.0)(@types/react@18.3.5)(react-dom@18.3.1(react@18.3.1))(react@18.3.1)
      '@radix-ui/react-id': 1.1.0(@types/react@18.3.5)(react@18.3.1)
      '@radix-ui/react-popper': 1.2.0(@types/react-dom@18.3.0)(@types/react@18.3.5)(react-dom@18.3.1(react@18.3.1))(react@18.3.1)
      '@radix-ui/react-portal': 1.1.2(@types/react-dom@18.3.0)(@types/react@18.3.5)(react-dom@18.3.1(react@18.3.1))(react@18.3.1)
      '@radix-ui/react-presence': 1.1.1(@types/react-dom@18.3.0)(@types/react@18.3.5)(react-dom@18.3.1(react@18.3.1))(react@18.3.1)
      '@radix-ui/react-primitive': 2.0.0(@types/react-dom@18.3.0)(@types/react@18.3.5)(react-dom@18.3.1(react@18.3.1))(react@18.3.1)
      '@radix-ui/react-slot': 1.1.0(@types/react@18.3.5)(react@18.3.1)
      '@radix-ui/react-use-controllable-state': 1.1.0(@types/react@18.3.5)(react@18.3.1)
      aria-hidden: 1.2.4
      react: 18.3.1
      react-dom: 18.3.1(react@18.3.1)
      react-remove-scroll: 2.6.0(@types/react@18.3.5)(react@18.3.1)
    optionalDependencies:
      '@types/react': 18.3.5
      '@types/react-dom': 18.3.0

  '@radix-ui/react-popper@1.2.0(@types/react-dom@18.3.0)(@types/react@18.3.5)(react-dom@18.3.1(react@18.3.1))(react@18.3.1)':
    dependencies:
      '@floating-ui/react-dom': 2.1.2(react-dom@18.3.1(react@18.3.1))(react@18.3.1)
      '@radix-ui/react-arrow': 1.1.0(@types/react-dom@18.3.0)(@types/react@18.3.5)(react-dom@18.3.1(react@18.3.1))(react@18.3.1)
      '@radix-ui/react-compose-refs': 1.1.0(@types/react@18.3.5)(react@18.3.1)
      '@radix-ui/react-context': 1.1.0(@types/react@18.3.5)(react@18.3.1)
      '@radix-ui/react-primitive': 2.0.0(@types/react-dom@18.3.0)(@types/react@18.3.5)(react-dom@18.3.1(react@18.3.1))(react@18.3.1)
      '@radix-ui/react-use-callback-ref': 1.1.0(@types/react@18.3.5)(react@18.3.1)
      '@radix-ui/react-use-layout-effect': 1.1.0(@types/react@18.3.5)(react@18.3.1)
      '@radix-ui/react-use-rect': 1.1.0(@types/react@18.3.5)(react@18.3.1)
      '@radix-ui/react-use-size': 1.1.0(@types/react@18.3.5)(react@18.3.1)
      '@radix-ui/rect': 1.1.0
      react: 18.3.1
      react-dom: 18.3.1(react@18.3.1)
    optionalDependencies:
      '@types/react': 18.3.5
      '@types/react-dom': 18.3.0

  '@radix-ui/react-portal@1.0.4(@types/react-dom@18.3.0)(@types/react@18.3.5)(react-dom@18.3.1(react@18.3.1))(react@18.3.1)':
    dependencies:
      '@babel/runtime': 7.26.0
      '@radix-ui/react-primitive': 1.0.3(@types/react-dom@18.3.0)(@types/react@18.3.5)(react-dom@18.3.1(react@18.3.1))(react@18.3.1)
      react: 18.3.1
      react-dom: 18.3.1(react@18.3.1)
    optionalDependencies:
      '@types/react': 18.3.5
      '@types/react-dom': 18.3.0

  '@radix-ui/react-portal@1.1.2(@types/react-dom@18.3.0)(@types/react@18.3.5)(react-dom@18.3.1(react@18.3.1))(react@18.3.1)':
    dependencies:
      '@radix-ui/react-primitive': 2.0.0(@types/react-dom@18.3.0)(@types/react@18.3.5)(react-dom@18.3.1(react@18.3.1))(react@18.3.1)
      '@radix-ui/react-use-layout-effect': 1.1.0(@types/react@18.3.5)(react@18.3.1)
      react: 18.3.1
      react-dom: 18.3.1(react@18.3.1)
    optionalDependencies:
      '@types/react': 18.3.5
      '@types/react-dom': 18.3.0

  '@radix-ui/react-presence@1.0.1(@types/react-dom@18.3.0)(@types/react@18.3.5)(react-dom@18.3.1(react@18.3.1))(react@18.3.1)':
    dependencies:
      '@babel/runtime': 7.26.0
      '@radix-ui/react-compose-refs': 1.0.1(@types/react@18.3.5)(react@18.3.1)
      '@radix-ui/react-use-layout-effect': 1.0.1(@types/react@18.3.5)(react@18.3.1)
      react: 18.3.1
      react-dom: 18.3.1(react@18.3.1)
    optionalDependencies:
      '@types/react': 18.3.5
      '@types/react-dom': 18.3.0

  '@radix-ui/react-presence@1.1.1(@types/react-dom@18.3.0)(@types/react@18.3.5)(react-dom@18.3.1(react@18.3.1))(react@18.3.1)':
    dependencies:
      '@radix-ui/react-compose-refs': 1.1.0(@types/react@18.3.5)(react@18.3.1)
      '@radix-ui/react-use-layout-effect': 1.1.0(@types/react@18.3.5)(react@18.3.1)
      react: 18.3.1
      react-dom: 18.3.1(react@18.3.1)
    optionalDependencies:
      '@types/react': 18.3.5
      '@types/react-dom': 18.3.0

  '@radix-ui/react-primitive@1.0.3(@types/react-dom@18.3.0)(@types/react@18.3.5)(react-dom@18.3.1(react@18.3.1))(react@18.3.1)':
    dependencies:
      '@babel/runtime': 7.26.0
      '@radix-ui/react-slot': 1.0.2(@types/react@18.3.5)(react@18.3.1)
      react: 18.3.1
      react-dom: 18.3.1(react@18.3.1)
    optionalDependencies:
      '@types/react': 18.3.5
      '@types/react-dom': 18.3.0

  '@radix-ui/react-primitive@2.0.0(@types/react-dom@18.3.0)(@types/react@18.3.5)(react-dom@18.3.1(react@18.3.1))(react@18.3.1)':
    dependencies:
      '@radix-ui/react-slot': 1.1.0(@types/react@18.3.5)(react@18.3.1)
      react: 18.3.1
      react-dom: 18.3.1(react@18.3.1)
    optionalDependencies:
      '@types/react': 18.3.5
      '@types/react-dom': 18.3.0

  '@radix-ui/react-progress@1.1.0(@types/react-dom@18.3.0)(@types/react@18.3.5)(react-dom@18.3.1(react@18.3.1))(react@18.3.1)':
    dependencies:
      '@radix-ui/react-context': 1.1.0(@types/react@18.3.5)(react@18.3.1)
      '@radix-ui/react-primitive': 2.0.0(@types/react-dom@18.3.0)(@types/react@18.3.5)(react-dom@18.3.1(react@18.3.1))(react@18.3.1)
      react: 18.3.1
      react-dom: 18.3.1(react@18.3.1)
    optionalDependencies:
      '@types/react': 18.3.5
      '@types/react-dom': 18.3.0

  '@radix-ui/react-radio-group@1.2.1(@types/react-dom@18.3.0)(@types/react@18.3.5)(react-dom@18.3.1(react@18.3.1))(react@18.3.1)':
    dependencies:
      '@radix-ui/primitive': 1.1.0
      '@radix-ui/react-compose-refs': 1.1.0(@types/react@18.3.5)(react@18.3.1)
      '@radix-ui/react-context': 1.1.1(@types/react@18.3.5)(react@18.3.1)
      '@radix-ui/react-direction': 1.1.0(@types/react@18.3.5)(react@18.3.1)
      '@radix-ui/react-presence': 1.1.1(@types/react-dom@18.3.0)(@types/react@18.3.5)(react-dom@18.3.1(react@18.3.1))(react@18.3.1)
      '@radix-ui/react-primitive': 2.0.0(@types/react-dom@18.3.0)(@types/react@18.3.5)(react-dom@18.3.1(react@18.3.1))(react@18.3.1)
      '@radix-ui/react-roving-focus': 1.1.0(@types/react-dom@18.3.0)(@types/react@18.3.5)(react-dom@18.3.1(react@18.3.1))(react@18.3.1)
      '@radix-ui/react-use-controllable-state': 1.1.0(@types/react@18.3.5)(react@18.3.1)
      '@radix-ui/react-use-previous': 1.1.0(@types/react@18.3.5)(react@18.3.1)
      '@radix-ui/react-use-size': 1.1.0(@types/react@18.3.5)(react@18.3.1)
      react: 18.3.1
      react-dom: 18.3.1(react@18.3.1)
    optionalDependencies:
      '@types/react': 18.3.5
      '@types/react-dom': 18.3.0

  '@radix-ui/react-roving-focus@1.1.0(@types/react-dom@18.3.0)(@types/react@18.3.5)(react-dom@18.3.1(react@18.3.1))(react@18.3.1)':
    dependencies:
      '@radix-ui/primitive': 1.1.0
      '@radix-ui/react-collection': 1.1.0(@types/react-dom@18.3.0)(@types/react@18.3.5)(react-dom@18.3.1(react@18.3.1))(react@18.3.1)
      '@radix-ui/react-compose-refs': 1.1.0(@types/react@18.3.5)(react@18.3.1)
      '@radix-ui/react-context': 1.1.0(@types/react@18.3.5)(react@18.3.1)
      '@radix-ui/react-direction': 1.1.0(@types/react@18.3.5)(react@18.3.1)
      '@radix-ui/react-id': 1.1.0(@types/react@18.3.5)(react@18.3.1)
      '@radix-ui/react-primitive': 2.0.0(@types/react-dom@18.3.0)(@types/react@18.3.5)(react-dom@18.3.1(react@18.3.1))(react@18.3.1)
      '@radix-ui/react-use-callback-ref': 1.1.0(@types/react@18.3.5)(react@18.3.1)
      '@radix-ui/react-use-controllable-state': 1.1.0(@types/react@18.3.5)(react@18.3.1)
      react: 18.3.1
      react-dom: 18.3.1(react@18.3.1)
    optionalDependencies:
      '@types/react': 18.3.5
      '@types/react-dom': 18.3.0

  '@radix-ui/react-scroll-area@1.2.0(@types/react-dom@18.3.0)(@types/react@18.3.5)(react-dom@18.3.1(react@18.3.1))(react@18.3.1)':
    dependencies:
      '@radix-ui/number': 1.1.0
      '@radix-ui/primitive': 1.1.0
      '@radix-ui/react-compose-refs': 1.1.0(@types/react@18.3.5)(react@18.3.1)
      '@radix-ui/react-context': 1.1.1(@types/react@18.3.5)(react@18.3.1)
      '@radix-ui/react-direction': 1.1.0(@types/react@18.3.5)(react@18.3.1)
      '@radix-ui/react-presence': 1.1.1(@types/react-dom@18.3.0)(@types/react@18.3.5)(react-dom@18.3.1(react@18.3.1))(react@18.3.1)
      '@radix-ui/react-primitive': 2.0.0(@types/react-dom@18.3.0)(@types/react@18.3.5)(react-dom@18.3.1(react@18.3.1))(react@18.3.1)
      '@radix-ui/react-use-callback-ref': 1.1.0(@types/react@18.3.5)(react@18.3.1)
      '@radix-ui/react-use-layout-effect': 1.1.0(@types/react@18.3.5)(react@18.3.1)
      react: 18.3.1
      react-dom: 18.3.1(react@18.3.1)
    optionalDependencies:
      '@types/react': 18.3.5
      '@types/react-dom': 18.3.0

  '@radix-ui/react-select@2.1.2(@types/react-dom@18.3.0)(@types/react@18.3.5)(react-dom@18.3.1(react@18.3.1))(react@18.3.1)':
    dependencies:
      '@radix-ui/number': 1.1.0
      '@radix-ui/primitive': 1.1.0
      '@radix-ui/react-collection': 1.1.0(@types/react-dom@18.3.0)(@types/react@18.3.5)(react-dom@18.3.1(react@18.3.1))(react@18.3.1)
      '@radix-ui/react-compose-refs': 1.1.0(@types/react@18.3.5)(react@18.3.1)
      '@radix-ui/react-context': 1.1.1(@types/react@18.3.5)(react@18.3.1)
      '@radix-ui/react-direction': 1.1.0(@types/react@18.3.5)(react@18.3.1)
      '@radix-ui/react-dismissable-layer': 1.1.1(@types/react-dom@18.3.0)(@types/react@18.3.5)(react-dom@18.3.1(react@18.3.1))(react@18.3.1)
      '@radix-ui/react-focus-guards': 1.1.1(@types/react@18.3.5)(react@18.3.1)
      '@radix-ui/react-focus-scope': 1.1.0(@types/react-dom@18.3.0)(@types/react@18.3.5)(react-dom@18.3.1(react@18.3.1))(react@18.3.1)
      '@radix-ui/react-id': 1.1.0(@types/react@18.3.5)(react@18.3.1)
      '@radix-ui/react-popper': 1.2.0(@types/react-dom@18.3.0)(@types/react@18.3.5)(react-dom@18.3.1(react@18.3.1))(react@18.3.1)
      '@radix-ui/react-portal': 1.1.2(@types/react-dom@18.3.0)(@types/react@18.3.5)(react-dom@18.3.1(react@18.3.1))(react@18.3.1)
      '@radix-ui/react-primitive': 2.0.0(@types/react-dom@18.3.0)(@types/react@18.3.5)(react-dom@18.3.1(react@18.3.1))(react@18.3.1)
      '@radix-ui/react-slot': 1.1.0(@types/react@18.3.5)(react@18.3.1)
      '@radix-ui/react-use-callback-ref': 1.1.0(@types/react@18.3.5)(react@18.3.1)
      '@radix-ui/react-use-controllable-state': 1.1.0(@types/react@18.3.5)(react@18.3.1)
      '@radix-ui/react-use-layout-effect': 1.1.0(@types/react@18.3.5)(react@18.3.1)
      '@radix-ui/react-use-previous': 1.1.0(@types/react@18.3.5)(react@18.3.1)
      '@radix-ui/react-visually-hidden': 1.1.0(@types/react-dom@18.3.0)(@types/react@18.3.5)(react-dom@18.3.1(react@18.3.1))(react@18.3.1)
      aria-hidden: 1.2.4
      react: 18.3.1
      react-dom: 18.3.1(react@18.3.1)
      react-remove-scroll: 2.6.0(@types/react@18.3.5)(react@18.3.1)
    optionalDependencies:
      '@types/react': 18.3.5
      '@types/react-dom': 18.3.0

  '@radix-ui/react-separator@1.1.0(@types/react-dom@18.3.0)(@types/react@18.3.5)(react-dom@18.3.1(react@18.3.1))(react@18.3.1)':
    dependencies:
      '@radix-ui/react-primitive': 2.0.0(@types/react-dom@18.3.0)(@types/react@18.3.5)(react-dom@18.3.1(react@18.3.1))(react@18.3.1)
      react: 18.3.1
      react-dom: 18.3.1(react@18.3.1)
    optionalDependencies:
      '@types/react': 18.3.5
      '@types/react-dom': 18.3.0

  '@radix-ui/react-slot@1.0.2(@types/react@18.3.5)(react@18.3.1)':
    dependencies:
      '@babel/runtime': 7.26.0
      '@radix-ui/react-compose-refs': 1.0.1(@types/react@18.3.5)(react@18.3.1)
      react: 18.3.1
    optionalDependencies:
      '@types/react': 18.3.5

  '@radix-ui/react-slot@1.1.0(@types/react@18.3.5)(react@18.3.1)':
    dependencies:
<<<<<<< HEAD
      '@radix-ui/react-compose-refs': 1.1.0(@types/react@18.3.5)(react@18.3.1)
      react: 18.3.1
    optionalDependencies:
      '@types/react': 18.3.5
=======
      '@jest/schemas': 29.6.3
      '@types/istanbul-lib-coverage': 2.0.6
      '@types/istanbul-reports': 3.0.4
      '@types/node': 22.7.4
      '@types/yargs': 17.0.33
      chalk: 4.1.2
>>>>>>> 3fb2f179

  '@radix-ui/react-switch@1.1.1(@types/react-dom@18.3.0)(@types/react@18.3.5)(react-dom@18.3.1(react@18.3.1))(react@18.3.1)':
    dependencies:
      '@radix-ui/primitive': 1.1.0
      '@radix-ui/react-compose-refs': 1.1.0(@types/react@18.3.5)(react@18.3.1)
      '@radix-ui/react-context': 1.1.1(@types/react@18.3.5)(react@18.3.1)
      '@radix-ui/react-primitive': 2.0.0(@types/react-dom@18.3.0)(@types/react@18.3.5)(react-dom@18.3.1(react@18.3.1))(react@18.3.1)
      '@radix-ui/react-use-controllable-state': 1.1.0(@types/react@18.3.5)(react@18.3.1)
      '@radix-ui/react-use-previous': 1.1.0(@types/react@18.3.5)(react@18.3.1)
      '@radix-ui/react-use-size': 1.1.0(@types/react@18.3.5)(react@18.3.1)
      react: 18.3.1
      react-dom: 18.3.1(react@18.3.1)
    optionalDependencies:
      '@types/react': 18.3.5
      '@types/react-dom': 18.3.0

  '@radix-ui/react-tabs@1.1.1(@types/react-dom@18.3.0)(@types/react@18.3.5)(react-dom@18.3.1(react@18.3.1))(react@18.3.1)':
    dependencies:
      '@radix-ui/primitive': 1.1.0
      '@radix-ui/react-context': 1.1.1(@types/react@18.3.5)(react@18.3.1)
      '@radix-ui/react-direction': 1.1.0(@types/react@18.3.5)(react@18.3.1)
      '@radix-ui/react-id': 1.1.0(@types/react@18.3.5)(react@18.3.1)
      '@radix-ui/react-presence': 1.1.1(@types/react-dom@18.3.0)(@types/react@18.3.5)(react-dom@18.3.1(react@18.3.1))(react@18.3.1)
      '@radix-ui/react-primitive': 2.0.0(@types/react-dom@18.3.0)(@types/react@18.3.5)(react-dom@18.3.1(react@18.3.1))(react@18.3.1)
      '@radix-ui/react-roving-focus': 1.1.0(@types/react-dom@18.3.0)(@types/react@18.3.5)(react-dom@18.3.1(react@18.3.1))(react@18.3.1)
      '@radix-ui/react-use-controllable-state': 1.1.0(@types/react@18.3.5)(react@18.3.1)
      react: 18.3.1
      react-dom: 18.3.1(react@18.3.1)
    optionalDependencies:
      '@types/react': 18.3.5
      '@types/react-dom': 18.3.0

  '@radix-ui/react-toast@1.2.2(@types/react-dom@18.3.0)(@types/react@18.3.5)(react-dom@18.3.1(react@18.3.1))(react@18.3.1)':
    dependencies:
      '@radix-ui/primitive': 1.1.0
      '@radix-ui/react-collection': 1.1.0(@types/react-dom@18.3.0)(@types/react@18.3.5)(react-dom@18.3.1(react@18.3.1))(react@18.3.1)
      '@radix-ui/react-compose-refs': 1.1.0(@types/react@18.3.5)(react@18.3.1)
      '@radix-ui/react-context': 1.1.1(@types/react@18.3.5)(react@18.3.1)
      '@radix-ui/react-dismissable-layer': 1.1.1(@types/react-dom@18.3.0)(@types/react@18.3.5)(react-dom@18.3.1(react@18.3.1))(react@18.3.1)
      '@radix-ui/react-portal': 1.1.2(@types/react-dom@18.3.0)(@types/react@18.3.5)(react-dom@18.3.1(react@18.3.1))(react@18.3.1)
      '@radix-ui/react-presence': 1.1.1(@types/react-dom@18.3.0)(@types/react@18.3.5)(react-dom@18.3.1(react@18.3.1))(react@18.3.1)
      '@radix-ui/react-primitive': 2.0.0(@types/react-dom@18.3.0)(@types/react@18.3.5)(react-dom@18.3.1(react@18.3.1))(react@18.3.1)
      '@radix-ui/react-use-callback-ref': 1.1.0(@types/react@18.3.5)(react@18.3.1)
      '@radix-ui/react-use-controllable-state': 1.1.0(@types/react@18.3.5)(react@18.3.1)
      '@radix-ui/react-use-layout-effect': 1.1.0(@types/react@18.3.5)(react@18.3.1)
      '@radix-ui/react-visually-hidden': 1.1.0(@types/react-dom@18.3.0)(@types/react@18.3.5)(react-dom@18.3.1(react@18.3.1))(react@18.3.1)
      react: 18.3.1
      react-dom: 18.3.1(react@18.3.1)
    optionalDependencies:
      '@types/react': 18.3.5
      '@types/react-dom': 18.3.0

  '@radix-ui/react-toggle-group@1.1.0(@types/react-dom@18.3.0)(@types/react@18.3.5)(react-dom@18.3.1(react@18.3.1))(react@18.3.1)':
    dependencies:
      '@radix-ui/primitive': 1.1.0
      '@radix-ui/react-context': 1.1.0(@types/react@18.3.5)(react@18.3.1)
      '@radix-ui/react-direction': 1.1.0(@types/react@18.3.5)(react@18.3.1)
      '@radix-ui/react-primitive': 2.0.0(@types/react-dom@18.3.0)(@types/react@18.3.5)(react-dom@18.3.1(react@18.3.1))(react@18.3.1)
      '@radix-ui/react-roving-focus': 1.1.0(@types/react-dom@18.3.0)(@types/react@18.3.5)(react-dom@18.3.1(react@18.3.1))(react@18.3.1)
      '@radix-ui/react-toggle': 1.1.0(@types/react-dom@18.3.0)(@types/react@18.3.5)(react-dom@18.3.1(react@18.3.1))(react@18.3.1)
      '@radix-ui/react-use-controllable-state': 1.1.0(@types/react@18.3.5)(react@18.3.1)
      react: 18.3.1
      react-dom: 18.3.1(react@18.3.1)
    optionalDependencies:
      '@types/react': 18.3.5
      '@types/react-dom': 18.3.0

  '@radix-ui/react-toggle@1.1.0(@types/react-dom@18.3.0)(@types/react@18.3.5)(react-dom@18.3.1(react@18.3.1))(react@18.3.1)':
    dependencies:
      '@radix-ui/primitive': 1.1.0
      '@radix-ui/react-primitive': 2.0.0(@types/react-dom@18.3.0)(@types/react@18.3.5)(react-dom@18.3.1(react@18.3.1))(react@18.3.1)
      '@radix-ui/react-use-controllable-state': 1.1.0(@types/react@18.3.5)(react@18.3.1)
      react: 18.3.1
      react-dom: 18.3.1(react@18.3.1)
    optionalDependencies:
      '@types/react': 18.3.5
      '@types/react-dom': 18.3.0

  '@radix-ui/react-tooltip@1.1.3(@types/react-dom@18.3.0)(@types/react@18.3.5)(react-dom@18.3.1(react@18.3.1))(react@18.3.1)':
    dependencies:
      '@radix-ui/primitive': 1.1.0
      '@radix-ui/react-compose-refs': 1.1.0(@types/react@18.3.5)(react@18.3.1)
      '@radix-ui/react-context': 1.1.1(@types/react@18.3.5)(react@18.3.1)
      '@radix-ui/react-dismissable-layer': 1.1.1(@types/react-dom@18.3.0)(@types/react@18.3.5)(react-dom@18.3.1(react@18.3.1))(react@18.3.1)
      '@radix-ui/react-id': 1.1.0(@types/react@18.3.5)(react@18.3.1)
      '@radix-ui/react-popper': 1.2.0(@types/react-dom@18.3.0)(@types/react@18.3.5)(react-dom@18.3.1(react@18.3.1))(react@18.3.1)
      '@radix-ui/react-portal': 1.1.2(@types/react-dom@18.3.0)(@types/react@18.3.5)(react-dom@18.3.1(react@18.3.1))(react@18.3.1)
      '@radix-ui/react-presence': 1.1.1(@types/react-dom@18.3.0)(@types/react@18.3.5)(react-dom@18.3.1(react@18.3.1))(react@18.3.1)
      '@radix-ui/react-primitive': 2.0.0(@types/react-dom@18.3.0)(@types/react@18.3.5)(react-dom@18.3.1(react@18.3.1))(react@18.3.1)
      '@radix-ui/react-slot': 1.1.0(@types/react@18.3.5)(react@18.3.1)
      '@radix-ui/react-use-controllable-state': 1.1.0(@types/react@18.3.5)(react@18.3.1)
      '@radix-ui/react-visually-hidden': 1.1.0(@types/react-dom@18.3.0)(@types/react@18.3.5)(react-dom@18.3.1(react@18.3.1))(react@18.3.1)
      react: 18.3.1
      react-dom: 18.3.1(react@18.3.1)
    optionalDependencies:
      '@types/react': 18.3.5
      '@types/react-dom': 18.3.0

  '@radix-ui/react-use-callback-ref@1.0.1(@types/react@18.3.5)(react@18.3.1)':
    dependencies:
      '@babel/runtime': 7.26.0
      react: 18.3.1
    optionalDependencies:
      '@types/react': 18.3.5

  '@radix-ui/react-use-callback-ref@1.1.0(@types/react@18.3.5)(react@18.3.1)':
    dependencies:
      react: 18.3.1
    optionalDependencies:
      '@types/react': 18.3.5

  '@radix-ui/react-use-controllable-state@1.0.1(@types/react@18.3.5)(react@18.3.1)':
    dependencies:
      '@babel/runtime': 7.26.0
      '@radix-ui/react-use-callback-ref': 1.0.1(@types/react@18.3.5)(react@18.3.1)
      react: 18.3.1
    optionalDependencies:
      '@types/react': 18.3.5

  '@radix-ui/react-use-controllable-state@1.1.0(@types/react@18.3.5)(react@18.3.1)':
    dependencies:
      '@radix-ui/react-use-callback-ref': 1.1.0(@types/react@18.3.5)(react@18.3.1)
      react: 18.3.1
    optionalDependencies:
      '@types/react': 18.3.5

<<<<<<< HEAD
  '@radix-ui/react-use-escape-keydown@1.0.3(@types/react@18.3.5)(react@18.3.1)':
    dependencies:
      '@babel/runtime': 7.26.0
      '@radix-ui/react-use-callback-ref': 1.0.1(@types/react@18.3.5)(react@18.3.1)
      react: 18.3.1
    optionalDependencies:
      '@types/react': 18.3.5
=======
  '@laynezh/vite-plugin-lib-assets@0.6.1(vite@6.0.5(@types/node@22.7.4)(jiti@1.21.6)(sass@1.79.4)(terser@5.34.1)(tsx@4.19.2)(yaml@2.5.1))':
    dependencies:
      escape-string-regexp: 4.0.0
      loader-utils: 3.3.1
      mrmime: 1.0.1
      semver: 7.6.3
      vite: 6.0.5(@types/node@22.7.4)(jiti@1.21.6)(sass@1.79.4)(terser@5.34.1)(tsx@4.19.2)(yaml@2.5.1)
>>>>>>> 3fb2f179

  '@radix-ui/react-use-escape-keydown@1.1.0(@types/react@18.3.5)(react@18.3.1)':
    dependencies:
      '@radix-ui/react-use-callback-ref': 1.1.0(@types/react@18.3.5)(react@18.3.1)
      react: 18.3.1
    optionalDependencies:
      '@types/react': 18.3.5

  '@radix-ui/react-use-layout-effect@1.0.1(@types/react@18.3.5)(react@18.3.1)':
    dependencies:
      '@babel/runtime': 7.26.0
      react: 18.3.1
    optionalDependencies:
      '@types/react': 18.3.5

  '@radix-ui/react-use-layout-effect@1.1.0(@types/react@18.3.5)(react@18.3.1)':
    dependencies:
      react: 18.3.1
    optionalDependencies:
      '@types/react': 18.3.5

  '@radix-ui/react-use-previous@1.1.0(@types/react@18.3.5)(react@18.3.1)':
    dependencies:
      react: 18.3.1
    optionalDependencies:
      '@types/react': 18.3.5

  '@radix-ui/react-use-rect@1.1.0(@types/react@18.3.5)(react@18.3.1)':
    dependencies:
      '@radix-ui/rect': 1.1.0
      react: 18.3.1
    optionalDependencies:
      '@types/react': 18.3.5

  '@radix-ui/react-use-size@1.1.0(@types/react@18.3.5)(react@18.3.1)':
    dependencies:
      '@radix-ui/react-use-layout-effect': 1.1.0(@types/react@18.3.5)(react@18.3.1)
      react: 18.3.1
    optionalDependencies:
      '@types/react': 18.3.5

  '@radix-ui/react-visually-hidden@1.1.0(@types/react-dom@18.3.0)(@types/react@18.3.5)(react-dom@18.3.1(react@18.3.1))(react@18.3.1)':
    dependencies:
      '@radix-ui/react-primitive': 2.0.0(@types/react-dom@18.3.0)(@types/react@18.3.5)(react-dom@18.3.1(react@18.3.1))(react@18.3.1)
      react: 18.3.1
      react-dom: 18.3.1(react@18.3.1)
    optionalDependencies:
      '@types/react': 18.3.5
      '@types/react-dom': 18.3.0

  '@radix-ui/rect@1.1.0': {}

  '@remix-run/router@1.20.0': {}

  '@rollup/plugin-sucrase@5.0.2(rollup@4.24.0)':
    dependencies:
      '@rollup/pluginutils': 5.1.0(rollup@4.24.0)
      sucrase: 3.35.0
    optionalDependencies:
      rollup: 4.24.0

  '@rollup/pluginutils@5.1.0(rollup@4.24.0)':
    dependencies:
      '@types/estree': 1.0.6
      estree-walker: 2.0.2
      picomatch: 2.3.1
    optionalDependencies:
      rollup: 4.24.0

  '@rollup/rollup-android-arm-eabi@4.24.0':
    optional: true

  '@rollup/rollup-android-arm64@4.24.0':
    optional: true

  '@rollup/rollup-darwin-arm64@4.24.0':
    optional: true

  '@rollup/rollup-darwin-x64@4.24.0':
    optional: true

  '@rollup/rollup-linux-arm-gnueabihf@4.24.0':
    optional: true

  '@rollup/rollup-linux-arm-musleabihf@4.24.0':
    optional: true

  '@rollup/rollup-linux-arm64-gnu@4.24.0':
    optional: true

  '@rollup/rollup-linux-arm64-musl@4.24.0':
    optional: true

  '@rollup/rollup-linux-powerpc64le-gnu@4.24.0':
    optional: true

  '@rollup/rollup-linux-riscv64-gnu@4.24.0':
    optional: true

  '@rollup/rollup-linux-s390x-gnu@4.24.0':
    optional: true

  '@rollup/rollup-linux-x64-gnu@4.24.0':
    optional: true

  '@rollup/rollup-linux-x64-musl@4.24.0':
    optional: true

  '@rollup/rollup-win32-arm64-msvc@4.24.0':
    optional: true

  '@rollup/rollup-win32-ia32-msvc@4.24.0':
    optional: true

  '@rollup/rollup-win32-x64-msvc@4.24.0':
    optional: true

  '@sec-ant/readable-stream@0.4.1': {}

  '@sinclair/typebox@0.27.8': {}

  '@sindresorhus/merge-streams@4.0.0': {}

  '@swc/core-darwin-arm64@1.9.3':
    optional: true

  '@swc/core-darwin-x64@1.9.3':
    optional: true

  '@swc/core-linux-arm-gnueabihf@1.9.3':
    optional: true

  '@swc/core-linux-arm64-gnu@1.9.3':
    optional: true

  '@swc/core-linux-arm64-musl@1.9.3':
    optional: true

  '@swc/core-linux-x64-gnu@1.9.3':
    optional: true

  '@swc/core-linux-x64-musl@1.9.3':
    optional: true

  '@swc/core-win32-arm64-msvc@1.9.3':
    optional: true

  '@swc/core-win32-ia32-msvc@1.9.3':
    optional: true

  '@swc/core-win32-x64-msvc@1.9.3':
    optional: true

  '@swc/core@1.9.3':
    dependencies:
      '@swc/counter': 0.1.3
      '@swc/types': 0.1.17
    optionalDependencies:
      '@swc/core-darwin-arm64': 1.9.3
      '@swc/core-darwin-x64': 1.9.3
      '@swc/core-linux-arm-gnueabihf': 1.9.3
      '@swc/core-linux-arm64-gnu': 1.9.3
      '@swc/core-linux-arm64-musl': 1.9.3
      '@swc/core-linux-x64-gnu': 1.9.3
      '@swc/core-linux-x64-musl': 1.9.3
      '@swc/core-win32-arm64-msvc': 1.9.3
      '@swc/core-win32-ia32-msvc': 1.9.3
      '@swc/core-win32-x64-msvc': 1.9.3

  '@swc/counter@0.1.3': {}

  '@swc/types@0.1.17':
    dependencies:
      '@swc/counter': 0.1.3

  '@tanstack/eslint-plugin-query@5.59.7(eslint@8.57.0)(typescript@5.5.4)':
    dependencies:
      '@typescript-eslint/utils': 8.10.0(eslint@8.57.0)(typescript@5.5.4)
      eslint: 8.57.0
    transitivePeerDependencies:
      - supports-color
      - typescript

  '@tanstack/query-core@5.59.13': {}

  '@tanstack/react-query@5.59.15(react@18.3.1)':
    dependencies:
      '@tanstack/query-core': 5.59.13
      react: 18.3.1

  '@tootallnate/quickjs-emscripten@0.23.0': {}

  '@tsconfig/node10@1.0.11': {}

  '@tsconfig/node12@1.0.11': {}

  '@tsconfig/node14@1.0.3': {}

  '@tsconfig/node16@1.0.4': {}

  '@types/cheerio@0.22.35':
    dependencies:
      '@types/node': 20.16.10

  '@types/chrome@0.0.270':
    dependencies:
      '@types/filesystem': 0.0.36
      '@types/har-format': 1.2.15

  '@types/estree@1.0.6': {}

  '@types/filesystem@0.0.36':
    dependencies:
      '@types/filewriter': 0.0.33

  '@types/filewriter@0.0.33': {}

  '@types/har-format@1.2.15': {}

  '@types/istanbul-lib-coverage@2.0.6': {}

  '@types/istanbul-lib-report@3.0.3':
    dependencies:
      '@types/istanbul-lib-coverage': 2.0.6

  '@types/istanbul-reports@3.0.4':
    dependencies:
      '@types/istanbul-lib-report': 3.0.3

  '@types/json-schema@7.0.15': {}

  '@types/json5@0.0.29': {}

  '@types/mocha@10.0.7': {}

  '@types/mute-stream@0.0.4':
    dependencies:
      '@types/node': 22.7.4

  '@types/node@20.16.10':
    dependencies:
      undici-types: 6.19.8

  '@types/node@22.7.4':
    dependencies:
      undici-types: 6.19.8

  '@types/normalize-package-data@2.4.4': {}

  '@types/prop-types@15.7.12': {}

  '@types/react-dom@18.3.0':
    dependencies:
      '@types/react': 18.3.5

  '@types/react@18.3.5':
    dependencies:
      '@types/prop-types': 15.7.12
      csstype: 3.1.3

  '@types/sinonjs__fake-timers@8.1.5': {}

  '@types/stack-utils@2.0.3': {}

  '@types/which@2.0.2': {}

  '@types/wrap-ansi@3.0.0': {}

  '@types/ws@8.5.13':
    dependencies:
      '@types/node': 20.16.10

  '@types/yargs-parser@21.0.3': {}

  '@types/yargs@17.0.33':
    dependencies:
      '@types/yargs-parser': 21.0.3

  '@types/yauzl@2.10.3':
    dependencies:
      '@types/node': 22.7.4
    optional: true

  '@typescript-eslint/eslint-plugin@7.18.0(@typescript-eslint/parser@7.18.0(eslint@8.57.0)(typescript@5.5.4))(eslint@8.57.0)(typescript@5.5.4)':
    dependencies:
      '@eslint-community/regexpp': 4.11.0
      '@typescript-eslint/parser': 7.18.0(eslint@8.57.0)(typescript@5.5.4)
      '@typescript-eslint/scope-manager': 7.18.0
      '@typescript-eslint/type-utils': 7.18.0(eslint@8.57.0)(typescript@5.5.4)
      '@typescript-eslint/utils': 7.18.0(eslint@8.57.0)(typescript@5.5.4)
      '@typescript-eslint/visitor-keys': 7.18.0
      eslint: 8.57.0
      graphemer: 1.4.0
      ignore: 5.3.2
      natural-compare: 1.4.0
      ts-api-utils: 1.3.0(typescript@5.5.4)
    optionalDependencies:
      typescript: 5.5.4
    transitivePeerDependencies:
      - supports-color

  '@typescript-eslint/parser@7.18.0(eslint@8.57.0)(typescript@5.5.4)':
    dependencies:
      '@typescript-eslint/scope-manager': 7.18.0
      '@typescript-eslint/types': 7.18.0
      '@typescript-eslint/typescript-estree': 7.18.0(typescript@5.5.4)
      '@typescript-eslint/visitor-keys': 7.18.0
      debug: 4.3.7(supports-color@8.1.1)
      eslint: 8.57.0
    optionalDependencies:
      typescript: 5.5.4
    transitivePeerDependencies:
      - supports-color

  '@typescript-eslint/scope-manager@7.18.0':
    dependencies:
      '@typescript-eslint/types': 7.18.0
      '@typescript-eslint/visitor-keys': 7.18.0

  '@typescript-eslint/scope-manager@8.10.0':
    dependencies:
      '@typescript-eslint/types': 8.10.0
      '@typescript-eslint/visitor-keys': 8.10.0

  '@typescript-eslint/type-utils@7.18.0(eslint@8.57.0)(typescript@5.5.4)':
    dependencies:
      '@typescript-eslint/typescript-estree': 7.18.0(typescript@5.5.4)
      '@typescript-eslint/utils': 7.18.0(eslint@8.57.0)(typescript@5.5.4)
      debug: 4.3.7(supports-color@8.1.1)
      eslint: 8.57.0
      ts-api-utils: 1.3.0(typescript@5.5.4)
    optionalDependencies:
      typescript: 5.5.4
    transitivePeerDependencies:
      - supports-color

  '@typescript-eslint/types@7.18.0': {}

  '@typescript-eslint/types@8.10.0': {}

  '@typescript-eslint/typescript-estree@7.18.0(typescript@5.5.4)':
    dependencies:
      '@typescript-eslint/types': 7.18.0
      '@typescript-eslint/visitor-keys': 7.18.0
      debug: 4.3.7(supports-color@8.1.1)
      globby: 11.1.0
      is-glob: 4.0.3
      minimatch: 9.0.5
      semver: 7.6.3
      ts-api-utils: 1.3.0(typescript@5.5.4)
    optionalDependencies:
      typescript: 5.5.4
    transitivePeerDependencies:
      - supports-color

  '@typescript-eslint/typescript-estree@8.10.0(typescript@5.5.4)':
    dependencies:
      '@typescript-eslint/types': 8.10.0
      '@typescript-eslint/visitor-keys': 8.10.0
      debug: 4.3.7(supports-color@8.1.1)
      fast-glob: 3.3.2
      is-glob: 4.0.3
      minimatch: 9.0.5
      semver: 7.6.3
      ts-api-utils: 1.3.0(typescript@5.5.4)
    optionalDependencies:
      typescript: 5.5.4
    transitivePeerDependencies:
      - supports-color

  '@typescript-eslint/utils@7.18.0(eslint@8.57.0)(typescript@5.5.4)':
    dependencies:
      '@eslint-community/eslint-utils': 4.4.0(eslint@8.57.0)
      '@typescript-eslint/scope-manager': 7.18.0
      '@typescript-eslint/types': 7.18.0
      '@typescript-eslint/typescript-estree': 7.18.0(typescript@5.5.4)
      eslint: 8.57.0
    transitivePeerDependencies:
      - supports-color
      - typescript

  '@typescript-eslint/utils@8.10.0(eslint@8.57.0)(typescript@5.5.4)':
    dependencies:
      '@eslint-community/eslint-utils': 4.4.0(eslint@8.57.0)
      '@typescript-eslint/scope-manager': 8.10.0
      '@typescript-eslint/types': 8.10.0
      '@typescript-eslint/typescript-estree': 8.10.0(typescript@5.5.4)
      eslint: 8.57.0
    transitivePeerDependencies:
      - supports-color
      - typescript

  '@typescript-eslint/visitor-keys@7.18.0':
    dependencies:
      '@typescript-eslint/types': 7.18.0
      eslint-visitor-keys: 3.4.3

  '@typescript-eslint/visitor-keys@8.10.0':
    dependencies:
      '@typescript-eslint/types': 8.10.0
      eslint-visitor-keys: 3.4.3

  '@ungap/structured-clone@1.2.0': {}

  '@vitejs/plugin-react-swc@3.7.2(vite@6.0.5(@types/node@22.7.4)(jiti@1.21.6)(sass@1.79.4)(terser@5.34.1)(tsx@4.19.2)(yaml@2.5.1))':
    dependencies:
      '@swc/core': 1.9.3
      vite: 6.0.5(@types/node@22.7.4)(jiti@1.21.6)(sass@1.79.4)(terser@5.34.1)(tsx@4.19.2)(yaml@2.5.1)
    transitivePeerDependencies:
      - '@swc/helpers'

  '@vitest/pretty-format@2.0.5':
    dependencies:
      tinyrainbow: 1.2.0

  '@vitest/pretty-format@2.1.8':
    dependencies:
      tinyrainbow: 1.2.0

  '@vitest/snapshot@2.0.5':
    dependencies:
      '@vitest/pretty-format': 2.0.5
      magic-string: 0.30.11
      pathe: 1.1.2

  '@vitest/snapshot@2.1.8':
    dependencies:
      '@vitest/pretty-format': 2.1.8
      magic-string: 0.30.17
      pathe: 1.1.2

  '@wdio/cli@9.4.5':
    dependencies:
      '@types/node': 20.16.10
      '@vitest/snapshot': 2.1.8
      '@wdio/config': 9.4.4
      '@wdio/globals': 9.4.5(@wdio/logger@9.4.4)
      '@wdio/logger': 9.4.4
      '@wdio/protocols': 9.4.4
      '@wdio/types': 9.4.4
      '@wdio/utils': 9.4.4
      async-exit-hook: 2.0.1
      chalk: 5.3.0
      chokidar: 4.0.1
      dotenv: 16.4.5
      ejs: 3.1.10
      execa: 9.3.1
      import-meta-resolve: 4.1.0
      inquirer: 11.1.0
      lodash.flattendeep: 4.4.0
      lodash.pickby: 4.6.0
      lodash.union: 4.6.0
      read-pkg-up: 10.1.0
      recursive-readdir: 2.2.3
      tsx: 4.19.2
      webdriverio: 9.4.5
      yargs: 17.7.2
    transitivePeerDependencies:
      - bufferutil
      - puppeteer-core
      - supports-color
      - utf-8-validate

  '@wdio/config@9.1.2':
    dependencies:
      '@wdio/logger': 9.1.0
      '@wdio/types': 9.1.2
      '@wdio/utils': 9.1.2
      decamelize: 6.0.0
      deepmerge-ts: 7.1.1
      glob: 10.4.5
      import-meta-resolve: 4.1.0
    transitivePeerDependencies:
      - supports-color

  '@wdio/config@9.4.4':
    dependencies:
      '@wdio/logger': 9.4.4
      '@wdio/types': 9.4.4
      '@wdio/utils': 9.4.4
      deepmerge-ts: 7.1.1
      glob: 10.4.5
      import-meta-resolve: 4.1.0
    transitivePeerDependencies:
      - supports-color

  '@wdio/globals@9.1.2(@wdio/logger@9.1.0)':
    optionalDependencies:
      expect-webdriverio: 5.0.2(@wdio/globals@9.1.2(@wdio/logger@9.1.0))(@wdio/logger@9.1.0)(webdriverio@9.1.2)
      webdriverio: 9.1.2
    transitivePeerDependencies:
      - '@wdio/logger'
      - bufferutil
      - puppeteer-core
      - supports-color
      - utf-8-validate

  '@wdio/globals@9.4.5(@wdio/logger@9.1.0)':
    optionalDependencies:
      expect-webdriverio: 5.0.2(@wdio/globals@9.4.5(@wdio/logger@9.1.0))(@wdio/logger@9.1.0)(webdriverio@9.4.5)
      webdriverio: 9.4.5
    transitivePeerDependencies:
      - '@wdio/logger'
      - bufferutil
      - puppeteer-core
      - supports-color
      - utf-8-validate

  '@wdio/globals@9.4.5(@wdio/logger@9.4.4)':
    optionalDependencies:
      expect-webdriverio: 5.0.2(@wdio/globals@9.4.5(@wdio/logger@9.1.0))(@wdio/logger@9.4.4)(webdriverio@9.4.5)
      webdriverio: 9.4.5
    transitivePeerDependencies:
      - '@wdio/logger'
      - bufferutil
      - puppeteer-core
      - supports-color
      - utf-8-validate

  '@wdio/local-runner@9.1.2':
    dependencies:
      '@types/node': 20.16.10
      '@wdio/logger': 9.1.0
      '@wdio/repl': 9.0.8
      '@wdio/runner': 9.1.2
      '@wdio/types': 9.1.2
      async-exit-hook: 2.0.1
      split2: 4.2.0
      stream-buffers: 3.0.3
    transitivePeerDependencies:
      - bufferutil
      - puppeteer-core
      - supports-color
      - utf-8-validate

  '@wdio/logger@8.38.0':
    dependencies:
      chalk: 5.3.0
      loglevel: 1.9.2
      loglevel-plugin-prefix: 0.8.4
      strip-ansi: 7.1.0

  '@wdio/logger@9.1.0':
    dependencies:
      chalk: 5.3.0
      loglevel: 1.9.2
      loglevel-plugin-prefix: 0.8.4
      strip-ansi: 7.1.0

  '@wdio/logger@9.1.3':
    dependencies:
      chalk: 5.3.0
      loglevel: 1.9.2
      loglevel-plugin-prefix: 0.8.4
      strip-ansi: 7.1.0

  '@wdio/logger@9.4.4':
    dependencies:
      chalk: 5.3.0
      loglevel: 1.9.2
      loglevel-plugin-prefix: 0.8.4
      strip-ansi: 7.1.0

  '@wdio/mocha-framework@9.1.2':
    dependencies:
      '@types/mocha': 10.0.7
      '@types/node': 20.16.10
      '@wdio/logger': 9.1.0
      '@wdio/types': 9.1.2
      '@wdio/utils': 9.1.2
      mocha: 10.7.3
    transitivePeerDependencies:
      - supports-color

  '@wdio/protocols@9.0.8': {}

  '@wdio/protocols@9.4.4': {}

  '@wdio/repl@9.0.8':
    dependencies:
      '@types/node': 20.16.10

  '@wdio/repl@9.4.4':
    dependencies:
      '@types/node': 20.16.10

  '@wdio/reporter@9.2.14':
    dependencies:
      '@types/node': 20.16.10
      '@wdio/logger': 9.1.3
      '@wdio/types': 9.2.2
      diff: 7.0.0
      object-inspect: 1.13.2

  '@wdio/runner@9.1.2':
    dependencies:
      '@types/node': 20.16.10
      '@wdio/config': 9.1.2
      '@wdio/globals': 9.1.2(@wdio/logger@9.1.0)
      '@wdio/logger': 9.1.0
      '@wdio/types': 9.1.2
      '@wdio/utils': 9.1.2
      deepmerge-ts: 7.1.1
      expect-webdriverio: 5.0.2(@wdio/globals@9.1.2(@wdio/logger@9.1.0))(@wdio/logger@9.1.0)(webdriverio@9.1.2)
      gaze: 1.1.3
      webdriver: 9.1.2
      webdriverio: 9.1.2
    transitivePeerDependencies:
      - bufferutil
      - puppeteer-core
      - supports-color
      - utf-8-validate

  '@wdio/spec-reporter@9.2.14':
    dependencies:
      '@wdio/reporter': 9.2.14
      '@wdio/types': 9.2.2
      chalk: 5.3.0
      easy-table: 1.2.0
      pretty-ms: 9.1.0

  '@wdio/types@9.1.2':
    dependencies:
      '@types/node': 20.16.10

  '@wdio/types@9.2.2':
    dependencies:
      '@types/node': 20.16.10

  '@wdio/types@9.4.4':
    dependencies:
      '@types/node': 20.16.10

  '@wdio/utils@9.1.2':
    dependencies:
      '@puppeteer/browsers': 2.4.0
      '@wdio/logger': 9.1.0
      '@wdio/types': 9.1.2
      decamelize: 6.0.0
      deepmerge-ts: 7.1.1
      edgedriver: 5.6.1
      geckodriver: 4.5.0
      get-port: 7.1.0
      import-meta-resolve: 4.1.0
      locate-app: 2.4.43
      safaridriver: 0.1.2
      split2: 4.2.0
      wait-port: 1.1.0
    transitivePeerDependencies:
      - supports-color

  '@wdio/utils@9.4.4':
    dependencies:
      '@puppeteer/browsers': 2.4.0
      '@wdio/logger': 9.4.4
      '@wdio/types': 9.4.4
      decamelize: 6.0.0
      deepmerge-ts: 7.1.1
      edgedriver: 6.1.1
      geckodriver: 5.0.0
      get-port: 7.1.0
      import-meta-resolve: 4.1.0
      locate-app: 2.4.43
      safaridriver: 1.0.0
      split2: 4.2.0
      wait-port: 1.1.0
    transitivePeerDependencies:
      - supports-color

  '@webassemblyjs/ast@1.12.1':
    dependencies:
      '@webassemblyjs/helper-numbers': 1.11.6
      '@webassemblyjs/helper-wasm-bytecode': 1.11.6

  '@webassemblyjs/floating-point-hex-parser@1.11.6': {}

  '@webassemblyjs/helper-api-error@1.11.6': {}

  '@webassemblyjs/helper-buffer@1.12.1': {}

  '@webassemblyjs/helper-numbers@1.11.6':
    dependencies:
      '@webassemblyjs/floating-point-hex-parser': 1.11.6
      '@webassemblyjs/helper-api-error': 1.11.6
      '@xtuc/long': 4.2.2

  '@webassemblyjs/helper-wasm-bytecode@1.11.6': {}

  '@webassemblyjs/helper-wasm-section@1.12.1':
    dependencies:
      '@webassemblyjs/ast': 1.12.1
      '@webassemblyjs/helper-buffer': 1.12.1
      '@webassemblyjs/helper-wasm-bytecode': 1.11.6
      '@webassemblyjs/wasm-gen': 1.12.1

  '@webassemblyjs/ieee754@1.11.6':
    dependencies:
      '@xtuc/ieee754': 1.2.0

  '@webassemblyjs/leb128@1.11.6':
    dependencies:
      '@xtuc/long': 4.2.2

  '@webassemblyjs/utf8@1.11.6': {}

  '@webassemblyjs/wasm-edit@1.12.1':
    dependencies:
      '@webassemblyjs/ast': 1.12.1
      '@webassemblyjs/helper-buffer': 1.12.1
      '@webassemblyjs/helper-wasm-bytecode': 1.11.6
      '@webassemblyjs/helper-wasm-section': 1.12.1
      '@webassemblyjs/wasm-gen': 1.12.1
      '@webassemblyjs/wasm-opt': 1.12.1
      '@webassemblyjs/wasm-parser': 1.12.1
      '@webassemblyjs/wast-printer': 1.12.1

  '@webassemblyjs/wasm-gen@1.12.1':
    dependencies:
      '@webassemblyjs/ast': 1.12.1
      '@webassemblyjs/helper-wasm-bytecode': 1.11.6
      '@webassemblyjs/ieee754': 1.11.6
      '@webassemblyjs/leb128': 1.11.6
      '@webassemblyjs/utf8': 1.11.6

  '@webassemblyjs/wasm-opt@1.12.1':
    dependencies:
      '@webassemblyjs/ast': 1.12.1
      '@webassemblyjs/helper-buffer': 1.12.1
      '@webassemblyjs/wasm-gen': 1.12.1
      '@webassemblyjs/wasm-parser': 1.12.1

  '@webassemblyjs/wasm-parser@1.12.1':
    dependencies:
      '@webassemblyjs/ast': 1.12.1
      '@webassemblyjs/helper-api-error': 1.11.6
      '@webassemblyjs/helper-wasm-bytecode': 1.11.6
      '@webassemblyjs/ieee754': 1.11.6
      '@webassemblyjs/leb128': 1.11.6
      '@webassemblyjs/utf8': 1.11.6

  '@webassemblyjs/wast-printer@1.12.1':
    dependencies:
      '@webassemblyjs/ast': 1.12.1
      '@xtuc/long': 4.2.2

  '@xtuc/ieee754@1.2.0': {}

  '@xtuc/long@4.2.2': {}

  '@zip.js/zip.js@2.7.52': {}

  '@zip.js/zip.js@2.7.54': {}

  abort-controller@3.0.0:
    dependencies:
      event-target-shim: 5.0.1

  acorn-import-attributes@1.9.5(acorn@8.12.1):
    dependencies:
      acorn: 8.12.1

  acorn-jsx@5.3.2(acorn@8.12.1):
    dependencies:
      acorn: 8.12.1

  acorn-walk@8.3.4:
    dependencies:
      acorn: 8.12.1

  acorn@8.12.1: {}

  agent-base@7.1.1:
    dependencies:
      debug: 4.3.7(supports-color@8.1.1)
    transitivePeerDependencies:
      - supports-color

  ajv-keywords@3.5.2(ajv@6.12.6):
    dependencies:
      ajv: 6.12.6

  ajv@6.12.6:
    dependencies:
      fast-deep-equal: 3.1.3
      fast-json-stable-stringify: 2.1.0
      json-schema-traverse: 0.4.1
      uri-js: 4.4.1

  ansi-colors@4.1.3: {}

  ansi-escapes@4.3.2:
    dependencies:
      type-fest: 0.21.3

  ansi-escapes@7.0.0:
    dependencies:
      environment: 1.1.0

  ansi-regex@5.0.1: {}

  ansi-regex@6.1.0: {}

  ansi-styles@3.2.1:
    dependencies:
      color-convert: 1.9.3

  ansi-styles@4.3.0:
    dependencies:
      color-convert: 2.0.1

  ansi-styles@5.2.0: {}

  ansi-styles@6.2.1: {}

  any-promise@1.3.0: {}

  anymatch@3.1.3:
    dependencies:
      normalize-path: 3.0.0
      picomatch: 2.3.1

  archiver-utils@5.0.2:
    dependencies:
      glob: 10.4.5
      graceful-fs: 4.2.11
      is-stream: 2.0.1
      lazystream: 1.0.1
      lodash: 4.17.21
      normalize-path: 3.0.0
      readable-stream: 4.5.2

  archiver@7.0.1:
    dependencies:
      archiver-utils: 5.0.2
      async: 3.2.6
      buffer-crc32: 1.0.0
      readable-stream: 4.5.2
      readdir-glob: 1.1.3
      tar-stream: 3.1.7
      zip-stream: 6.0.1

  arg@4.1.3: {}

  arg@5.0.2: {}

  argparse@2.0.1: {}

  aria-hidden@1.2.4:
    dependencies:
      tslib: 2.7.0

  aria-query@5.1.3:
    dependencies:
      deep-equal: 2.2.3

  aria-query@5.3.2: {}

  array-buffer-byte-length@1.0.1:
    dependencies:
      call-bind: 1.0.7
      is-array-buffer: 3.0.4

  array-includes@3.1.8:
    dependencies:
      call-bind: 1.0.7
      define-properties: 1.2.1
      es-abstract: 1.23.3
      es-object-atoms: 1.0.0
      get-intrinsic: 1.2.4
      is-string: 1.0.7

  array-union@2.1.0: {}

  array.prototype.findlast@1.2.5:
    dependencies:
      call-bind: 1.0.7
      define-properties: 1.2.1
      es-abstract: 1.23.3
      es-errors: 1.3.0
      es-object-atoms: 1.0.0
      es-shim-unscopables: 1.0.2

  array.prototype.findlastindex@1.2.5:
    dependencies:
      call-bind: 1.0.7
      define-properties: 1.2.1
      es-abstract: 1.23.3
      es-errors: 1.3.0
      es-object-atoms: 1.0.0
      es-shim-unscopables: 1.0.2

  array.prototype.flat@1.3.2:
    dependencies:
      call-bind: 1.0.7
      define-properties: 1.2.1
      es-abstract: 1.23.3
      es-shim-unscopables: 1.0.2

  array.prototype.flatmap@1.3.2:
    dependencies:
      call-bind: 1.0.7
      define-properties: 1.2.1
      es-abstract: 1.23.3
      es-shim-unscopables: 1.0.2

  array.prototype.tosorted@1.1.4:
    dependencies:
      call-bind: 1.0.7
      define-properties: 1.2.1
      es-abstract: 1.23.3
      es-errors: 1.3.0
      es-shim-unscopables: 1.0.2

  arraybuffer.prototype.slice@1.0.3:
    dependencies:
      array-buffer-byte-length: 1.0.1
      call-bind: 1.0.7
      define-properties: 1.2.1
      es-abstract: 1.23.3
      es-errors: 1.3.0
      get-intrinsic: 1.2.4
      is-array-buffer: 3.0.4
      is-shared-array-buffer: 1.0.3

  ast-types-flow@0.0.8: {}

  ast-types@0.13.4:
    dependencies:
      tslib: 2.7.0

  async-exit-hook@2.0.1: {}

  async@3.2.6: {}

  autoprefixer@10.4.20(postcss@8.4.47):
    dependencies:
      browserslist: 4.24.0
      caniuse-lite: 1.0.30001667
      fraction.js: 4.3.7
      normalize-range: 0.1.2
      picocolors: 1.1.0
      postcss: 8.4.47
      postcss-value-parser: 4.2.0

  available-typed-arrays@1.0.7:
    dependencies:
      possible-typed-array-names: 1.0.0

  axe-core@4.10.0: {}

  axobject-query@3.1.1:
    dependencies:
      deep-equal: 2.2.3

  b4a@1.6.7: {}

  balanced-match@1.0.2: {}

  bare-events@2.5.0:
    optional: true

  bare-fs@2.3.5:
    dependencies:
      bare-events: 2.5.0
      bare-path: 2.1.3
      bare-stream: 2.3.0
    optional: true

  bare-os@2.4.4:
    optional: true

  bare-path@2.1.3:
    dependencies:
      bare-os: 2.4.4
    optional: true

  bare-stream@2.3.0:
    dependencies:
      b4a: 1.6.7
      streamx: 2.20.1
    optional: true

  base64-js@1.5.1: {}

  basic-ftp@5.0.5: {}

  binary-extensions@2.3.0: {}

  boolbase@1.0.0: {}

  brace-expansion@1.1.11:
    dependencies:
      balanced-match: 1.0.2
      concat-map: 0.0.1

  brace-expansion@2.0.1:
    dependencies:
      balanced-match: 1.0.2

  braces@3.0.3:
    dependencies:
      fill-range: 7.1.1

  browser-stdout@1.3.1: {}

  browserslist@4.24.0:
    dependencies:
      caniuse-lite: 1.0.30001667
      electron-to-chromium: 1.5.32
      node-releases: 2.0.18
      update-browserslist-db: 1.1.1(browserslist@4.24.0)

  buffer-crc32@0.2.13: {}

  buffer-crc32@1.0.0: {}

  buffer-from@1.1.2: {}

  buffer@5.7.1:
    dependencies:
      base64-js: 1.5.1
      ieee754: 1.2.1

  buffer@6.0.3:
    dependencies:
      base64-js: 1.5.1
      ieee754: 1.2.1

  call-bind@1.0.7:
    dependencies:
      es-define-property: 1.0.0
      es-errors: 1.3.0
      function-bind: 1.1.2
      get-intrinsic: 1.2.4
      set-function-length: 1.2.2

  callsites@3.1.0: {}

  camelcase-css@2.0.1: {}

  camelcase@6.3.0: {}

  caniuse-lite@1.0.30001667: {}

  chalk@2.4.2:
    dependencies:
      ansi-styles: 3.2.1
      escape-string-regexp: 1.0.5
      supports-color: 5.5.0

  chalk@4.1.2:
    dependencies:
      ansi-styles: 4.3.0
      supports-color: 7.2.0

  chalk@5.3.0: {}

  chardet@0.7.0: {}

  cheerio-select@2.1.0:
    dependencies:
      boolbase: 1.0.0
      css-select: 5.1.0
      css-what: 6.1.0
      domelementtype: 2.3.0
      domhandler: 5.0.3
      domutils: 3.1.0

  cheerio@1.0.0:
    dependencies:
      cheerio-select: 2.1.0
      dom-serializer: 2.0.0
      domhandler: 5.0.3
      domutils: 3.1.0
      encoding-sniffer: 0.2.0
      htmlparser2: 9.1.0
      parse5: 7.1.2
      parse5-htmlparser2-tree-adapter: 7.0.0
      parse5-parser-stream: 7.1.2
      undici: 6.21.0
      whatwg-mimetype: 4.0.0

  chokidar@3.6.0:
    dependencies:
      anymatch: 3.1.3
      braces: 3.0.3
      glob-parent: 5.1.2
      is-binary-path: 2.1.0
      is-glob: 4.0.3
      normalize-path: 3.0.0
      readdirp: 3.6.0
    optionalDependencies:
      fsevents: 2.3.3

  chokidar@4.0.1:
    dependencies:
      readdirp: 4.0.2

  chrome-trace-event@1.0.4: {}

  ci-info@3.9.0: {}

  class-variance-authority@0.7.0:
    dependencies:
      clsx: 2.0.0

  cli-cursor@5.0.0:
    dependencies:
      restore-cursor: 5.1.0

  cli-truncate@4.0.0:
    dependencies:
      slice-ansi: 5.0.0
      string-width: 7.2.0

  cli-width@4.1.0: {}

  cliui@7.0.4:
    dependencies:
      string-width: 4.2.3
      strip-ansi: 6.0.1
      wrap-ansi: 7.0.0

  cliui@8.0.1:
    dependencies:
      string-width: 4.2.3
      strip-ansi: 6.0.1
      wrap-ansi: 7.0.0

  clone@1.0.4:
    optional: true

  clsx@1.2.1: {}

  clsx@2.0.0: {}

  clsx@2.1.1: {}

  cmdk@1.0.0(@types/react-dom@18.3.0)(@types/react@18.3.5)(react-dom@18.3.1(react@18.3.1))(react@18.3.1):
    dependencies:
      '@radix-ui/react-dialog': 1.0.5(@types/react-dom@18.3.0)(@types/react@18.3.5)(react-dom@18.3.1(react@18.3.1))(react@18.3.1)
      '@radix-ui/react-primitive': 1.0.3(@types/react-dom@18.3.0)(@types/react@18.3.5)(react-dom@18.3.1(react@18.3.1))(react@18.3.1)
      react: 18.3.1
      react-dom: 18.3.1(react@18.3.1)
    transitivePeerDependencies:
      - '@types/react'
      - '@types/react-dom'

  color-convert@1.9.3:
    dependencies:
      color-name: 1.1.3

  color-convert@2.0.1:
    dependencies:
      color-name: 1.1.4

  color-name@1.1.3: {}

  color-name@1.1.4: {}

  colorette@2.0.20: {}

  commander@12.1.0: {}

  commander@2.20.3: {}

  commander@4.1.1: {}

  commander@9.5.0: {}

  compress-commons@6.0.2:
    dependencies:
      crc-32: 1.2.2
      crc32-stream: 6.0.0
      is-stream: 2.0.1
      normalize-path: 3.0.0
      readable-stream: 4.5.2

  concat-map@0.0.1: {}

  concurrently@9.0.1:
    dependencies:
      chalk: 4.1.2
      lodash: 4.17.21
      rxjs: 7.8.1
      shell-quote: 1.8.1
      supports-color: 8.1.1
      tree-kill: 1.2.2
      yargs: 17.7.2

  confusing-browser-globals@1.0.11: {}

  core-util-is@1.0.3: {}

  crc-32@1.2.2: {}

  crc32-stream@6.0.0:
    dependencies:
      crc-32: 1.2.2
      readable-stream: 4.5.2

  create-require@1.1.1: {}

  cross-env@7.0.3:
    dependencies:
      cross-spawn: 7.0.3

  cross-spawn@7.0.3:
    dependencies:
      path-key: 3.1.1
      shebang-command: 2.0.0
      which: 2.0.2

  css-select@5.1.0:
    dependencies:
      boolbase: 1.0.0
      css-what: 6.1.0
      domhandler: 5.0.3
      domutils: 3.1.0
      nth-check: 2.1.1

  css-shorthand-properties@1.1.2: {}

  css-value@0.0.1: {}

  css-what@6.1.0: {}

  cssesc@3.0.0: {}

  csstype@3.1.3: {}

  damerau-levenshtein@1.0.8: {}

  data-uri-to-buffer@4.0.1: {}

  data-uri-to-buffer@6.0.2: {}

  data-view-buffer@1.0.1:
    dependencies:
      call-bind: 1.0.7
      es-errors: 1.3.0
      is-data-view: 1.0.1

  data-view-byte-length@1.0.1:
    dependencies:
      call-bind: 1.0.7
      es-errors: 1.3.0
      is-data-view: 1.0.1

  data-view-byte-offset@1.0.0:
    dependencies:
      call-bind: 1.0.7
      es-errors: 1.3.0
      is-data-view: 1.0.1

  date-fns@4.1.0: {}

  debug@3.2.7:
    dependencies:
      ms: 2.1.3

  debug@4.3.7(supports-color@8.1.1):
    dependencies:
      ms: 2.1.3
    optionalDependencies:
      supports-color: 8.1.1

  decamelize@4.0.0: {}

  decamelize@6.0.0: {}

  deep-equal@2.2.3:
    dependencies:
      array-buffer-byte-length: 1.0.1
      call-bind: 1.0.7
      es-get-iterator: 1.1.3
      get-intrinsic: 1.2.4
      is-arguments: 1.1.1
      is-array-buffer: 3.0.4
      is-date-object: 1.0.5
      is-regex: 1.1.4
      is-shared-array-buffer: 1.0.3
      isarray: 2.0.5
      object-is: 1.1.6
      object-keys: 1.1.1
      object.assign: 4.1.5
      regexp.prototype.flags: 1.5.2
      side-channel: 1.0.6
      which-boxed-primitive: 1.0.2
      which-collection: 1.0.2
      which-typed-array: 1.1.15

  deep-is@0.1.4: {}

  deepmerge-ts@7.1.1: {}

  deepmerge@4.3.1: {}

  defaults@1.0.4:
    dependencies:
      clone: 1.0.4
    optional: true

  define-data-property@1.1.4:
    dependencies:
      es-define-property: 1.0.0
      es-errors: 1.3.0
      gopd: 1.0.1

  define-properties@1.2.1:
    dependencies:
      define-data-property: 1.1.4
      has-property-descriptors: 1.0.2
      object-keys: 1.1.1

  degenerator@5.0.1:
    dependencies:
      ast-types: 0.13.4
      escodegen: 2.1.0
      esprima: 4.0.1

  detect-node-es@1.1.0: {}

  didyoumean@1.2.2: {}

  diff-sequences@29.6.3: {}

  diff@4.0.2: {}

  diff@5.2.0: {}

  diff@7.0.0: {}

  dir-glob@3.0.1:
    dependencies:
      path-type: 4.0.0

  dlv@1.1.3: {}

  doctrine@2.1.0:
    dependencies:
      esutils: 2.0.3

  doctrine@3.0.0:
    dependencies:
      esutils: 2.0.3

  dom-serializer@2.0.0:
    dependencies:
      domelementtype: 2.3.0
      domhandler: 5.0.3
      entities: 4.5.0

  domelementtype@2.3.0: {}

  domhandler@5.0.3:
    dependencies:
      domelementtype: 2.3.0

  domutils@3.1.0:
    dependencies:
      dom-serializer: 2.0.0
      domelementtype: 2.3.0
      domhandler: 5.0.3

  dotenv@16.4.5: {}

  eastasianwidth@0.2.0: {}

  easy-table@1.2.0:
    dependencies:
      ansi-regex: 5.0.1
    optionalDependencies:
      wcwidth: 1.0.1

  edge-paths@3.0.5:
    dependencies:
      '@types/which': 2.0.2
      which: 2.0.2

  edgedriver@5.6.1:
    dependencies:
      '@wdio/logger': 8.38.0
      '@zip.js/zip.js': 2.7.52
      decamelize: 6.0.0
      edge-paths: 3.0.5
      fast-xml-parser: 4.5.0
      node-fetch: 3.3.2
      which: 4.0.0

  edgedriver@6.1.1:
    dependencies:
      '@wdio/logger': 9.4.4
      '@zip.js/zip.js': 2.7.54
      decamelize: 6.0.0
      edge-paths: 3.0.5
      fast-xml-parser: 4.5.0
      http-proxy-agent: 7.0.2
      https-proxy-agent: 7.0.5
      node-fetch: 3.3.2
      which: 5.0.0
    transitivePeerDependencies:
      - supports-color

  ejs@3.1.10:
    dependencies:
      jake: 10.9.2

  electron-to-chromium@1.5.32: {}

  emoji-regex@10.4.0: {}

  emoji-regex@8.0.0: {}

  emoji-regex@9.2.2: {}

  encoding-sniffer@0.2.0:
    dependencies:
      iconv-lite: 0.6.3
      whatwg-encoding: 3.1.1

  end-of-stream@1.4.4:
    dependencies:
      once: 1.4.0

  enhanced-resolve@5.17.1:
    dependencies:
      graceful-fs: 4.2.11
      tapable: 2.2.1

  entities@4.5.0: {}

  environment@1.1.0: {}

  error-ex@1.3.2:
    dependencies:
      is-arrayish: 0.2.1

  es-abstract@1.23.3:
    dependencies:
      array-buffer-byte-length: 1.0.1
      arraybuffer.prototype.slice: 1.0.3
      available-typed-arrays: 1.0.7
      call-bind: 1.0.7
      data-view-buffer: 1.0.1
      data-view-byte-length: 1.0.1
      data-view-byte-offset: 1.0.0
      es-define-property: 1.0.0
      es-errors: 1.3.0
      es-object-atoms: 1.0.0
      es-set-tostringtag: 2.0.3
      es-to-primitive: 1.2.1
      function.prototype.name: 1.1.6
      get-intrinsic: 1.2.4
      get-symbol-description: 1.0.2
      globalthis: 1.0.4
      gopd: 1.0.1
      has-property-descriptors: 1.0.2
      has-proto: 1.0.3
      has-symbols: 1.0.3
      hasown: 2.0.2
      internal-slot: 1.0.7
      is-array-buffer: 3.0.4
      is-callable: 1.2.7
      is-data-view: 1.0.1
      is-negative-zero: 2.0.3
      is-regex: 1.1.4
      is-shared-array-buffer: 1.0.3
      is-string: 1.0.7
      is-typed-array: 1.1.13
      is-weakref: 1.0.2
      object-inspect: 1.13.2
      object-keys: 1.1.1
      object.assign: 4.1.5
      regexp.prototype.flags: 1.5.2
      safe-array-concat: 1.1.2
      safe-regex-test: 1.0.3
      string.prototype.trim: 1.2.9
      string.prototype.trimend: 1.0.8
      string.prototype.trimstart: 1.0.8
      typed-array-buffer: 1.0.2
      typed-array-byte-length: 1.0.1
      typed-array-byte-offset: 1.0.2
      typed-array-length: 1.0.6
      unbox-primitive: 1.0.2
      which-typed-array: 1.1.15

  es-define-property@1.0.0:
    dependencies:
      get-intrinsic: 1.2.4

  es-errors@1.3.0: {}

  es-get-iterator@1.1.3:
    dependencies:
      call-bind: 1.0.7
      get-intrinsic: 1.2.4
      has-symbols: 1.0.3
      is-arguments: 1.1.1
      is-map: 2.0.3
      is-set: 2.0.3
      is-string: 1.0.7
      isarray: 2.0.5
      stop-iteration-iterator: 1.0.0

  es-iterator-helpers@1.0.19:
    dependencies:
      call-bind: 1.0.7
      define-properties: 1.2.1
      es-abstract: 1.23.3
      es-errors: 1.3.0
      es-set-tostringtag: 2.0.3
      function-bind: 1.1.2
      get-intrinsic: 1.2.4
      globalthis: 1.0.4
      has-property-descriptors: 1.0.2
      has-proto: 1.0.3
      has-symbols: 1.0.3
      internal-slot: 1.0.7
      iterator.prototype: 1.1.2
      safe-array-concat: 1.1.2

  es-module-lexer@1.5.4: {}

  es-object-atoms@1.0.0:
    dependencies:
      es-errors: 1.3.0

  es-set-tostringtag@2.0.3:
    dependencies:
      get-intrinsic: 1.2.4
      has-tostringtag: 1.0.2
      hasown: 2.0.2

  es-shim-unscopables@1.0.2:
    dependencies:
      hasown: 2.0.2

  es-to-primitive@1.2.1:
    dependencies:
      is-callable: 1.2.7
      is-date-object: 1.0.5
      is-symbol: 1.0.4

  esbuild@0.23.1:
    optionalDependencies:
      '@esbuild/aix-ppc64': 0.23.1
      '@esbuild/android-arm': 0.23.1
      '@esbuild/android-arm64': 0.23.1
      '@esbuild/android-x64': 0.23.1
      '@esbuild/darwin-arm64': 0.23.1
      '@esbuild/darwin-x64': 0.23.1
      '@esbuild/freebsd-arm64': 0.23.1
      '@esbuild/freebsd-x64': 0.23.1
      '@esbuild/linux-arm': 0.23.1
      '@esbuild/linux-arm64': 0.23.1
      '@esbuild/linux-ia32': 0.23.1
      '@esbuild/linux-loong64': 0.23.1
      '@esbuild/linux-mips64el': 0.23.1
      '@esbuild/linux-ppc64': 0.23.1
      '@esbuild/linux-riscv64': 0.23.1
      '@esbuild/linux-s390x': 0.23.1
      '@esbuild/linux-x64': 0.23.1
      '@esbuild/netbsd-x64': 0.23.1
      '@esbuild/openbsd-arm64': 0.23.1
      '@esbuild/openbsd-x64': 0.23.1
      '@esbuild/sunos-x64': 0.23.1
      '@esbuild/win32-arm64': 0.23.1
      '@esbuild/win32-ia32': 0.23.1
      '@esbuild/win32-x64': 0.23.1

  esbuild@0.24.0:
    optionalDependencies:
      '@esbuild/aix-ppc64': 0.24.0
      '@esbuild/android-arm': 0.24.0
      '@esbuild/android-arm64': 0.24.0
      '@esbuild/android-x64': 0.24.0
      '@esbuild/darwin-arm64': 0.24.0
      '@esbuild/darwin-x64': 0.24.0
      '@esbuild/freebsd-arm64': 0.24.0
      '@esbuild/freebsd-x64': 0.24.0
      '@esbuild/linux-arm': 0.24.0
      '@esbuild/linux-arm64': 0.24.0
      '@esbuild/linux-ia32': 0.24.0
      '@esbuild/linux-loong64': 0.24.0
      '@esbuild/linux-mips64el': 0.24.0
      '@esbuild/linux-ppc64': 0.24.0
      '@esbuild/linux-riscv64': 0.24.0
      '@esbuild/linux-s390x': 0.24.0
      '@esbuild/linux-x64': 0.24.0
      '@esbuild/netbsd-x64': 0.24.0
      '@esbuild/openbsd-arm64': 0.24.0
      '@esbuild/openbsd-x64': 0.24.0
      '@esbuild/sunos-x64': 0.24.0
      '@esbuild/win32-arm64': 0.24.0
      '@esbuild/win32-ia32': 0.24.0
      '@esbuild/win32-x64': 0.24.0

  escalade@3.2.0: {}

  escape-string-regexp@1.0.5: {}

  escape-string-regexp@2.0.0: {}

  escape-string-regexp@4.0.0: {}

  escodegen@2.1.0:
    dependencies:
      esprima: 4.0.1
      estraverse: 5.3.0
      esutils: 2.0.3
    optionalDependencies:
      source-map: 0.6.1

  eslint-config-airbnb-base@15.0.0(eslint-plugin-import@2.29.1(@typescript-eslint/parser@7.18.0(eslint@8.57.0)(typescript@5.5.4))(eslint@8.57.0))(eslint@8.57.0):
    dependencies:
      confusing-browser-globals: 1.0.11
      eslint: 8.57.0
      eslint-plugin-import: 2.29.1(@typescript-eslint/parser@7.18.0(eslint@8.57.0)(typescript@5.5.4))(eslint@8.57.0)
      object.assign: 4.1.5
      object.entries: 1.1.8
      semver: 6.3.1

  eslint-config-airbnb-typescript@18.0.0(@typescript-eslint/eslint-plugin@7.18.0(@typescript-eslint/parser@7.18.0(eslint@8.57.0)(typescript@5.5.4))(eslint@8.57.0)(typescript@5.5.4))(@typescript-eslint/parser@7.18.0(eslint@8.57.0)(typescript@5.5.4))(eslint-plugin-import@2.29.1(@typescript-eslint/parser@7.18.0(eslint@8.57.0)(typescript@5.5.4))(eslint@8.57.0))(eslint@8.57.0):
    dependencies:
      '@typescript-eslint/eslint-plugin': 7.18.0(@typescript-eslint/parser@7.18.0(eslint@8.57.0)(typescript@5.5.4))(eslint@8.57.0)(typescript@5.5.4)
      '@typescript-eslint/parser': 7.18.0(eslint@8.57.0)(typescript@5.5.4)
      eslint: 8.57.0
      eslint-config-airbnb-base: 15.0.0(eslint-plugin-import@2.29.1(@typescript-eslint/parser@7.18.0(eslint@8.57.0)(typescript@5.5.4))(eslint@8.57.0))(eslint@8.57.0)
    transitivePeerDependencies:
      - eslint-plugin-import

  eslint-config-prettier@9.1.0(eslint@8.57.0):
    dependencies:
      eslint: 8.57.0

  eslint-import-resolver-node@0.3.9:
    dependencies:
      debug: 3.2.7
      is-core-module: 2.15.1
      resolve: 1.22.8
    transitivePeerDependencies:
      - supports-color

  eslint-module-utils@2.11.0(@typescript-eslint/parser@7.18.0(eslint@8.57.0)(typescript@5.5.4))(eslint-import-resolver-node@0.3.9)(eslint@8.57.0):
    dependencies:
      debug: 3.2.7
    optionalDependencies:
      '@typescript-eslint/parser': 7.18.0(eslint@8.57.0)(typescript@5.5.4)
      eslint: 8.57.0
      eslint-import-resolver-node: 0.3.9
    transitivePeerDependencies:
      - supports-color

  eslint-plugin-import@2.29.1(@typescript-eslint/parser@7.18.0(eslint@8.57.0)(typescript@5.5.4))(eslint@8.57.0):
    dependencies:
      array-includes: 3.1.8
      array.prototype.findlastindex: 1.2.5
      array.prototype.flat: 1.3.2
      array.prototype.flatmap: 1.3.2
      debug: 3.2.7
      doctrine: 2.1.0
      eslint: 8.57.0
      eslint-import-resolver-node: 0.3.9
      eslint-module-utils: 2.11.0(@typescript-eslint/parser@7.18.0(eslint@8.57.0)(typescript@5.5.4))(eslint-import-resolver-node@0.3.9)(eslint@8.57.0)
      hasown: 2.0.2
      is-core-module: 2.15.1
      is-glob: 4.0.3
      minimatch: 3.1.2
      object.fromentries: 2.0.8
      object.groupby: 1.0.3
      object.values: 1.2.0
      semver: 6.3.1
      tsconfig-paths: 3.15.0
    optionalDependencies:
      '@typescript-eslint/parser': 7.18.0(eslint@8.57.0)(typescript@5.5.4)
    transitivePeerDependencies:
      - eslint-import-resolver-typescript
      - eslint-import-resolver-webpack
      - supports-color

  eslint-plugin-jsx-a11y@6.9.0(eslint@8.57.0):
    dependencies:
      aria-query: 5.1.3
      array-includes: 3.1.8
      array.prototype.flatmap: 1.3.2
      ast-types-flow: 0.0.8
      axe-core: 4.10.0
      axobject-query: 3.1.1
      damerau-levenshtein: 1.0.8
      emoji-regex: 9.2.2
      es-iterator-helpers: 1.0.19
      eslint: 8.57.0
      hasown: 2.0.2
      jsx-ast-utils: 3.3.5
      language-tags: 1.0.9
      minimatch: 3.1.2
      object.fromentries: 2.0.8
      safe-regex-test: 1.0.3
      string.prototype.includes: 2.0.0

  eslint-plugin-prettier@5.2.1(eslint-config-prettier@9.1.0(eslint@8.57.0))(eslint@8.57.0)(prettier@3.3.3):
    dependencies:
      eslint: 8.57.0
      prettier: 3.3.3
      prettier-linter-helpers: 1.0.0
      synckit: 0.9.1
    optionalDependencies:
      eslint-config-prettier: 9.1.0(eslint@8.57.0)

  eslint-plugin-react-hooks@4.6.2(eslint@8.57.0):
    dependencies:
      eslint: 8.57.0

  eslint-plugin-react@7.35.0(eslint@8.57.0):
    dependencies:
      array-includes: 3.1.8
      array.prototype.findlast: 1.2.5
      array.prototype.flatmap: 1.3.2
      array.prototype.tosorted: 1.1.4
      doctrine: 2.1.0
      es-iterator-helpers: 1.0.19
      eslint: 8.57.0
      estraverse: 5.3.0
      hasown: 2.0.2
      jsx-ast-utils: 3.3.5
      minimatch: 3.1.2
      object.entries: 1.1.8
      object.fromentries: 2.0.8
      object.values: 1.2.0
      prop-types: 15.8.1
      resolve: 2.0.0-next.5
      semver: 6.3.1
      string.prototype.matchall: 4.0.11
      string.prototype.repeat: 1.0.0

<<<<<<< HEAD
  eslint-plugin-tailwindcss@3.17.4(tailwindcss@3.4.15(ts-node@10.9.2(@swc/core@1.7.25)(@types/node@20.16.10)(typescript@5.5.4))):
    dependencies:
      fast-glob: 3.3.2
      postcss: 8.4.47
      tailwindcss: 3.4.15(ts-node@10.9.2(@swc/core@1.7.25)(@types/node@20.16.10)(typescript@5.5.4))
=======
  eslint-plugin-tailwindcss@3.17.4(tailwindcss@3.4.14(ts-node@10.9.2(@swc/core@1.9.3)(@types/node@22.7.4)(typescript@5.5.4))):
    dependencies:
      fast-glob: 3.3.2
      postcss: 8.4.47
      tailwindcss: 3.4.14(ts-node@10.9.2(@swc/core@1.9.3)(@types/node@22.7.4)(typescript@5.5.4))
>>>>>>> 3fb2f179

  eslint-scope@5.1.1:
    dependencies:
      esrecurse: 4.3.0
      estraverse: 4.3.0

  eslint-scope@7.2.2:
    dependencies:
      esrecurse: 4.3.0
      estraverse: 5.3.0

  eslint-visitor-keys@3.4.3: {}

  eslint@8.57.0:
    dependencies:
      '@eslint-community/eslint-utils': 4.4.0(eslint@8.57.0)
      '@eslint-community/regexpp': 4.11.0
      '@eslint/eslintrc': 2.1.4
      '@eslint/js': 8.57.0
      '@humanwhocodes/config-array': 0.11.14
      '@humanwhocodes/module-importer': 1.0.1
      '@nodelib/fs.walk': 1.2.8
      '@ungap/structured-clone': 1.2.0
      ajv: 6.12.6
      chalk: 4.1.2
      cross-spawn: 7.0.3
      debug: 4.3.7(supports-color@8.1.1)
      doctrine: 3.0.0
      escape-string-regexp: 4.0.0
      eslint-scope: 7.2.2
      eslint-visitor-keys: 3.4.3
      espree: 9.6.1
      esquery: 1.6.0
      esutils: 2.0.3
      fast-deep-equal: 3.1.3
      file-entry-cache: 6.0.1
      find-up: 5.0.0
      glob-parent: 6.0.2
      globals: 13.24.0
      graphemer: 1.4.0
      ignore: 5.3.2
      imurmurhash: 0.1.4
      is-glob: 4.0.3
      is-path-inside: 3.0.3
      js-yaml: 4.1.0
      json-stable-stringify-without-jsonify: 1.0.1
      levn: 0.4.1
      lodash.merge: 4.6.2
      minimatch: 3.1.2
      natural-compare: 1.4.0
      optionator: 0.9.4
      strip-ansi: 6.0.1
      text-table: 0.2.0
    transitivePeerDependencies:
      - supports-color

  esm@3.2.25: {}

  espree@9.6.1:
    dependencies:
      acorn: 8.12.1
      acorn-jsx: 5.3.2(acorn@8.12.1)
      eslint-visitor-keys: 3.4.3

  esprima@4.0.1: {}

  esquery@1.6.0:
    dependencies:
      estraverse: 5.3.0

  esrecurse@4.3.0:
    dependencies:
      estraverse: 5.3.0

  estraverse@4.3.0: {}

  estraverse@5.3.0: {}

  estree-walker@2.0.2: {}

  esutils@2.0.3: {}

  event-target-shim@5.0.1: {}

  eventemitter3@5.0.1: {}

  events@3.3.0: {}

  execa@8.0.1:
    dependencies:
      cross-spawn: 7.0.3
      get-stream: 8.0.1
      human-signals: 5.0.0
      is-stream: 3.0.0
      merge-stream: 2.0.0
      npm-run-path: 5.3.0
      onetime: 6.0.0
      signal-exit: 4.1.0
      strip-final-newline: 3.0.0

  execa@9.3.1:
    dependencies:
      '@sindresorhus/merge-streams': 4.0.0
      cross-spawn: 7.0.3
      figures: 6.1.0
      get-stream: 9.0.1
      human-signals: 8.0.0
      is-plain-obj: 4.1.0
      is-stream: 4.0.1
      npm-run-path: 5.3.0
      pretty-ms: 9.1.0
      signal-exit: 4.1.0
      strip-final-newline: 4.0.0
      yoctocolors: 2.1.1

  expect-webdriverio@5.0.2(@wdio/globals@9.1.2(@wdio/logger@9.1.0))(@wdio/logger@9.1.0)(webdriverio@9.1.2):
    dependencies:
      '@vitest/snapshot': 2.0.5
      '@wdio/globals': 9.1.2(@wdio/logger@9.1.0)
      '@wdio/logger': 9.1.0
      expect: 29.7.0
      jest-matcher-utils: 29.7.0
      lodash.isequal: 4.5.0
      webdriverio: 9.1.2

  expect-webdriverio@5.0.2(@wdio/globals@9.4.5(@wdio/logger@9.1.0))(@wdio/logger@9.1.0)(webdriverio@9.4.5):
    dependencies:
      '@vitest/snapshot': 2.0.5
      '@wdio/globals': 9.4.5(@wdio/logger@9.1.0)
      '@wdio/logger': 9.1.0
      expect: 29.7.0
      jest-matcher-utils: 29.7.0
      lodash.isequal: 4.5.0
      webdriverio: 9.4.5
    optional: true

  expect-webdriverio@5.0.2(@wdio/globals@9.4.5(@wdio/logger@9.1.0))(@wdio/logger@9.4.4)(webdriverio@9.4.5):
    dependencies:
      '@vitest/snapshot': 2.0.5
      '@wdio/globals': 9.4.5(@wdio/logger@9.1.0)
      '@wdio/logger': 9.4.4
      expect: 29.7.0
      jest-matcher-utils: 29.7.0
      lodash.isequal: 4.5.0
      webdriverio: 9.4.5
    optional: true

  expect@29.7.0:
    dependencies:
      '@jest/expect-utils': 29.7.0
      jest-get-type: 29.6.3
      jest-matcher-utils: 29.7.0
      jest-message-util: 29.7.0
      jest-util: 29.7.0

  external-editor@3.1.0:
    dependencies:
      chardet: 0.7.0
      iconv-lite: 0.4.24
      tmp: 0.0.33

  extract-zip@2.0.1:
    dependencies:
      debug: 4.3.7(supports-color@8.1.1)
      get-stream: 5.2.0
      yauzl: 2.10.0
    optionalDependencies:
      '@types/yauzl': 2.10.3
    transitivePeerDependencies:
      - supports-color

  fast-deep-equal@2.0.1: {}

  fast-deep-equal@3.1.3: {}

  fast-diff@1.3.0: {}

  fast-fifo@1.3.2: {}

  fast-glob@3.3.2:
    dependencies:
      '@nodelib/fs.stat': 2.0.5
      '@nodelib/fs.walk': 1.2.8
      glob-parent: 5.1.2
      merge2: 1.4.1
      micromatch: 4.0.8

  fast-json-stable-stringify@2.1.0: {}

  fast-levenshtein@2.0.6: {}

  fast-xml-parser@4.5.0:
    dependencies:
      strnum: 1.0.5

  fastq@1.17.1:
    dependencies:
      reusify: 1.0.4

  fd-slicer@1.1.0:
    dependencies:
      pend: 1.2.0

  fetch-blob@3.2.0:
    dependencies:
      node-domexception: 1.0.0
      web-streams-polyfill: 3.3.3

  fflate@0.8.2: {}

  figures@6.1.0:
    dependencies:
      is-unicode-supported: 2.1.0

  file-entry-cache@6.0.1:
    dependencies:
      flat-cache: 3.2.0

  filelist@1.0.4:
    dependencies:
      minimatch: 5.1.6

  fill-range@7.1.1:
    dependencies:
      to-regex-range: 5.0.1

  find-up@5.0.0:
    dependencies:
      locate-path: 6.0.0
      path-exists: 4.0.0

  find-up@6.3.0:
    dependencies:
      locate-path: 7.2.0
      path-exists: 5.0.0

  flat-cache@3.2.0:
    dependencies:
      flatted: 3.3.1
      keyv: 4.5.4
      rimraf: 3.0.2

  flat@5.0.2: {}

  flatted@3.3.1: {}

  for-each@0.3.3:
    dependencies:
      is-callable: 1.2.7

  foreground-child@3.3.0:
    dependencies:
      cross-spawn: 7.0.3
      signal-exit: 4.1.0

  formdata-polyfill@4.0.10:
    dependencies:
      fetch-blob: 3.2.0

  fraction.js@4.3.7: {}

  framer-motion@11.11.9(react-dom@18.3.1(react@18.3.1))(react@18.3.1):
    dependencies:
      tslib: 2.7.0
    optionalDependencies:
      react: 18.3.1
      react-dom: 18.3.1(react@18.3.1)

  fs-extra@11.2.0:
    dependencies:
      graceful-fs: 4.2.11
      jsonfile: 6.1.0
      universalify: 2.0.1

  fs.realpath@1.0.0: {}

  fsevents@2.3.3:
    optional: true

  function-bind@1.1.2: {}

  function.prototype.name@1.1.6:
    dependencies:
      call-bind: 1.0.7
      define-properties: 1.2.1
      es-abstract: 1.23.3
      functions-have-names: 1.2.3

  functions-have-names@1.2.3: {}

  gaze@1.1.3:
    dependencies:
      globule: 1.3.4

  geckodriver@4.5.0:
    dependencies:
      '@wdio/logger': 9.1.3
      '@zip.js/zip.js': 2.7.52
      decamelize: 6.0.0
      http-proxy-agent: 7.0.2
      https-proxy-agent: 7.0.5
      node-fetch: 3.3.2
      tar-fs: 3.0.6
      which: 4.0.0
    transitivePeerDependencies:
      - supports-color

  geckodriver@5.0.0:
    dependencies:
      '@wdio/logger': 9.4.4
      '@zip.js/zip.js': 2.7.54
      decamelize: 6.0.0
      http-proxy-agent: 7.0.2
      https-proxy-agent: 7.0.5
      node-fetch: 3.3.2
      tar-fs: 3.0.6
      which: 5.0.0
    transitivePeerDependencies:
      - supports-color

  get-caller-file@2.0.5: {}

  get-east-asian-width@1.2.0: {}

  get-intrinsic@1.2.4:
    dependencies:
      es-errors: 1.3.0
      function-bind: 1.1.2
      has-proto: 1.0.3
      has-symbols: 1.0.3
      hasown: 2.0.2

  get-nonce@1.0.1: {}

  get-port@7.1.0: {}

  get-stream@5.2.0:
    dependencies:
      pump: 3.0.2

  get-stream@8.0.1: {}

  get-stream@9.0.1:
    dependencies:
      '@sec-ant/readable-stream': 0.4.1
      is-stream: 4.0.1

  get-symbol-description@1.0.2:
    dependencies:
      call-bind: 1.0.7
      es-errors: 1.3.0
      get-intrinsic: 1.2.4

  get-tsconfig@4.8.0:
    dependencies:
      resolve-pkg-maps: 1.0.0

  get-uri@6.0.3:
    dependencies:
      basic-ftp: 5.0.5
      data-uri-to-buffer: 6.0.2
      debug: 4.3.7(supports-color@8.1.1)
      fs-extra: 11.2.0
    transitivePeerDependencies:
      - supports-color

  glob-parent@5.1.2:
    dependencies:
      is-glob: 4.0.3

  glob-parent@6.0.2:
    dependencies:
      is-glob: 4.0.3

  glob-to-regexp@0.4.1: {}

  glob@10.4.5:
    dependencies:
      foreground-child: 3.3.0
      jackspeak: 3.4.3
      minimatch: 9.0.5
      minipass: 7.1.2
      package-json-from-dist: 1.0.0
      path-scurry: 1.11.1

  glob@11.0.0:
    dependencies:
      foreground-child: 3.3.0
      jackspeak: 4.0.1
      minimatch: 10.0.1
      minipass: 7.1.2
      package-json-from-dist: 1.0.0
      path-scurry: 2.0.0

  glob@7.1.7:
    dependencies:
      fs.realpath: 1.0.0
      inflight: 1.0.6
      inherits: 2.0.4
      minimatch: 3.1.2
      once: 1.4.0
      path-is-absolute: 1.0.1

  glob@7.2.3:
    dependencies:
      fs.realpath: 1.0.0
      inflight: 1.0.6
      inherits: 2.0.4
      minimatch: 3.1.2
      once: 1.4.0
      path-is-absolute: 1.0.1

  glob@8.1.0:
    dependencies:
      fs.realpath: 1.0.0
      inflight: 1.0.6
      inherits: 2.0.4
      minimatch: 5.1.6
      once: 1.4.0

  globals@13.24.0:
    dependencies:
      type-fest: 0.20.2

  globalthis@1.0.4:
    dependencies:
      define-properties: 1.2.1
      gopd: 1.0.1

  globby@11.1.0:
    dependencies:
      array-union: 2.1.0
      dir-glob: 3.0.1
      fast-glob: 3.3.2
      ignore: 5.3.2
      merge2: 1.4.1
      slash: 3.0.0

  globule@1.3.4:
    dependencies:
      glob: 7.1.7
      lodash: 4.17.21
      minimatch: 3.0.8

  gopd@1.0.1:
    dependencies:
      get-intrinsic: 1.2.4

  graceful-fs@4.2.11: {}

  grapheme-splitter@1.0.4: {}

  graphemer@1.4.0: {}

  has-bigints@1.0.2: {}

  has-flag@3.0.0: {}

  has-flag@4.0.0: {}

  has-property-descriptors@1.0.2:
    dependencies:
      es-define-property: 1.0.0

  has-proto@1.0.3: {}

  has-symbols@1.0.3: {}

  has-tostringtag@1.0.2:
    dependencies:
      has-symbols: 1.0.3

  hasown@2.0.2:
    dependencies:
      function-bind: 1.1.2

  he@1.2.0: {}

  hosted-git-info@7.0.2:
    dependencies:
      lru-cache: 10.4.3

  htmlfy@0.2.1: {}

  htmlfy@0.3.2: {}

  htmlparser2@9.1.0:
    dependencies:
      domelementtype: 2.3.0
      domhandler: 5.0.3
      domutils: 3.1.0
      entities: 4.5.0

  http-proxy-agent@7.0.2:
    dependencies:
      agent-base: 7.1.1
      debug: 4.3.7(supports-color@8.1.1)
    transitivePeerDependencies:
      - supports-color

  https-proxy-agent@7.0.5:
    dependencies:
      agent-base: 7.1.1
      debug: 4.3.7(supports-color@8.1.1)
    transitivePeerDependencies:
      - supports-color

  human-signals@5.0.0: {}

  human-signals@8.0.0: {}

  husky@9.1.5: {}

  iconv-lite@0.4.24:
    dependencies:
      safer-buffer: 2.1.2

  iconv-lite@0.6.3:
    dependencies:
      safer-buffer: 2.1.2

  ieee754@1.2.1: {}

  ignore@5.3.2: {}

  immediate@3.0.6: {}

  immutable@4.3.7: {}

  import-fresh@3.3.0:
    dependencies:
      parent-module: 1.0.1
      resolve-from: 4.0.0

  import-meta-resolve@4.1.0: {}

  imurmurhash@0.1.4: {}

  inflight@1.0.6:
    dependencies:
      once: 1.4.0
      wrappy: 1.0.2

  inherits@2.0.4: {}

  inquirer@11.1.0:
    dependencies:
      '@inquirer/core': 9.2.1
      '@inquirer/prompts': 6.0.1
      '@inquirer/type': 2.0.0
      '@types/mute-stream': 0.0.4
      ansi-escapes: 4.3.2
      mute-stream: 1.0.0
      run-async: 3.0.0
      rxjs: 7.8.1

  internal-slot@1.0.7:
    dependencies:
      es-errors: 1.3.0
      hasown: 2.0.2
      side-channel: 1.0.6

  invariant@2.2.4:
    dependencies:
      loose-envify: 1.4.0

  ip-address@9.0.5:
    dependencies:
      jsbn: 1.1.0
      sprintf-js: 1.1.3

  is-arguments@1.1.1:
    dependencies:
      call-bind: 1.0.7
      has-tostringtag: 1.0.2

  is-array-buffer@3.0.4:
    dependencies:
      call-bind: 1.0.7
      get-intrinsic: 1.2.4

  is-arrayish@0.2.1: {}

  is-async-function@2.0.0:
    dependencies:
      has-tostringtag: 1.0.2

  is-bigint@1.0.4:
    dependencies:
      has-bigints: 1.0.2

  is-binary-path@2.1.0:
    dependencies:
      binary-extensions: 2.3.0

  is-boolean-object@1.1.2:
    dependencies:
      call-bind: 1.0.7
      has-tostringtag: 1.0.2

  is-callable@1.2.7: {}

  is-core-module@2.15.1:
    dependencies:
      hasown: 2.0.2

  is-data-view@1.0.1:
    dependencies:
      is-typed-array: 1.1.13

  is-date-object@1.0.5:
    dependencies:
      has-tostringtag: 1.0.2

  is-extglob@2.1.1: {}

  is-finalizationregistry@1.0.2:
    dependencies:
      call-bind: 1.0.7

  is-fullwidth-code-point@3.0.0: {}

  is-fullwidth-code-point@4.0.0: {}

  is-fullwidth-code-point@5.0.0:
    dependencies:
      get-east-asian-width: 1.2.0

  is-generator-function@1.0.10:
    dependencies:
      has-tostringtag: 1.0.2

  is-glob@4.0.3:
    dependencies:
      is-extglob: 2.1.1

  is-map@2.0.3: {}

  is-negative-zero@2.0.3: {}

  is-number-object@1.0.7:
    dependencies:
      has-tostringtag: 1.0.2

  is-number@7.0.0: {}

  is-path-inside@3.0.3: {}

  is-plain-obj@2.1.0: {}

  is-plain-obj@4.1.0: {}

  is-regex@1.1.4:
    dependencies:
      call-bind: 1.0.7
      has-tostringtag: 1.0.2

  is-set@2.0.3: {}

  is-shared-array-buffer@1.0.3:
    dependencies:
      call-bind: 1.0.7

  is-stream@2.0.1: {}

  is-stream@3.0.0: {}

  is-stream@4.0.1: {}

  is-string@1.0.7:
    dependencies:
      has-tostringtag: 1.0.2

  is-symbol@1.0.4:
    dependencies:
      has-symbols: 1.0.3

  is-typed-array@1.1.13:
    dependencies:
      which-typed-array: 1.1.15

  is-unicode-supported@0.1.0: {}

  is-unicode-supported@2.1.0: {}

  is-weakmap@2.0.2: {}

  is-weakref@1.0.2:
    dependencies:
      call-bind: 1.0.7

  is-weakset@2.0.3:
    dependencies:
      call-bind: 1.0.7
      get-intrinsic: 1.2.4

  isarray@1.0.0: {}

  isarray@2.0.5: {}

  isexe@2.0.0: {}

  isexe@3.1.1: {}

  iterator.prototype@1.1.2:
    dependencies:
      define-properties: 1.2.1
      get-intrinsic: 1.2.4
      has-symbols: 1.0.3
      reflect.getprototypeof: 1.0.6
      set-function-name: 2.0.2

  jackspeak@3.4.3:
    dependencies:
      '@isaacs/cliui': 8.0.2
    optionalDependencies:
      '@pkgjs/parseargs': 0.11.0

  jackspeak@4.0.1:
    dependencies:
      '@isaacs/cliui': 8.0.2
    optionalDependencies:
      '@pkgjs/parseargs': 0.11.0

  jake@10.9.2:
    dependencies:
      async: 3.2.6
      chalk: 4.1.2
      filelist: 1.0.4
      minimatch: 3.1.2

  jest-diff@29.7.0:
    dependencies:
      chalk: 4.1.2
      diff-sequences: 29.6.3
      jest-get-type: 29.6.3
      pretty-format: 29.7.0

  jest-get-type@29.6.3: {}

  jest-matcher-utils@29.7.0:
    dependencies:
      chalk: 4.1.2
      jest-diff: 29.7.0
      jest-get-type: 29.6.3
      pretty-format: 29.7.0

  jest-message-util@29.7.0:
    dependencies:
      '@babel/code-frame': 7.24.7
      '@jest/types': 29.6.3
      '@types/stack-utils': 2.0.3
      chalk: 4.1.2
      graceful-fs: 4.2.11
      micromatch: 4.0.8
      pretty-format: 29.7.0
      slash: 3.0.0
      stack-utils: 2.0.6

  jest-util@29.7.0:
    dependencies:
      '@jest/types': 29.6.3
      '@types/node': 22.7.4
      chalk: 4.1.2
      ci-info: 3.9.0
      graceful-fs: 4.2.11
      picomatch: 2.3.1

  jest-worker@27.5.1:
    dependencies:
      '@types/node': 22.7.4
      merge-stream: 2.0.0
      supports-color: 8.1.1

  jiti@1.21.6: {}

  js-tokens@4.0.0: {}

  js-yaml@4.1.0:
    dependencies:
      argparse: 2.0.1

  jsbn@1.1.0: {}

  json-buffer@3.0.1: {}

  json-parse-even-better-errors@2.3.1: {}

  json-parse-even-better-errors@3.0.2: {}

  json-schema-traverse@0.4.1: {}

  json-stable-stringify-without-jsonify@1.0.1: {}

  json5@1.0.2:
    dependencies:
      minimist: 1.2.8

  jsonfile@6.1.0:
    dependencies:
      universalify: 2.0.1
    optionalDependencies:
      graceful-fs: 4.2.11

  jsx-ast-utils@3.3.5:
    dependencies:
      array-includes: 3.1.8
      array.prototype.flat: 1.3.2
      object.assign: 4.1.5
      object.values: 1.2.0

  jszip@3.10.1:
    dependencies:
      lie: 3.3.0
      pako: 1.0.11
      readable-stream: 2.3.8
      setimmediate: 1.0.5

  keyv@4.5.4:
    dependencies:
      json-buffer: 3.0.1

  language-subtag-registry@0.3.23: {}

  language-tags@1.0.9:
    dependencies:
      language-subtag-registry: 0.3.23

  lazystream@1.0.1:
    dependencies:
      readable-stream: 2.3.8

  levn@0.4.1:
    dependencies:
      prelude-ls: 1.2.1
      type-check: 0.4.0

  lie@3.3.0:
    dependencies:
      immediate: 3.0.6

  lilconfig@2.1.0: {}

  lilconfig@3.1.2: {}

  lines-and-columns@1.2.4: {}

  lines-and-columns@2.0.4: {}

  lint-staged@15.2.10:
    dependencies:
      chalk: 5.3.0
      commander: 12.1.0
      debug: 4.3.7(supports-color@8.1.1)
      execa: 8.0.1
      lilconfig: 3.1.2
      listr2: 8.2.4
      micromatch: 4.0.8
      pidtree: 0.6.0
      string-argv: 0.3.2
      yaml: 2.5.1
    transitivePeerDependencies:
      - supports-color

  listr2@8.2.4:
    dependencies:
      cli-truncate: 4.0.0
      colorette: 2.0.20
      eventemitter3: 5.0.1
      log-update: 6.1.0
      rfdc: 1.4.1
      wrap-ansi: 9.0.0

  loader-runner@4.3.0: {}

  loader-utils@3.3.1: {}

  locate-app@2.4.43:
    dependencies:
      '@promptbook/utils': 0.70.0-1
      type-fest: 2.13.0
      userhome: 1.0.0

  locate-path@6.0.0:
    dependencies:
      p-locate: 5.0.0

  locate-path@7.2.0:
    dependencies:
      p-locate: 6.0.0

  lodash.clonedeep@4.5.0: {}

  lodash.flattendeep@4.4.0: {}

  lodash.isequal@4.5.0: {}

  lodash.merge@4.6.2: {}

  lodash.pickby@4.6.0: {}

  lodash.union@4.6.0: {}

  lodash.zip@4.2.0: {}

  lodash@4.17.21: {}

  log-symbols@4.1.0:
    dependencies:
      chalk: 4.1.2
      is-unicode-supported: 0.1.0

  log-update@6.1.0:
    dependencies:
      ansi-escapes: 7.0.0
      cli-cursor: 5.0.0
      slice-ansi: 7.1.0
      strip-ansi: 7.1.0
      wrap-ansi: 9.0.0

  loglevel-plugin-prefix@0.8.4: {}

  loglevel@1.9.2: {}

  loose-envify@1.4.0:
    dependencies:
      js-tokens: 4.0.0

  lru-cache@10.4.3: {}

  lru-cache@11.0.1: {}

  lru-cache@7.18.3: {}

  lucide-react@0.453.0(react@18.3.1):
    dependencies:
      react: 18.3.1

  magic-string@0.30.11:
    dependencies:
      '@jridgewell/sourcemap-codec': 1.5.0

  magic-string@0.30.17:
    dependencies:
      '@jridgewell/sourcemap-codec': 1.5.0

  make-error@1.3.6: {}

  merge-stream@2.0.0: {}

  merge2@1.4.1: {}

  micromatch@4.0.8:
    dependencies:
      braces: 3.0.3
      picomatch: 2.3.1

  mime-db@1.52.0: {}

  mime-types@2.1.35:
    dependencies:
      mime-db: 1.52.0

  mimic-fn@4.0.0: {}

  mimic-function@5.0.1: {}

  minimatch@10.0.1:
    dependencies:
      brace-expansion: 2.0.1

  minimatch@3.0.8:
    dependencies:
      brace-expansion: 1.1.11

  minimatch@3.1.2:
    dependencies:
      brace-expansion: 1.1.11

  minimatch@5.1.6:
    dependencies:
      brace-expansion: 2.0.1

  minimatch@9.0.5:
    dependencies:
      brace-expansion: 2.0.1

  minimist@1.2.8: {}

  minipass@7.1.2: {}

  mocha@10.7.3:
    dependencies:
      ansi-colors: 4.1.3
      browser-stdout: 1.3.1
      chokidar: 3.6.0
      debug: 4.3.7(supports-color@8.1.1)
      diff: 5.2.0
      escape-string-regexp: 4.0.0
      find-up: 5.0.0
      glob: 8.1.0
      he: 1.2.0
      js-yaml: 4.1.0
      log-symbols: 4.1.0
      minimatch: 5.1.6
      ms: 2.1.3
      serialize-javascript: 6.0.2
      strip-json-comments: 3.1.1
      supports-color: 8.1.1
      workerpool: 6.5.1
      yargs: 16.2.0
      yargs-parser: 20.2.9
      yargs-unparser: 2.0.0

  mrmime@1.0.1: {}

  ms@2.1.3: {}

  mute-stream@1.0.0: {}

  mylas@2.1.13: {}

  mz@2.7.0:
    dependencies:
      any-promise: 1.3.0
      object-assign: 4.1.1
      thenify-all: 1.6.0

  nanoid@3.3.7: {}

  natural-compare@1.4.0: {}

  neo-async@2.6.2: {}

  netmask@2.0.2: {}

  node-domexception@1.0.0: {}

  node-fetch@3.3.2:
    dependencies:
      data-uri-to-buffer: 4.0.1
      fetch-blob: 3.2.0
      formdata-polyfill: 4.0.10

  node-releases@2.0.18: {}

  normalize-package-data@6.0.2:
    dependencies:
      hosted-git-info: 7.0.2
      semver: 7.6.3
      validate-npm-package-license: 3.0.4

  normalize-path@3.0.0: {}

  normalize-range@0.1.2: {}

  npm-run-path@5.3.0:
    dependencies:
      path-key: 4.0.0

  nth-check@2.1.1:
    dependencies:
      boolbase: 1.0.0

  object-assign@4.1.1: {}

  object-hash@3.0.0: {}

  object-inspect@1.13.2: {}

  object-is@1.1.6:
    dependencies:
      call-bind: 1.0.7
      define-properties: 1.2.1

  object-keys@1.1.1: {}

  object.assign@4.1.5:
    dependencies:
      call-bind: 1.0.7
      define-properties: 1.2.1
      has-symbols: 1.0.3
      object-keys: 1.1.1

  object.entries@1.1.8:
    dependencies:
      call-bind: 1.0.7
      define-properties: 1.2.1
      es-object-atoms: 1.0.0

  object.fromentries@2.0.8:
    dependencies:
      call-bind: 1.0.7
      define-properties: 1.2.1
      es-abstract: 1.23.3
      es-object-atoms: 1.0.0

  object.groupby@1.0.3:
    dependencies:
      call-bind: 1.0.7
      define-properties: 1.2.1
      es-abstract: 1.23.3

  object.values@1.2.0:
    dependencies:
      call-bind: 1.0.7
      define-properties: 1.2.1
      es-object-atoms: 1.0.0

  once@1.4.0:
    dependencies:
      wrappy: 1.0.2

  onetime@6.0.0:
    dependencies:
      mimic-fn: 4.0.0

  onetime@7.0.0:
    dependencies:
      mimic-function: 5.0.1

  optionator@0.9.4:
    dependencies:
      deep-is: 0.1.4
      fast-levenshtein: 2.0.6
      levn: 0.4.1
      prelude-ls: 1.2.1
      type-check: 0.4.0
      word-wrap: 1.2.5

  os-tmpdir@1.0.2: {}

  p-limit@3.1.0:
    dependencies:
      yocto-queue: 0.1.0

  p-limit@4.0.0:
    dependencies:
      yocto-queue: 1.1.1

  p-locate@5.0.0:
    dependencies:
      p-limit: 3.1.0

  p-locate@6.0.0:
    dependencies:
      p-limit: 4.0.0

  pac-proxy-agent@7.0.2:
    dependencies:
      '@tootallnate/quickjs-emscripten': 0.23.0
      agent-base: 7.1.1
      debug: 4.3.7(supports-color@8.1.1)
      get-uri: 6.0.3
      http-proxy-agent: 7.0.2
      https-proxy-agent: 7.0.5
      pac-resolver: 7.0.1
      socks-proxy-agent: 8.0.4
    transitivePeerDependencies:
      - supports-color

  pac-resolver@7.0.1:
    dependencies:
      degenerator: 5.0.1
      netmask: 2.0.2

  package-json-from-dist@1.0.0: {}

  pako@1.0.11: {}

  parent-module@1.0.1:
    dependencies:
      callsites: 3.1.0

  parse-json@7.1.1:
    dependencies:
      '@babel/code-frame': 7.24.7
      error-ex: 1.3.2
      json-parse-even-better-errors: 3.0.2
      lines-and-columns: 2.0.4
      type-fest: 3.13.1

  parse-ms@4.0.0: {}

  parse5-htmlparser2-tree-adapter@7.0.0:
    dependencies:
      domhandler: 5.0.3
      parse5: 7.1.2

  parse5-parser-stream@7.1.2:
    dependencies:
      parse5: 7.1.2

  parse5@7.1.2:
    dependencies:
      entities: 4.5.0

  path-exists@4.0.0: {}

  path-exists@5.0.0: {}

  path-is-absolute@1.0.1: {}

  path-key@3.1.1: {}

  path-key@4.0.0: {}

  path-parse@1.0.7: {}

  path-scurry@1.11.1:
    dependencies:
      lru-cache: 10.4.3
      minipass: 7.1.2

  path-scurry@2.0.0:
    dependencies:
      lru-cache: 11.0.1
      minipass: 7.1.2

  path-type@4.0.0: {}

  pathe@1.1.2: {}

  pend@1.2.0: {}

  picocolors@1.1.0: {}

  picocolors@1.1.1: {}

  picomatch@2.3.1: {}

  pidtree@0.6.0: {}

  pify@2.3.0: {}

  pirates@4.0.6: {}

  plimit-lit@1.6.1:
    dependencies:
      queue-lit: 1.5.2

  possible-typed-array-names@1.0.0: {}

  postcss-import@15.1.0(postcss@8.4.47):
    dependencies:
      postcss: 8.4.47
      postcss-value-parser: 4.2.0
      read-cache: 1.0.0
      resolve: 1.22.8

  postcss-js@4.0.1(postcss@8.4.47):
    dependencies:
      camelcase-css: 2.0.1
      postcss: 8.4.47

  postcss-load-config@4.0.2(postcss@8.4.47)(ts-node@10.9.2(@swc/core@1.9.3)(@types/node@22.7.4)(typescript@5.5.4)):
    dependencies:
      lilconfig: 3.1.2
      yaml: 2.5.1
    optionalDependencies:
      postcss: 8.4.47
      ts-node: 10.9.2(@swc/core@1.9.3)(@types/node@22.7.4)(typescript@5.5.4)

  postcss-load-config@6.0.1(jiti@1.21.6)(postcss@8.4.49)(tsx@4.19.2)(yaml@2.5.1):
    dependencies:
      lilconfig: 3.1.2
    optionalDependencies:
      jiti: 1.21.6
      postcss: 8.4.49
      tsx: 4.19.2
      yaml: 2.5.1

  postcss-nested@6.2.0(postcss@8.4.47):
    dependencies:
      postcss: 8.4.47
      postcss-selector-parser: 6.1.2

  postcss-selector-parser@6.1.2:
    dependencies:
      cssesc: 3.0.0
      util-deprecate: 1.0.2

  postcss-value-parser@4.2.0: {}

  postcss@8.4.47:
    dependencies:
      nanoid: 3.3.7
      picocolors: 1.1.0
      source-map-js: 1.2.1

  postcss@8.4.49:
    dependencies:
      nanoid: 3.3.7
      picocolors: 1.1.1
      source-map-js: 1.2.1

  prelude-ls@1.2.1: {}

  prettier-linter-helpers@1.0.0:
    dependencies:
      fast-diff: 1.3.0

  prettier@3.3.3: {}

  pretty-format@29.7.0:
    dependencies:
      '@jest/schemas': 29.6.3
      ansi-styles: 5.2.0
      react-is: 18.3.1

  pretty-ms@9.1.0:
    dependencies:
      parse-ms: 4.0.0

  process-nextick-args@2.0.1: {}

  process@0.11.10: {}

  progress@2.0.3: {}

  prop-types@15.8.1:
    dependencies:
      loose-envify: 1.4.0
      object-assign: 4.1.1
      react-is: 16.13.1

  proxy-agent@6.4.0:
    dependencies:
      agent-base: 7.1.1
      debug: 4.3.7(supports-color@8.1.1)
      http-proxy-agent: 7.0.2
      https-proxy-agent: 7.0.5
      lru-cache: 7.18.3
      pac-proxy-agent: 7.0.2
      proxy-from-env: 1.1.0
      socks-proxy-agent: 8.0.4
    transitivePeerDependencies:
      - supports-color

  proxy-from-env@1.1.0: {}

  pump@3.0.2:
    dependencies:
      end-of-stream: 1.4.4
      once: 1.4.0

  punycode@2.3.1: {}

  query-selector-shadow-dom@1.0.1: {}

  queue-lit@1.5.2: {}

  queue-microtask@1.2.3: {}

  queue-tick@1.0.1: {}

  randombytes@2.1.0:
    dependencies:
      safe-buffer: 5.2.1

  react-day-picker@8.10.1(date-fns@4.1.0)(react@18.3.1):
    dependencies:
      date-fns: 4.1.0
      react: 18.3.1

  react-dom@18.3.1(react@18.3.1):
    dependencies:
      loose-envify: 1.4.0
      react: 18.3.1
      scheduler: 0.23.2

  react-draggable@4.4.6(react-dom@18.3.1(react@18.3.1))(react@18.3.1):
    dependencies:
      clsx: 1.2.1
      prop-types: 15.8.1
      react: 18.3.1
      react-dom: 18.3.1(react@18.3.1)

  react-hook-form@7.53.1(react@18.3.1):
    dependencies:
      react: 18.3.1

  react-is@16.13.1: {}

  react-is@18.3.1: {}

  react-remove-scroll-bar@2.3.6(@types/react@18.3.5)(react@18.3.1):
    dependencies:
      react: 18.3.1
      react-style-singleton: 2.2.1(@types/react@18.3.5)(react@18.3.1)
      tslib: 2.7.0
    optionalDependencies:
      '@types/react': 18.3.5

  react-remove-scroll@2.5.5(@types/react@18.3.5)(react@18.3.1):
    dependencies:
      react: 18.3.1
      react-remove-scroll-bar: 2.3.6(@types/react@18.3.5)(react@18.3.1)
      react-style-singleton: 2.2.1(@types/react@18.3.5)(react@18.3.1)
      tslib: 2.7.0
      use-callback-ref: 1.3.2(@types/react@18.3.5)(react@18.3.1)
      use-sidecar: 1.1.2(@types/react@18.3.5)(react@18.3.1)
    optionalDependencies:
      '@types/react': 18.3.5

  react-remove-scroll@2.6.0(@types/react@18.3.5)(react@18.3.1):
    dependencies:
      react: 18.3.1
      react-remove-scroll-bar: 2.3.6(@types/react@18.3.5)(react@18.3.1)
      react-style-singleton: 2.2.1(@types/react@18.3.5)(react@18.3.1)
      tslib: 2.7.0
      use-callback-ref: 1.3.2(@types/react@18.3.5)(react@18.3.1)
      use-sidecar: 1.1.2(@types/react@18.3.5)(react@18.3.1)
    optionalDependencies:
      '@types/react': 18.3.5

  react-router-dom@6.27.0(react-dom@18.3.1(react@18.3.1))(react@18.3.1):
    dependencies:
      '@remix-run/router': 1.20.0
      react: 18.3.1
      react-dom: 18.3.1(react@18.3.1)
      react-router: 6.27.0(react@18.3.1)

  react-router@6.27.0(react@18.3.1):
    dependencies:
      '@remix-run/router': 1.20.0
      react: 18.3.1

  react-style-singleton@2.2.1(@types/react@18.3.5)(react@18.3.1):
    dependencies:
      get-nonce: 1.0.1
      invariant: 2.2.4
      react: 18.3.1
      tslib: 2.7.0
    optionalDependencies:
      '@types/react': 18.3.5

  react@18.3.1:
    dependencies:
      loose-envify: 1.4.0

  read-cache@1.0.0:
    dependencies:
      pify: 2.3.0

  read-pkg-up@10.1.0:
    dependencies:
      find-up: 6.3.0
      read-pkg: 8.1.0
      type-fest: 4.26.1

  read-pkg@8.1.0:
    dependencies:
      '@types/normalize-package-data': 2.4.4
      normalize-package-data: 6.0.2
      parse-json: 7.1.1
      type-fest: 4.26.1

  readable-stream@2.3.8:
    dependencies:
      core-util-is: 1.0.3
      inherits: 2.0.4
      isarray: 1.0.0
      process-nextick-args: 2.0.1
      safe-buffer: 5.1.2
      string_decoder: 1.1.1
      util-deprecate: 1.0.2

  readable-stream@4.5.2:
    dependencies:
      abort-controller: 3.0.0
      buffer: 6.0.3
      events: 3.3.0
      process: 0.11.10
      string_decoder: 1.3.0

  readdir-glob@1.1.3:
    dependencies:
      minimatch: 5.1.6

  readdirp@3.6.0:
    dependencies:
      picomatch: 2.3.1

  readdirp@4.0.2: {}

  recursive-readdir@2.2.3:
    dependencies:
      minimatch: 3.1.2

  reflect.getprototypeof@1.0.6:
    dependencies:
      call-bind: 1.0.7
      define-properties: 1.2.1
      es-abstract: 1.23.3
      es-errors: 1.3.0
      get-intrinsic: 1.2.4
      globalthis: 1.0.4
      which-builtin-type: 1.1.4

  regenerator-runtime@0.14.1: {}

  regexp.prototype.flags@1.5.2:
    dependencies:
      call-bind: 1.0.7
      define-properties: 1.2.1
      es-errors: 1.3.0
      set-function-name: 2.0.2

  require-directory@2.1.1: {}

  resolve-from@4.0.0: {}

  resolve-pkg-maps@1.0.0: {}

  resolve@1.22.8:
    dependencies:
      is-core-module: 2.15.1
      path-parse: 1.0.7
      supports-preserve-symlinks-flag: 1.0.0

  resolve@2.0.0-next.5:
    dependencies:
      is-core-module: 2.15.1
      path-parse: 1.0.7
      supports-preserve-symlinks-flag: 1.0.0

  resq@1.11.0:
    dependencies:
      fast-deep-equal: 2.0.1

  restore-cursor@5.1.0:
    dependencies:
      onetime: 7.0.0
      signal-exit: 4.1.0

  reusify@1.0.4: {}

  rfdc@1.4.1: {}

  rgb2hex@0.2.5: {}

  rimraf@3.0.2:
    dependencies:
      glob: 7.2.3

  rimraf@6.0.1:
    dependencies:
      glob: 11.0.0
      package-json-from-dist: 1.0.0

  rollup@4.24.0:
    dependencies:
      '@types/estree': 1.0.6
    optionalDependencies:
      '@rollup/rollup-android-arm-eabi': 4.24.0
      '@rollup/rollup-android-arm64': 4.24.0
      '@rollup/rollup-darwin-arm64': 4.24.0
      '@rollup/rollup-darwin-x64': 4.24.0
      '@rollup/rollup-linux-arm-gnueabihf': 4.24.0
      '@rollup/rollup-linux-arm-musleabihf': 4.24.0
      '@rollup/rollup-linux-arm64-gnu': 4.24.0
      '@rollup/rollup-linux-arm64-musl': 4.24.0
      '@rollup/rollup-linux-powerpc64le-gnu': 4.24.0
      '@rollup/rollup-linux-riscv64-gnu': 4.24.0
      '@rollup/rollup-linux-s390x-gnu': 4.24.0
      '@rollup/rollup-linux-x64-gnu': 4.24.0
      '@rollup/rollup-linux-x64-musl': 4.24.0
      '@rollup/rollup-win32-arm64-msvc': 4.24.0
      '@rollup/rollup-win32-ia32-msvc': 4.24.0
      '@rollup/rollup-win32-x64-msvc': 4.24.0
      fsevents: 2.3.3

  run-async@3.0.0: {}

  run-parallel@1.2.0:
    dependencies:
      queue-microtask: 1.2.3

  run-script-os@1.1.6: {}

  rxjs@7.8.1:
    dependencies:
      tslib: 2.7.0

  safaridriver@0.1.2: {}

  safaridriver@1.0.0: {}

  safe-array-concat@1.1.2:
    dependencies:
      call-bind: 1.0.7
      get-intrinsic: 1.2.4
      has-symbols: 1.0.3
      isarray: 2.0.5

  safe-buffer@5.1.2: {}

  safe-buffer@5.2.1: {}

  safe-regex-test@1.0.3:
    dependencies:
      call-bind: 1.0.7
      es-errors: 1.3.0
      is-regex: 1.1.4

  safer-buffer@2.1.2: {}

  sass@1.79.4:
    dependencies:
      chokidar: 4.0.1
      immutable: 4.3.7
      source-map-js: 1.2.1

  scheduler@0.23.2:
    dependencies:
      loose-envify: 1.4.0

  schema-utils@3.3.0:
    dependencies:
      '@types/json-schema': 7.0.15
      ajv: 6.12.6
      ajv-keywords: 3.5.2(ajv@6.12.6)

  semver@6.3.1: {}

  semver@7.6.3: {}

  serialize-error@11.0.3:
    dependencies:
      type-fest: 2.19.0

  serialize-javascript@6.0.2:
    dependencies:
      randombytes: 2.1.0

  set-function-length@1.2.2:
    dependencies:
      define-data-property: 1.1.4
      es-errors: 1.3.0
      function-bind: 1.1.2
      get-intrinsic: 1.2.4
      gopd: 1.0.1
      has-property-descriptors: 1.0.2

  set-function-name@2.0.2:
    dependencies:
      define-data-property: 1.1.4
      es-errors: 1.3.0
      functions-have-names: 1.2.3
      has-property-descriptors: 1.0.2

  setimmediate@1.0.5: {}

  shebang-command@2.0.0:
    dependencies:
      shebang-regex: 3.0.0

  shebang-regex@3.0.0: {}

  shell-quote@1.8.1: {}

  side-channel@1.0.6:
    dependencies:
      call-bind: 1.0.7
      es-errors: 1.3.0
      get-intrinsic: 1.2.4
      object-inspect: 1.13.2

  signal-exit@4.1.0: {}

  slash@3.0.0: {}

  slice-ansi@5.0.0:
    dependencies:
      ansi-styles: 6.2.1
      is-fullwidth-code-point: 4.0.0

  slice-ansi@7.1.0:
    dependencies:
      ansi-styles: 6.2.1
      is-fullwidth-code-point: 5.0.0

  smart-buffer@4.2.0: {}

  socks-proxy-agent@8.0.4:
    dependencies:
      agent-base: 7.1.1
      debug: 4.3.7(supports-color@8.1.1)
      socks: 2.8.3
    transitivePeerDependencies:
      - supports-color

  socks@2.8.3:
    dependencies:
      ip-address: 9.0.5
      smart-buffer: 4.2.0

  source-map-js@1.2.1: {}

  source-map-support@0.5.21:
    dependencies:
      buffer-from: 1.1.2
      source-map: 0.6.1

  source-map@0.6.1: {}

  source-map@0.7.4: {}

  spacetrim@0.11.39: {}

  spdx-correct@3.2.0:
    dependencies:
      spdx-expression-parse: 3.0.1
      spdx-license-ids: 3.0.20

  spdx-exceptions@2.5.0: {}

  spdx-expression-parse@3.0.1:
    dependencies:
      spdx-exceptions: 2.5.0
      spdx-license-ids: 3.0.20

  spdx-license-ids@3.0.20: {}

  split2@4.2.0: {}

  sprintf-js@1.1.3: {}

  stack-utils@2.0.6:
    dependencies:
      escape-string-regexp: 2.0.0

  stop-iteration-iterator@1.0.0:
    dependencies:
      internal-slot: 1.0.7

  stream-buffers@3.0.3: {}

  streamx@2.20.1:
    dependencies:
      fast-fifo: 1.3.2
      queue-tick: 1.0.1
      text-decoder: 1.2.0
    optionalDependencies:
      bare-events: 2.5.0

  string-argv@0.3.2: {}

  string-width@4.2.3:
    dependencies:
      emoji-regex: 8.0.0
      is-fullwidth-code-point: 3.0.0
      strip-ansi: 6.0.1

  string-width@5.1.2:
    dependencies:
      eastasianwidth: 0.2.0
      emoji-regex: 9.2.2
      strip-ansi: 7.1.0

  string-width@7.2.0:
    dependencies:
      emoji-regex: 10.4.0
      get-east-asian-width: 1.2.0
      strip-ansi: 7.1.0

  string.prototype.includes@2.0.0:
    dependencies:
      define-properties: 1.2.1
      es-abstract: 1.23.3

  string.prototype.matchall@4.0.11:
    dependencies:
      call-bind: 1.0.7
      define-properties: 1.2.1
      es-abstract: 1.23.3
      es-errors: 1.3.0
      es-object-atoms: 1.0.0
      get-intrinsic: 1.2.4
      gopd: 1.0.1
      has-symbols: 1.0.3
      internal-slot: 1.0.7
      regexp.prototype.flags: 1.5.2
      set-function-name: 2.0.2
      side-channel: 1.0.6

  string.prototype.repeat@1.0.0:
    dependencies:
      define-properties: 1.2.1
      es-abstract: 1.23.3

  string.prototype.trim@1.2.9:
    dependencies:
      call-bind: 1.0.7
      define-properties: 1.2.1
      es-abstract: 1.23.3
      es-object-atoms: 1.0.0

  string.prototype.trimend@1.0.8:
    dependencies:
      call-bind: 1.0.7
      define-properties: 1.2.1
      es-object-atoms: 1.0.0

  string.prototype.trimstart@1.0.8:
    dependencies:
      call-bind: 1.0.7
      define-properties: 1.2.1
      es-object-atoms: 1.0.0

  string_decoder@1.1.1:
    dependencies:
      safe-buffer: 5.1.2

  string_decoder@1.3.0:
    dependencies:
      safe-buffer: 5.2.1

  strip-ansi@6.0.1:
    dependencies:
      ansi-regex: 5.0.1

  strip-ansi@7.1.0:
    dependencies:
      ansi-regex: 6.1.0

  strip-bom@3.0.0: {}

  strip-final-newline@3.0.0: {}

  strip-final-newline@4.0.0: {}

  strip-json-comments@3.1.1: {}

  strnum@1.0.5: {}

  sucrase@3.35.0:
    dependencies:
      '@jridgewell/gen-mapping': 0.3.5
      commander: 4.1.1
      glob: 10.4.5
      lines-and-columns: 1.2.4
      mz: 2.7.0
      pirates: 4.0.6
      ts-interface-checker: 0.1.13

  supports-color@5.5.0:
    dependencies:
      has-flag: 3.0.0

  supports-color@7.2.0:
    dependencies:
      has-flag: 4.0.0

  supports-color@8.1.1:
    dependencies:
      has-flag: 4.0.0

  supports-preserve-symlinks-flag@1.0.0: {}

  synckit@0.9.1:
    dependencies:
      '@pkgr/core': 0.1.1
      tslib: 2.7.0

  tailwind-merge@2.5.2: {}

<<<<<<< HEAD
  tailwindcss-animate@1.0.7(tailwindcss@3.4.15(ts-node@10.9.2(@swc/core@1.7.25)(@types/node@20.16.10)(typescript@5.5.4))):
    dependencies:
      tailwindcss: 3.4.15(ts-node@10.9.2(@swc/core@1.7.25)(@types/node@20.16.10)(typescript@5.5.4))

  tailwindcss@3.4.15(ts-node@10.9.2(@swc/core@1.7.25)(@types/node@20.16.10)(typescript@5.5.4)):
=======
  tailwindcss@3.4.14(ts-node@10.9.2(@swc/core@1.9.3)(@types/node@22.7.4)(typescript@5.5.4)):
>>>>>>> 3fb2f179
    dependencies:
      '@alloc/quick-lru': 5.2.0
      arg: 5.0.2
      chokidar: 3.6.0
      didyoumean: 1.2.2
      dlv: 1.1.3
      fast-glob: 3.3.2
      glob-parent: 6.0.2
      is-glob: 4.0.3
      jiti: 1.21.6
      lilconfig: 2.1.0
      micromatch: 4.0.8
      normalize-path: 3.0.0
      object-hash: 3.0.0
      picocolors: 1.1.1
      postcss: 8.4.47
      postcss-import: 15.1.0(postcss@8.4.47)
      postcss-js: 4.0.1(postcss@8.4.47)
      postcss-load-config: 4.0.2(postcss@8.4.47)(ts-node@10.9.2(@swc/core@1.9.3)(@types/node@22.7.4)(typescript@5.5.4))
      postcss-nested: 6.2.0(postcss@8.4.47)
      postcss-selector-parser: 6.1.2
      resolve: 1.22.8
      sucrase: 3.35.0
    transitivePeerDependencies:
      - ts-node

  tapable@2.2.1: {}

  tar-fs@3.0.6:
    dependencies:
      pump: 3.0.2
      tar-stream: 3.1.7
    optionalDependencies:
      bare-fs: 2.3.5
      bare-path: 2.1.3

  tar-stream@3.1.7:
    dependencies:
      b4a: 1.6.7
      fast-fifo: 1.3.2
      streamx: 2.20.1

  terser-webpack-plugin@5.3.10(@swc/core@1.9.3)(esbuild@0.23.1)(webpack@5.94.0(@swc/core@1.9.3)(esbuild@0.23.1)):
    dependencies:
      '@jridgewell/trace-mapping': 0.3.25
      jest-worker: 27.5.1
      schema-utils: 3.3.0
      serialize-javascript: 6.0.2
      terser: 5.34.1
      webpack: 5.94.0(@swc/core@1.9.3)(esbuild@0.23.1)
    optionalDependencies:
      '@swc/core': 1.9.3
      esbuild: 0.23.1

  terser@5.34.1:
    dependencies:
      '@jridgewell/source-map': 0.3.6
      acorn: 8.12.1
      commander: 2.20.3
      source-map-support: 0.5.21

  text-decoder@1.2.0:
    dependencies:
      b4a: 1.6.7

  text-table@0.2.0: {}

  thenify-all@1.6.0:
    dependencies:
      thenify: 3.3.1

  thenify@3.3.1:
    dependencies:
      any-promise: 1.3.0

  through@2.3.8: {}

  tinyrainbow@1.2.0: {}

  tmp@0.0.33:
    dependencies:
      os-tmpdir: 1.0.2

  to-regex-range@5.0.1:
    dependencies:
      is-number: 7.0.0

  tree-kill@1.2.2: {}

  ts-api-utils@1.3.0(typescript@5.5.4):
    dependencies:
      typescript: 5.5.4

  ts-interface-checker@0.1.13: {}

  ts-loader@9.5.1(typescript@5.5.4)(webpack@5.94.0(@swc/core@1.9.3)(esbuild@0.23.1)):
    dependencies:
      chalk: 4.1.2
      enhanced-resolve: 5.17.1
      micromatch: 4.0.8
      semver: 7.6.3
      source-map: 0.7.4
      typescript: 5.5.4
      webpack: 5.94.0(@swc/core@1.9.3)(esbuild@0.23.1)

  ts-node@10.9.2(@swc/core@1.9.3)(@types/node@22.7.4)(typescript@5.5.4):
    dependencies:
      '@cspotcode/source-map-support': 0.8.1
      '@tsconfig/node10': 1.0.11
      '@tsconfig/node12': 1.0.11
      '@tsconfig/node14': 1.0.3
      '@tsconfig/node16': 1.0.4
      '@types/node': 22.7.4
      acorn: 8.12.1
      acorn-walk: 8.3.4
      arg: 4.1.3
      create-require: 1.1.1
      diff: 4.0.2
      make-error: 1.3.6
      typescript: 5.5.4
      v8-compile-cache-lib: 3.0.1
      yn: 3.1.1
    optionalDependencies:
      '@swc/core': 1.9.3

  tsc-alias@1.8.10:
    dependencies:
      chokidar: 3.6.0
      commander: 9.5.0
      globby: 11.1.0
      mylas: 2.1.13
      normalize-path: 3.0.0
      plimit-lit: 1.6.1

  tsconfig-paths@3.15.0:
    dependencies:
      '@types/json5': 0.0.29
      json5: 1.0.2
      minimist: 1.2.8
      strip-bom: 3.0.0

  tslib@2.7.0: {}

  tsx@4.19.2:
    dependencies:
      esbuild: 0.23.1
      get-tsconfig: 4.8.0
    optionalDependencies:
      fsevents: 2.3.3

  turbo-darwin-64@2.3.3:
    optional: true

  turbo-darwin-arm64@2.3.3:
    optional: true

  turbo-linux-64@2.3.3:
    optional: true

  turbo-linux-arm64@2.3.3:
    optional: true

  turbo-windows-64@2.3.3:
    optional: true

  turbo-windows-arm64@2.3.3:
    optional: true

  turbo@2.3.3:
    optionalDependencies:
      turbo-darwin-64: 2.3.3
      turbo-darwin-arm64: 2.3.3
      turbo-linux-64: 2.3.3
      turbo-linux-arm64: 2.3.3
      turbo-windows-64: 2.3.3
      turbo-windows-arm64: 2.3.3

  type-check@0.4.0:
    dependencies:
      prelude-ls: 1.2.1

  type-fest@0.20.2: {}

  type-fest@0.21.3: {}

  type-fest@2.13.0: {}

  type-fest@2.19.0: {}

  type-fest@3.13.1: {}

  type-fest@4.26.1: {}

  typed-array-buffer@1.0.2:
    dependencies:
      call-bind: 1.0.7
      es-errors: 1.3.0
      is-typed-array: 1.1.13

  typed-array-byte-length@1.0.1:
    dependencies:
      call-bind: 1.0.7
      for-each: 0.3.3
      gopd: 1.0.1
      has-proto: 1.0.3
      is-typed-array: 1.1.13

  typed-array-byte-offset@1.0.2:
    dependencies:
      available-typed-arrays: 1.0.7
      call-bind: 1.0.7
      for-each: 0.3.3
      gopd: 1.0.1
      has-proto: 1.0.3
      is-typed-array: 1.1.13

  typed-array-length@1.0.6:
    dependencies:
      call-bind: 1.0.7
      for-each: 0.3.3
      gopd: 1.0.1
      has-proto: 1.0.3
      is-typed-array: 1.1.13
      possible-typed-array-names: 1.0.0

  typescript@5.5.4: {}

  unbox-primitive@1.0.2:
    dependencies:
      call-bind: 1.0.7
      has-bigints: 1.0.2
      has-symbols: 1.0.3
      which-boxed-primitive: 1.0.2

  unbzip2-stream@1.4.3:
    dependencies:
      buffer: 5.7.1
      through: 2.3.8

  undici-types@6.19.8: {}

  undici@6.21.0: {}

  universalify@2.0.1: {}

  update-browserslist-db@1.1.1(browserslist@4.24.0):
    dependencies:
      browserslist: 4.24.0
      escalade: 3.2.0
      picocolors: 1.1.0

  uri-js@4.4.1:
    dependencies:
      punycode: 2.3.1

  urlpattern-polyfill@10.0.0: {}

  use-callback-ref@1.3.2(@types/react@18.3.5)(react@18.3.1):
    dependencies:
      react: 18.3.1
      tslib: 2.7.0
    optionalDependencies:
      '@types/react': 18.3.5

  use-sidecar@1.1.2(@types/react@18.3.5)(react@18.3.1):
    dependencies:
      detect-node-es: 1.1.0
      react: 18.3.1
      tslib: 2.7.0
    optionalDependencies:
      '@types/react': 18.3.5

  userhome@1.0.0: {}

  util-deprecate@1.0.2: {}

  v8-compile-cache-lib@3.0.1: {}

  validate-npm-package-license@3.0.4:
    dependencies:
      spdx-correct: 3.2.0
      spdx-expression-parse: 3.0.1

<<<<<<< HEAD
  vaul@1.1.0(@types/react-dom@18.3.0)(@types/react@18.3.5)(react-dom@18.3.1(react@18.3.1))(react@18.3.1):
    dependencies:
      '@radix-ui/react-dialog': 1.1.2(@types/react-dom@18.3.0)(@types/react@18.3.5)(react-dom@18.3.1(react@18.3.1))(react@18.3.1)
      react: 18.3.1
      react-dom: 18.3.1(react@18.3.1)
    transitivePeerDependencies:
      - '@types/react'
      - '@types/react-dom'

  vite@5.4.9(@types/node@20.16.10)(sass@1.79.4)(terser@5.34.1):
=======
  vite@6.0.5(@types/node@22.7.4)(jiti@1.21.6)(sass@1.79.4)(terser@5.34.1)(tsx@4.19.2)(yaml@2.5.1):
>>>>>>> 3fb2f179
    dependencies:
      esbuild: 0.24.0
      postcss: 8.4.49
      rollup: 4.24.0
    optionalDependencies:
      '@types/node': 22.7.4
      fsevents: 2.3.3
      jiti: 1.21.6
      sass: 1.79.4
      terser: 5.34.1
      tsx: 4.19.2
      yaml: 2.5.1

  wait-port@1.1.0:
    dependencies:
      chalk: 4.1.2
      commander: 9.5.0
      debug: 4.3.7(supports-color@8.1.1)
    transitivePeerDependencies:
      - supports-color

  watchpack@2.4.2:
    dependencies:
      glob-to-regexp: 0.4.1
      graceful-fs: 4.2.11

  wcwidth@1.0.1:
    dependencies:
      defaults: 1.0.4
    optional: true

  web-streams-polyfill@3.3.3: {}

  webdriver@9.1.2:
    dependencies:
      '@types/node': 20.16.10
      '@types/ws': 8.5.13
      '@wdio/config': 9.1.2
      '@wdio/logger': 9.1.0
      '@wdio/protocols': 9.0.8
      '@wdio/types': 9.1.2
      '@wdio/utils': 9.1.2
      deepmerge-ts: 7.1.1
      ws: 8.18.0
    transitivePeerDependencies:
      - bufferutil
      - supports-color
      - utf-8-validate

  webdriver@9.4.4:
    dependencies:
      '@types/node': 20.16.10
      '@types/ws': 8.5.13
      '@wdio/config': 9.4.4
      '@wdio/logger': 9.4.4
      '@wdio/protocols': 9.4.4
      '@wdio/types': 9.4.4
      '@wdio/utils': 9.4.4
      deepmerge-ts: 7.1.1
      undici: 6.21.0
      ws: 8.18.0
    transitivePeerDependencies:
      - bufferutil
      - supports-color
      - utf-8-validate

  webdriverio@9.1.2:
    dependencies:
      '@types/node': 20.16.10
      '@types/sinonjs__fake-timers': 8.1.5
      '@wdio/config': 9.1.2
      '@wdio/logger': 9.1.0
      '@wdio/protocols': 9.0.8
      '@wdio/repl': 9.0.8
      '@wdio/types': 9.1.2
      '@wdio/utils': 9.1.2
      archiver: 7.0.1
      aria-query: 5.3.2
      cheerio: 1.0.0
      css-shorthand-properties: 1.1.2
      css-value: 0.0.1
      grapheme-splitter: 1.0.4
      htmlfy: 0.2.1
      import-meta-resolve: 4.1.0
      is-plain-obj: 4.1.0
      jszip: 3.10.1
      lodash.clonedeep: 4.5.0
      lodash.zip: 4.2.0
      minimatch: 9.0.5
      query-selector-shadow-dom: 1.0.1
      resq: 1.11.0
      rgb2hex: 0.2.5
      serialize-error: 11.0.3
      urlpattern-polyfill: 10.0.0
      webdriver: 9.1.2
    transitivePeerDependencies:
      - bufferutil
      - supports-color
      - utf-8-validate

  webdriverio@9.4.5:
    dependencies:
      '@types/node': 20.16.10
      '@types/sinonjs__fake-timers': 8.1.5
      '@wdio/config': 9.4.4
      '@wdio/logger': 9.4.4
      '@wdio/protocols': 9.4.4
      '@wdio/repl': 9.4.4
      '@wdio/types': 9.4.4
      '@wdio/utils': 9.4.4
      archiver: 7.0.1
      aria-query: 5.3.2
      cheerio: 1.0.0
      css-shorthand-properties: 1.1.2
      css-value: 0.0.1
      grapheme-splitter: 1.0.4
      htmlfy: 0.3.2
      import-meta-resolve: 4.1.0
      is-plain-obj: 4.1.0
      jszip: 3.10.1
      lodash.clonedeep: 4.5.0
      lodash.zip: 4.2.0
      minimatch: 9.0.5
      query-selector-shadow-dom: 1.0.1
      resq: 1.11.0
      rgb2hex: 0.2.5
      serialize-error: 11.0.3
      urlpattern-polyfill: 10.0.0
      webdriver: 9.4.4
    transitivePeerDependencies:
      - bufferutil
      - supports-color
      - utf-8-validate

  webextension-polyfill@0.12.0: {}

  webpack-sources@3.2.3: {}

  webpack@5.94.0(@swc/core@1.9.3)(esbuild@0.23.1):
    dependencies:
      '@types/estree': 1.0.6
      '@webassemblyjs/ast': 1.12.1
      '@webassemblyjs/wasm-edit': 1.12.1
      '@webassemblyjs/wasm-parser': 1.12.1
      acorn: 8.12.1
      acorn-import-attributes: 1.9.5(acorn@8.12.1)
      browserslist: 4.24.0
      chrome-trace-event: 1.0.4
      enhanced-resolve: 5.17.1
      es-module-lexer: 1.5.4
      eslint-scope: 5.1.1
      events: 3.3.0
      glob-to-regexp: 0.4.1
      graceful-fs: 4.2.11
      json-parse-even-better-errors: 2.3.1
      loader-runner: 4.3.0
      mime-types: 2.1.35
      neo-async: 2.6.2
      schema-utils: 3.3.0
      tapable: 2.2.1
      terser-webpack-plugin: 5.3.10(@swc/core@1.9.3)(esbuild@0.23.1)(webpack@5.94.0(@swc/core@1.9.3)(esbuild@0.23.1))
      watchpack: 2.4.2
      webpack-sources: 3.2.3
    transitivePeerDependencies:
      - '@swc/core'
      - esbuild
      - uglify-js

  whatwg-encoding@3.1.1:
    dependencies:
      iconv-lite: 0.6.3

  whatwg-mimetype@4.0.0: {}

  which-boxed-primitive@1.0.2:
    dependencies:
      is-bigint: 1.0.4
      is-boolean-object: 1.1.2
      is-number-object: 1.0.7
      is-string: 1.0.7
      is-symbol: 1.0.4

  which-builtin-type@1.1.4:
    dependencies:
      function.prototype.name: 1.1.6
      has-tostringtag: 1.0.2
      is-async-function: 2.0.0
      is-date-object: 1.0.5
      is-finalizationregistry: 1.0.2
      is-generator-function: 1.0.10
      is-regex: 1.1.4
      is-weakref: 1.0.2
      isarray: 2.0.5
      which-boxed-primitive: 1.0.2
      which-collection: 1.0.2
      which-typed-array: 1.1.15

  which-collection@1.0.2:
    dependencies:
      is-map: 2.0.3
      is-set: 2.0.3
      is-weakmap: 2.0.2
      is-weakset: 2.0.3

  which-typed-array@1.1.15:
    dependencies:
      available-typed-arrays: 1.0.7
      call-bind: 1.0.7
      for-each: 0.3.3
      gopd: 1.0.1
      has-tostringtag: 1.0.2

  which@2.0.2:
    dependencies:
      isexe: 2.0.0

  which@4.0.0:
    dependencies:
      isexe: 3.1.1

  which@5.0.0:
    dependencies:
      isexe: 3.1.1

  word-wrap@1.2.5: {}

  workerpool@6.5.1: {}

  wrap-ansi@6.2.0:
    dependencies:
      ansi-styles: 4.3.0
      string-width: 4.2.3
      strip-ansi: 6.0.1

  wrap-ansi@7.0.0:
    dependencies:
      ansi-styles: 4.3.0
      string-width: 4.2.3
      strip-ansi: 6.0.1

  wrap-ansi@8.1.0:
    dependencies:
      ansi-styles: 6.2.1
      string-width: 5.1.2
      strip-ansi: 7.1.0

  wrap-ansi@9.0.0:
    dependencies:
      ansi-styles: 6.2.1
      string-width: 7.2.0
      strip-ansi: 7.1.0

  wrappy@1.0.2: {}

  ws@8.18.0: {}

  y18n@5.0.8: {}

  yaml@2.5.1: {}

  yargs-parser@20.2.9: {}

  yargs-parser@21.1.1: {}

  yargs-unparser@2.0.0:
    dependencies:
      camelcase: 6.3.0
      decamelize: 4.0.0
      flat: 5.0.2
      is-plain-obj: 2.1.0

  yargs@16.2.0:
    dependencies:
      cliui: 7.0.4
      escalade: 3.2.0
      get-caller-file: 2.0.5
      require-directory: 2.1.1
      string-width: 4.2.3
      y18n: 5.0.8
      yargs-parser: 20.2.9

  yargs@17.7.2:
    dependencies:
      cliui: 8.0.1
      escalade: 3.2.0
      get-caller-file: 2.0.5
      require-directory: 2.1.1
      string-width: 4.2.3
      y18n: 5.0.8
      yargs-parser: 21.1.1

  yauzl@2.10.0:
    dependencies:
      buffer-crc32: 0.2.13
      fd-slicer: 1.1.0

  yn@3.1.1: {}

  yocto-queue@0.1.0: {}

  yocto-queue@1.1.1: {}

  yoctocolors-cjs@2.1.2: {}

  yoctocolors@2.1.1: {}

  zip-stream@6.0.1:
    dependencies:
      archiver-utils: 5.0.2
      compress-commons: 6.0.2
      readable-stream: 4.5.2

  zod@3.23.8: {}<|MERGE_RESOLUTION|>--- conflicted
+++ resolved
@@ -10,11 +10,7 @@
     dependencies:
       eslint-plugin-tailwindcss:
         specifier: ^3.17.4
-<<<<<<< HEAD
-        version: 3.17.4(tailwindcss@3.4.15(ts-node@10.9.2(@swc/core@1.7.25)(@types/node@20.16.10)(typescript@5.5.4)))
-=======
         version: 3.17.4(tailwindcss@3.4.14(ts-node@10.9.2(@swc/core@1.9.3)(@types/node@22.7.4)(typescript@5.5.4)))
->>>>>>> 3fb2f179
       react:
         specifier: 18.3.1
         version: 18.3.1
@@ -93,11 +89,7 @@
         version: 1.1.6
       tailwindcss:
         specifier: ^3.4.14
-<<<<<<< HEAD
-        version: 3.4.15(ts-node@10.9.2(@swc/core@1.7.25)(@types/node@20.16.10)(typescript@5.5.4))
-=======
         version: 3.4.14(ts-node@10.9.2(@swc/core@1.9.3)(@types/node@22.7.4)(typescript@5.5.4))
->>>>>>> 3fb2f179
       tslib:
         specifier: ^2.6.3
         version: 2.7.0
@@ -701,37 +693,6 @@
     resolution: {integrity: sha512-IchNf6dN4tHoMFIn/7OE8LWZ19Y6q/67Bmf6vnGREv8RSbBVb9LPJxEcnwrcwX6ixSvaiGoomAUvu4YSxXrVgw==}
     engines: {node: '>=12'}
 
-<<<<<<< HEAD
-  '@dnd-kit/accessibility@3.1.0':
-    resolution: {integrity: sha512-ea7IkhKvlJUv9iSHJOnxinBcoOI3ppGnnL+VDJ75O45Nss6HtZd8IdN8touXPDtASfeI2T2LImb8VOZcL47wjQ==}
-    peerDependencies:
-      react: '>=16.8.0'
-
-  '@dnd-kit/core@6.1.0':
-    resolution: {integrity: sha512-J3cQBClB4TVxwGo3KEjssGEXNJqGVWx17aRTZ1ob0FliR5IjYgTxl5YJbKTzA6IzrtelotH19v6y7uoIRUZPSg==}
-    peerDependencies:
-      react: '>=16.8.0'
-      react-dom: '>=16.8.0'
-
-  '@dnd-kit/modifiers@7.0.0':
-    resolution: {integrity: sha512-BG/ETy3eBjFap7+zIti53f0PCLGDzNXyTmn6fSdrudORf+OH04MxrW4p5+mPu4mgMk9kM41iYONjc3DOUWTcfg==}
-    peerDependencies:
-      '@dnd-kit/core': ^6.1.0
-      react: '>=16.8.0'
-
-  '@dnd-kit/utilities@3.2.2':
-    resolution: {integrity: sha512-+MKAJEOfaBe5SmV6t34p80MMKhjvUz0vRrvVJbPT0WElzaOJ/1xs+D+KDv+tD/NE5ujfrChEcshd4fLn0wpiqg==}
-    peerDependencies:
-      react: '>=16.8.0'
-
-  '@esbuild/aix-ppc64@0.21.5':
-    resolution: {integrity: sha512-1SDgH6ZSPTlggy1yI6+Dbkiz8xzpHJEVAlF/AM1tHPLsf5STom9rwtjE4hKAF20FfXXNTFqEYXyJNWh1GiZedQ==}
-    engines: {node: '>=12'}
-    cpu: [ppc64]
-    os: [aix]
-
-=======
->>>>>>> 3fb2f179
   '@esbuild/aix-ppc64@0.23.1':
     resolution: {integrity: sha512-6VhYk1diRqrhBAqpJEdjASR/+WVRtfjpqKuNw11cLiaWpAT/Uu+nokB+UJnevzy/P9C/ty6AOe0dwueMrGh/iQ==}
     engines: {node: '>=18'}
@@ -5232,21 +5193,9 @@
   validate-npm-package-license@3.0.4:
     resolution: {integrity: sha512-DpKm2Ui/xN7/HQKCtpZxoRWBhZ9Z0kqtygG8XCgNQ8ZlDnxuQmWhj566j8fN4Cu3/JmbhsDo7fcAJq4s9h27Ew==}
 
-<<<<<<< HEAD
-  vaul@1.1.0:
-    resolution: {integrity: sha512-YhO/bikcauk48hzhMhvIvT+U87cuCbNbKk9fF4Ou5UkI9t2KkBMernmdP37pCzF15hrv55fcny1YhexK8h6GVQ==}
-    peerDependencies:
-      react: ^16.8 || ^17.0 || ^18.0
-      react-dom: ^16.8 || ^17.0 || ^18.0
-
-  vite@5.4.9:
-    resolution: {integrity: sha512-20OVpJHh0PAM0oSOELa5GaZNWeDjcAvQjGXy2Uyr+Tp+/D2/Hdz6NLgpJLsarPTA2QJ6v8mX2P1ZfbsSKvdMkg==}
-    engines: {node: ^18.0.0 || >=20.0.0}
-=======
   vite@6.0.5:
     resolution: {integrity: sha512-akD5IAH/ID5imgue2DYhzsEwCi0/4VKY31uhMLEYJwPP4TiUp8pL5PIK+Wo7H8qT8JY9i+pVfPydcFPYD1EL7g==}
     engines: {node: ^18.0.0 || ^20.0.0 || >=22.0.0}
->>>>>>> 3fb2f179
     hasBin: true
     peerDependencies:
       '@types/node': ^18.0.0 || ^20.0.0 || >=22.0.0
@@ -5504,170 +5453,148 @@
     dependencies:
       '@jridgewell/trace-mapping': 0.3.9
 
-  '@dnd-kit/accessibility@3.1.0(react@18.3.1)':
-    dependencies:
-      react: 18.3.1
-      tslib: 2.7.0
-
-  '@dnd-kit/core@6.1.0(react-dom@18.3.1(react@18.3.1))(react@18.3.1)':
-    dependencies:
-      '@dnd-kit/accessibility': 3.1.0(react@18.3.1)
-      '@dnd-kit/utilities': 3.2.2(react@18.3.1)
-      react: 18.3.1
-      react-dom: 18.3.1(react@18.3.1)
-      tslib: 2.7.0
-
-  '@dnd-kit/modifiers@7.0.0(@dnd-kit/core@6.1.0(react-dom@18.3.1(react@18.3.1))(react@18.3.1))(react@18.3.1)':
-    dependencies:
-      '@dnd-kit/core': 6.1.0(react-dom@18.3.1(react@18.3.1))(react@18.3.1)
-      '@dnd-kit/utilities': 3.2.2(react@18.3.1)
-      react: 18.3.1
-      tslib: 2.7.0
-
-  '@dnd-kit/utilities@3.2.2(react@18.3.1)':
-    dependencies:
-      react: 18.3.1
-      tslib: 2.7.0
-
-  '@esbuild/aix-ppc64@0.21.5':
-    optional: true
-
   '@esbuild/aix-ppc64@0.23.1':
     optional: true
 
-  '@esbuild/android-arm64@0.21.5':
+  '@esbuild/aix-ppc64@0.24.0':
     optional: true
 
   '@esbuild/android-arm64@0.23.1':
     optional: true
 
-  '@esbuild/android-arm@0.21.5':
+  '@esbuild/android-arm64@0.24.0':
     optional: true
 
   '@esbuild/android-arm@0.23.1':
     optional: true
 
-  '@esbuild/android-x64@0.21.5':
+  '@esbuild/android-arm@0.24.0':
     optional: true
 
   '@esbuild/android-x64@0.23.1':
     optional: true
 
-  '@esbuild/darwin-arm64@0.21.5':
+  '@esbuild/android-x64@0.24.0':
     optional: true
 
   '@esbuild/darwin-arm64@0.23.1':
     optional: true
 
-  '@esbuild/darwin-x64@0.21.5':
+  '@esbuild/darwin-arm64@0.24.0':
     optional: true
 
   '@esbuild/darwin-x64@0.23.1':
     optional: true
 
-  '@esbuild/freebsd-arm64@0.21.5':
+  '@esbuild/darwin-x64@0.24.0':
     optional: true
 
   '@esbuild/freebsd-arm64@0.23.1':
     optional: true
 
-  '@esbuild/freebsd-x64@0.21.5':
+  '@esbuild/freebsd-arm64@0.24.0':
     optional: true
 
   '@esbuild/freebsd-x64@0.23.1':
     optional: true
 
-  '@esbuild/linux-arm64@0.21.5':
+  '@esbuild/freebsd-x64@0.24.0':
     optional: true
 
   '@esbuild/linux-arm64@0.23.1':
     optional: true
 
-  '@esbuild/linux-arm@0.21.5':
+  '@esbuild/linux-arm64@0.24.0':
     optional: true
 
   '@esbuild/linux-arm@0.23.1':
     optional: true
 
-  '@esbuild/linux-ia32@0.21.5':
+  '@esbuild/linux-arm@0.24.0':
     optional: true
 
   '@esbuild/linux-ia32@0.23.1':
     optional: true
 
-  '@esbuild/linux-loong64@0.21.5':
+  '@esbuild/linux-ia32@0.24.0':
     optional: true
 
   '@esbuild/linux-loong64@0.23.1':
     optional: true
 
-  '@esbuild/linux-mips64el@0.21.5':
+  '@esbuild/linux-loong64@0.24.0':
     optional: true
 
   '@esbuild/linux-mips64el@0.23.1':
     optional: true
 
-  '@esbuild/linux-ppc64@0.21.5':
+  '@esbuild/linux-mips64el@0.24.0':
     optional: true
 
   '@esbuild/linux-ppc64@0.23.1':
     optional: true
 
-  '@esbuild/linux-riscv64@0.21.5':
+  '@esbuild/linux-ppc64@0.24.0':
     optional: true
 
   '@esbuild/linux-riscv64@0.23.1':
     optional: true
 
-  '@esbuild/linux-s390x@0.21.5':
+  '@esbuild/linux-riscv64@0.24.0':
     optional: true
 
   '@esbuild/linux-s390x@0.23.1':
     optional: true
 
-  '@esbuild/linux-x64@0.21.5':
+  '@esbuild/linux-s390x@0.24.0':
     optional: true
 
   '@esbuild/linux-x64@0.23.1':
     optional: true
 
-  '@esbuild/netbsd-x64@0.21.5':
+  '@esbuild/linux-x64@0.24.0':
     optional: true
 
   '@esbuild/netbsd-x64@0.23.1':
     optional: true
 
+  '@esbuild/netbsd-x64@0.24.0':
+    optional: true
+
   '@esbuild/openbsd-arm64@0.23.1':
     optional: true
 
-  '@esbuild/openbsd-x64@0.21.5':
+  '@esbuild/openbsd-arm64@0.24.0':
     optional: true
 
   '@esbuild/openbsd-x64@0.23.1':
     optional: true
 
-  '@esbuild/sunos-x64@0.21.5':
+  '@esbuild/openbsd-x64@0.24.0':
     optional: true
 
   '@esbuild/sunos-x64@0.23.1':
     optional: true
 
-  '@esbuild/win32-arm64@0.21.5':
+  '@esbuild/sunos-x64@0.24.0':
     optional: true
 
   '@esbuild/win32-arm64@0.23.1':
     optional: true
 
-  '@esbuild/win32-ia32@0.21.5':
+  '@esbuild/win32-arm64@0.24.0':
     optional: true
 
   '@esbuild/win32-ia32@0.23.1':
     optional: true
 
-  '@esbuild/win32-x64@0.21.5':
+  '@esbuild/win32-ia32@0.24.0':
     optional: true
 
   '@esbuild/win32-x64@0.23.1':
+    optional: true
+
+  '@esbuild/win32-x64@0.24.0':
     optional: true
 
   '@eslint-community/eslint-utils@4.4.0(eslint@8.57.0)':
@@ -5716,7 +5643,6 @@
 
   '@humanwhocodes/config-array@0.11.14':
     dependencies:
-<<<<<<< HEAD
       '@humanwhocodes/object-schema': 2.0.3
       debug: 4.3.7(supports-color@8.1.1)
       minimatch: 3.1.2
@@ -5724,19 +5650,9 @@
       - supports-color
 
   '@humanwhocodes/module-importer@1.0.1': {}
-=======
-      '@jridgewell/trace-mapping': 0.3.9
-
-  '@esbuild/aix-ppc64@0.23.1':
-    optional: true
-
-  '@esbuild/aix-ppc64@0.24.0':
-    optional: true
->>>>>>> 3fb2f179
 
   '@humanwhocodes/object-schema@2.0.3': {}
 
-<<<<<<< HEAD
   '@inquirer/checkbox@3.0.1':
     dependencies:
       '@inquirer/core': 9.2.1
@@ -5744,17 +5660,12 @@
       '@inquirer/type': 2.0.0
       ansi-escapes: 4.3.2
       yoctocolors-cjs: 2.1.2
-=======
-  '@esbuild/android-arm64@0.24.0':
-    optional: true
->>>>>>> 3fb2f179
 
   '@inquirer/confirm@4.0.1':
     dependencies:
       '@inquirer/core': 9.2.1
       '@inquirer/type': 2.0.0
 
-<<<<<<< HEAD
   '@inquirer/core@9.2.1':
     dependencies:
       '@inquirer/figures': 1.0.6
@@ -5769,10 +5680,6 @@
       strip-ansi: 6.0.1
       wrap-ansi: 6.2.0
       yoctocolors-cjs: 2.1.2
-=======
-  '@esbuild/android-arm@0.24.0':
-    optional: true
->>>>>>> 3fb2f179
 
   '@inquirer/editor@3.0.1':
     dependencies:
@@ -5780,44 +5687,29 @@
       '@inquirer/type': 2.0.0
       external-editor: 3.1.0
 
-<<<<<<< HEAD
   '@inquirer/expand@3.0.1':
     dependencies:
       '@inquirer/core': 9.2.1
       '@inquirer/type': 2.0.0
       yoctocolors-cjs: 2.1.2
-=======
-  '@esbuild/android-x64@0.24.0':
-    optional: true
->>>>>>> 3fb2f179
 
   '@inquirer/figures@1.0.6': {}
 
-<<<<<<< HEAD
   '@inquirer/input@3.0.1':
     dependencies:
       '@inquirer/core': 9.2.1
       '@inquirer/type': 2.0.0
-=======
-  '@esbuild/darwin-arm64@0.24.0':
-    optional: true
->>>>>>> 3fb2f179
 
   '@inquirer/number@2.0.1':
     dependencies:
       '@inquirer/core': 9.2.1
       '@inquirer/type': 2.0.0
 
-<<<<<<< HEAD
   '@inquirer/password@3.0.1':
     dependencies:
       '@inquirer/core': 9.2.1
       '@inquirer/type': 2.0.0
       ansi-escapes: 4.3.2
-=======
-  '@esbuild/darwin-x64@0.24.0':
-    optional: true
->>>>>>> 3fb2f179
 
   '@inquirer/prompts@6.0.1':
     dependencies:
@@ -5832,16 +5724,11 @@
       '@inquirer/search': 2.0.1
       '@inquirer/select': 3.0.1
 
-<<<<<<< HEAD
   '@inquirer/rawlist@3.0.1':
     dependencies:
       '@inquirer/core': 9.2.1
       '@inquirer/type': 2.0.0
       yoctocolors-cjs: 2.1.2
-=======
-  '@esbuild/freebsd-arm64@0.24.0':
-    optional: true
->>>>>>> 3fb2f179
 
   '@inquirer/search@2.0.1':
     dependencies:
@@ -5850,7 +5737,6 @@
       '@inquirer/type': 2.0.0
       yoctocolors-cjs: 2.1.2
 
-<<<<<<< HEAD
   '@inquirer/select@3.0.1':
     dependencies:
       '@inquirer/core': 9.2.1
@@ -5858,16 +5744,11 @@
       '@inquirer/type': 2.0.0
       ansi-escapes: 4.3.2
       yoctocolors-cjs: 2.1.2
-=======
-  '@esbuild/freebsd-x64@0.24.0':
-    optional: true
->>>>>>> 3fb2f179
 
   '@inquirer/type@2.0.0':
     dependencies:
       mute-stream: 1.0.0
 
-<<<<<<< HEAD
   '@isaacs/cliui@8.0.2':
     dependencies:
       string-width: 5.1.2
@@ -5876,125 +5757,80 @@
       strip-ansi-cjs: strip-ansi@6.0.1
       wrap-ansi: 8.1.0
       wrap-ansi-cjs: wrap-ansi@7.0.0
-=======
-  '@esbuild/linux-arm64@0.24.0':
-    optional: true
->>>>>>> 3fb2f179
 
   '@jest/expect-utils@29.7.0':
     dependencies:
       jest-get-type: 29.6.3
 
-<<<<<<< HEAD
   '@jest/schemas@29.6.3':
     dependencies:
       '@sinclair/typebox': 0.27.8
-=======
-  '@esbuild/linux-arm@0.24.0':
-    optional: true
->>>>>>> 3fb2f179
 
   '@jest/types@29.6.3':
     dependencies:
       '@jest/schemas': 29.6.3
       '@types/istanbul-lib-coverage': 2.0.6
       '@types/istanbul-reports': 3.0.4
-      '@types/node': 20.16.10
+      '@types/node': 22.7.4
       '@types/yargs': 17.0.33
       chalk: 4.1.2
 
-<<<<<<< HEAD
   '@jridgewell/gen-mapping@0.3.5':
     dependencies:
       '@jridgewell/set-array': 1.2.1
       '@jridgewell/sourcemap-codec': 1.5.0
       '@jridgewell/trace-mapping': 0.3.25
-=======
-  '@esbuild/linux-ia32@0.24.0':
-    optional: true
->>>>>>> 3fb2f179
 
   '@jridgewell/resolve-uri@3.1.2': {}
 
-<<<<<<< HEAD
   '@jridgewell/set-array@1.2.1': {}
-=======
-  '@esbuild/linux-loong64@0.24.0':
-    optional: true
->>>>>>> 3fb2f179
 
   '@jridgewell/source-map@0.3.6':
     dependencies:
       '@jridgewell/gen-mapping': 0.3.5
       '@jridgewell/trace-mapping': 0.3.25
 
-<<<<<<< HEAD
   '@jridgewell/sourcemap-codec@1.5.0': {}
-=======
-  '@esbuild/linux-mips64el@0.24.0':
-    optional: true
->>>>>>> 3fb2f179
 
   '@jridgewell/trace-mapping@0.3.25':
     dependencies:
       '@jridgewell/resolve-uri': 3.1.2
       '@jridgewell/sourcemap-codec': 1.5.0
 
-<<<<<<< HEAD
   '@jridgewell/trace-mapping@0.3.9':
     dependencies:
       '@jridgewell/resolve-uri': 3.1.2
       '@jridgewell/sourcemap-codec': 1.5.0
-=======
-  '@esbuild/linux-ppc64@0.24.0':
-    optional: true
->>>>>>> 3fb2f179
-
-  '@laynezh/vite-plugin-lib-assets@0.5.24(vite@5.4.9(@types/node@22.7.4)(sass@1.79.4)(terser@5.34.1))':
+
+  '@laynezh/vite-plugin-lib-assets@0.6.1(vite@6.0.5(@types/node@22.7.4)(jiti@1.21.6)(sass@1.79.4)(terser@5.34.1)(tsx@4.19.2)(yaml@2.5.1))':
     dependencies:
       escape-string-regexp: 4.0.0
       loader-utils: 3.3.1
       mrmime: 1.0.1
       semver: 7.6.3
-      vite: 5.4.9(@types/node@22.7.4)(sass@1.79.4)(terser@5.34.1)
-
-<<<<<<< HEAD
+      vite: 6.0.5(@types/node@22.7.4)(jiti@1.21.6)(sass@1.79.4)(terser@5.34.1)(tsx@4.19.2)(yaml@2.5.1)
+
   '@nodelib/fs.scandir@2.1.5':
     dependencies:
       '@nodelib/fs.stat': 2.0.5
       run-parallel: 1.2.0
-=======
-  '@esbuild/linux-riscv64@0.24.0':
-    optional: true
->>>>>>> 3fb2f179
 
   '@nodelib/fs.stat@2.0.5': {}
 
-<<<<<<< HEAD
   '@nodelib/fs.walk@1.2.8':
     dependencies:
       '@nodelib/fs.scandir': 2.1.5
       fastq: 1.17.1
-=======
-  '@esbuild/linux-s390x@0.24.0':
-    optional: true
->>>>>>> 3fb2f179
 
   '@pkgjs/parseargs@0.11.0':
     optional: true
 
-<<<<<<< HEAD
   '@pkgr/core@0.1.1': {}
-=======
-  '@esbuild/linux-x64@0.24.0':
-    optional: true
->>>>>>> 3fb2f179
 
   '@promptbook/utils@0.70.0-1':
     dependencies:
       spacetrim: 0.11.39
 
-<<<<<<< HEAD
   '@puppeteer/browsers@2.4.0':
     dependencies:
       debug: 4.3.7(supports-color@8.1.1)
@@ -6009,27 +5845,12 @@
       - supports-color
 
   '@radix-ui/number@1.1.0': {}
-=======
-  '@esbuild/netbsd-x64@0.24.0':
-    optional: true
-
-  '@esbuild/openbsd-arm64@0.23.1':
-    optional: true
-
-  '@esbuild/openbsd-arm64@0.24.0':
-    optional: true
->>>>>>> 3fb2f179
 
   '@radix-ui/primitive@1.0.1':
     dependencies:
       '@babel/runtime': 7.26.0
 
-<<<<<<< HEAD
   '@radix-ui/primitive@1.1.0': {}
-=======
-  '@esbuild/openbsd-x64@0.24.0':
-    optional: true
->>>>>>> 3fb2f179
 
   '@radix-ui/react-accordion@1.2.1(@types/react-dom@18.3.0)(@types/react@18.3.5)(react-dom@18.3.1(react@18.3.1))(react@18.3.1)':
     dependencies:
@@ -6048,7 +5869,6 @@
       '@types/react': 18.3.5
       '@types/react-dom': 18.3.0
 
-<<<<<<< HEAD
   '@radix-ui/react-alert-dialog@1.1.2(@types/react-dom@18.3.0)(@types/react@18.3.5)(react-dom@18.3.1(react@18.3.1))(react@18.3.1)':
     dependencies:
       '@radix-ui/primitive': 1.1.0
@@ -6062,10 +5882,6 @@
     optionalDependencies:
       '@types/react': 18.3.5
       '@types/react-dom': 18.3.0
-=======
-  '@esbuild/sunos-x64@0.24.0':
-    optional: true
->>>>>>> 3fb2f179
 
   '@radix-ui/react-arrow@1.1.0(@types/react-dom@18.3.0)(@types/react@18.3.5)(react-dom@18.3.1(react@18.3.1))(react@18.3.1)':
     dependencies:
@@ -6076,7 +5892,6 @@
       '@types/react': 18.3.5
       '@types/react-dom': 18.3.0
 
-<<<<<<< HEAD
   '@radix-ui/react-avatar@1.1.1(@types/react-dom@18.3.0)(@types/react@18.3.5)(react-dom@18.3.1(react@18.3.1))(react@18.3.1)':
     dependencies:
       '@radix-ui/react-context': 1.1.1(@types/react@18.3.5)(react@18.3.1)
@@ -6120,10 +5935,6 @@
     optionalDependencies:
       '@types/react': 18.3.5
       '@types/react-dom': 18.3.0
-=======
-  '@esbuild/win32-arm64@0.24.0':
-    optional: true
->>>>>>> 3fb2f179
 
   '@radix-ui/react-collection@1.1.0(@types/react-dom@18.3.0)(@types/react@18.3.5)(react-dom@18.3.1(react@18.3.1))(react@18.3.1)':
     dependencies:
@@ -6137,17 +5948,12 @@
       '@types/react': 18.3.5
       '@types/react-dom': 18.3.0
 
-<<<<<<< HEAD
   '@radix-ui/react-compose-refs@1.0.1(@types/react@18.3.5)(react@18.3.1)':
     dependencies:
       '@babel/runtime': 7.26.0
       react: 18.3.1
     optionalDependencies:
       '@types/react': 18.3.5
-=======
-  '@esbuild/win32-ia32@0.24.0':
-    optional: true
->>>>>>> 3fb2f179
 
   '@radix-ui/react-compose-refs@1.1.0(@types/react@18.3.5)(react@18.3.1)':
     dependencies:
@@ -6155,14 +5961,7 @@
     optionalDependencies:
       '@types/react': 18.3.5
 
-<<<<<<< HEAD
   '@radix-ui/react-context@1.0.1(@types/react@18.3.5)(react@18.3.1)':
-=======
-  '@esbuild/win32-x64@0.24.0':
-    optional: true
-
-  '@eslint-community/eslint-utils@4.4.0(eslint@8.57.0)':
->>>>>>> 3fb2f179
     dependencies:
       '@babel/runtime': 7.26.0
       react: 18.3.1
@@ -6593,19 +6392,10 @@
 
   '@radix-ui/react-slot@1.1.0(@types/react@18.3.5)(react@18.3.1)':
     dependencies:
-<<<<<<< HEAD
       '@radix-ui/react-compose-refs': 1.1.0(@types/react@18.3.5)(react@18.3.1)
       react: 18.3.1
     optionalDependencies:
       '@types/react': 18.3.5
-=======
-      '@jest/schemas': 29.6.3
-      '@types/istanbul-lib-coverage': 2.0.6
-      '@types/istanbul-reports': 3.0.4
-      '@types/node': 22.7.4
-      '@types/yargs': 17.0.33
-      chalk: 4.1.2
->>>>>>> 3fb2f179
 
   '@radix-ui/react-switch@1.1.1(@types/react-dom@18.3.0)(@types/react@18.3.5)(react-dom@18.3.1(react@18.3.1))(react@18.3.1)':
     dependencies:
@@ -6732,7 +6522,6 @@
     optionalDependencies:
       '@types/react': 18.3.5
 
-<<<<<<< HEAD
   '@radix-ui/react-use-escape-keydown@1.0.3(@types/react@18.3.5)(react@18.3.1)':
     dependencies:
       '@babel/runtime': 7.26.0
@@ -6740,15 +6529,6 @@
       react: 18.3.1
     optionalDependencies:
       '@types/react': 18.3.5
-=======
-  '@laynezh/vite-plugin-lib-assets@0.6.1(vite@6.0.5(@types/node@22.7.4)(jiti@1.21.6)(sass@1.79.4)(terser@5.34.1)(tsx@4.19.2)(yaml@2.5.1))':
-    dependencies:
-      escape-string-regexp: 4.0.0
-      loader-utils: 3.3.1
-      mrmime: 1.0.1
-      semver: 7.6.3
-      vite: 6.0.5(@types/node@22.7.4)(jiti@1.21.6)(sass@1.79.4)(terser@5.34.1)(tsx@4.19.2)(yaml@2.5.1)
->>>>>>> 3fb2f179
 
   '@radix-ui/react-use-escape-keydown@1.1.0(@types/react@18.3.5)(react@18.3.1)':
     dependencies:
@@ -8485,19 +8265,11 @@
       string.prototype.matchall: 4.0.11
       string.prototype.repeat: 1.0.0
 
-<<<<<<< HEAD
-  eslint-plugin-tailwindcss@3.17.4(tailwindcss@3.4.15(ts-node@10.9.2(@swc/core@1.7.25)(@types/node@20.16.10)(typescript@5.5.4))):
-    dependencies:
-      fast-glob: 3.3.2
-      postcss: 8.4.47
-      tailwindcss: 3.4.15(ts-node@10.9.2(@swc/core@1.7.25)(@types/node@20.16.10)(typescript@5.5.4))
-=======
   eslint-plugin-tailwindcss@3.17.4(tailwindcss@3.4.14(ts-node@10.9.2(@swc/core@1.9.3)(@types/node@22.7.4)(typescript@5.5.4))):
     dependencies:
       fast-glob: 3.3.2
       postcss: 8.4.47
       tailwindcss: 3.4.14(ts-node@10.9.2(@swc/core@1.9.3)(@types/node@22.7.4)(typescript@5.5.4))
->>>>>>> 3fb2f179
 
   eslint-scope@5.1.1:
     dependencies:
@@ -10366,15 +10138,7 @@
 
   tailwind-merge@2.5.2: {}
 
-<<<<<<< HEAD
-  tailwindcss-animate@1.0.7(tailwindcss@3.4.15(ts-node@10.9.2(@swc/core@1.7.25)(@types/node@20.16.10)(typescript@5.5.4))):
-    dependencies:
-      tailwindcss: 3.4.15(ts-node@10.9.2(@swc/core@1.7.25)(@types/node@20.16.10)(typescript@5.5.4))
-
-  tailwindcss@3.4.15(ts-node@10.9.2(@swc/core@1.7.25)(@types/node@20.16.10)(typescript@5.5.4)):
-=======
   tailwindcss@3.4.14(ts-node@10.9.2(@swc/core@1.9.3)(@types/node@22.7.4)(typescript@5.5.4)):
->>>>>>> 3fb2f179
     dependencies:
       '@alloc/quick-lru': 5.2.0
       arg: 5.0.2
@@ -10658,20 +10422,7 @@
       spdx-correct: 3.2.0
       spdx-expression-parse: 3.0.1
 
-<<<<<<< HEAD
-  vaul@1.1.0(@types/react-dom@18.3.0)(@types/react@18.3.5)(react-dom@18.3.1(react@18.3.1))(react@18.3.1):
-    dependencies:
-      '@radix-ui/react-dialog': 1.1.2(@types/react-dom@18.3.0)(@types/react@18.3.5)(react-dom@18.3.1(react@18.3.1))(react@18.3.1)
-      react: 18.3.1
-      react-dom: 18.3.1(react@18.3.1)
-    transitivePeerDependencies:
-      - '@types/react'
-      - '@types/react-dom'
-
-  vite@5.4.9(@types/node@20.16.10)(sass@1.79.4)(terser@5.34.1):
-=======
   vite@6.0.5(@types/node@22.7.4)(jiti@1.21.6)(sass@1.79.4)(terser@5.34.1)(tsx@4.19.2)(yaml@2.5.1):
->>>>>>> 3fb2f179
     dependencies:
       esbuild: 0.24.0
       postcss: 8.4.49
