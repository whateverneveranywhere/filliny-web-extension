--- conflicted
+++ resolved
@@ -37,8 +37,6 @@
 - [Install dependency](#install-dependency)
     - [For root](#install-dependency-for-root)
     - [For module](#install-dependency-for-module)
-<<<<<<< HEAD
-=======
 - [Environment variables](#env-variables)
     - [Add new](#env-variables-new)
     - [Set via CLI](#env-variables-cli-set)
@@ -46,7 +44,6 @@
 - [Reference](#reference)
 - [Star History](#star-history)
 - [Contributors](#contributors)
->>>>>>> 8e197ba1
 
 ## Intro
 
