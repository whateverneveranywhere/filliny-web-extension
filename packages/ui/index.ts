--- conflicted
+++ resolved
@@ -1,9 +1,6 @@
-<<<<<<< HEAD
 export * from './lib/components';
 export * from './lib/containers';
 export * from './lib/providers';
 export * from './lib/utils';
 export * from './lib/withUI';
-=======
-export * from './lib/index';
->>>>>>> 8e197ba1
+export * from './lib/index';