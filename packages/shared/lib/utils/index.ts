--- conflicted
+++ resolved
@@ -1,6 +1,3 @@
-<<<<<<< HEAD
-export * from './shared-types';
-export * from './helpers';
-=======
 export * from './shared-types.js';
->>>>>>> 8e197ba1
+export * from './helpers.js';
+export * from './shared-types.js';