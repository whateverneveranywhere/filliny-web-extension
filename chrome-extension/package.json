{
  "name": "chrome-extension",
  "version": "0.3.5",
  "description": "chrome extension - core settings",
  "type": "module",
  "scripts": {
    "clean:node_modules": "pnpx rimraf node_modules",
    "clean:turbo": "rimraf .turbo",
    "clean": "pnpm clean:turbo && pnpm clean:node_modules",
    "build": "vite build",
    "dev": "cross-env __DEV__=true vite build --mode development",
    "test": "vitest run",
    "lint": "eslint ./ --ext .ts,.js,.tsx,.jsx",
    "lint:fix": "pnpm lint --fix",
    "prettier": "prettier . --write --ignore-path ../.prettierignore",
    "type-check": "tsc --noEmit"
  },
  "dependencies": {
    "webextension-polyfill": "^0.12.0",
    "@extension/shared": "workspace:*",
    "@extension/storage": "workspace:*"
  },
  "devDependencies": {
    "@extension/dev-utils": "workspace:*",
    "@extension/hmr": "workspace:*",
    "@extension/tsconfig": "workspace:*",
    "@extension/vite-config": "workspace:*",
<<<<<<< HEAD
    "@extension/shared": "workspace:*",
    "@laynezh/vite-plugin-lib-assets": "^0.5.23",
    "@types/ws": "^8.5.12",
=======
    "@laynezh/vite-plugin-lib-assets": "^0.6.1",
    "@types/ws": "^8.5.13",
>>>>>>> 3fb2f179
    "magic-string": "^0.30.10",
    "ts-loader": "^9.5.1",
    "deepmerge": "^4.3.1",
    "cross-env": "^7.0.3"
  }
}<|MERGE_RESOLUTION|>--- conflicted
+++ resolved
@@ -25,14 +25,9 @@
     "@extension/hmr": "workspace:*",
     "@extension/tsconfig": "workspace:*",
     "@extension/vite-config": "workspace:*",
-<<<<<<< HEAD
     "@extension/shared": "workspace:*",
-    "@laynezh/vite-plugin-lib-assets": "^0.5.23",
-    "@types/ws": "^8.5.12",
-=======
     "@laynezh/vite-plugin-lib-assets": "^0.6.1",
     "@types/ws": "^8.5.13",
->>>>>>> 3fb2f179
     "magic-string": "^0.30.10",
     "ts-loader": "^9.5.1",
     "deepmerge": "^4.3.1",
